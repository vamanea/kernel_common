* STM32 GPIO and Pin Mux/Config controller

STMicroelectronics's STM32 MCUs intregrate a GPIO and Pin mux/config hardware
controller. It controls the input/output settings on the available pins and
also provides ability to multiplex and configure the output of various on-chip
controllers onto these pads.

Pin controller node:
Required properies:
 - compatible: value should be one of the following:
   "st,stm32f429-pinctrl"
   "st,stm32f469-pinctrl"
   "st,stm32f746-pinctrl"
   "st,stm32f769-pinctrl"
   "st,stm32h743-pinctrl"
   "st,stm32mp157-pinctrl"
   "st,stm32mp157-z-pinctrl"
 - #address-cells: The value of this property must be 1
 - #size-cells	: The value of this property must be 1
 - ranges	: defines mapping between pin controller node (parent) to
   gpio-bank node (children).
 - pins-are-numbered: Specify the subnodes are using numbered pinmux to
   specify pins.

GPIO controller/bank node:
Required properties:
 - gpio-controller : Indicates this device is a GPIO controller
 - #gpio-cells	  : Should be two.
			The first cell is the pin number
			The second one is the polarity:
				- 0 for active high
				- 1 for active low
 - reg		  : The gpio address range, relative to the pinctrl range
 - clocks	  : clock that drives this bank
 - st,bank-name	  : Should be a name string for this bank as specified in
   the datasheet

Optional properties:
 - reset:	  : Reference to the reset controller
<<<<<<< HEAD
 - interrupt-parent: phandle of the interrupt parent to which the external
   GPIO interrupts are forwarded to.
 - st,syscfg: Should be phandle/offset/mask.
	-The phandle to the syscon node which includes IRQ mux selection register.
	-The offset of the IRQ mux selection register
	-The field mask of IRQ mux, needed if different of 0xf.
=======
 - st,syscfg: Should be phandle/offset pair. The phandle to the syscon node
   which includes IRQ mux selection register, and the offset of the IRQ mux
   selection register.
>>>>>>> f11b9abc
 - gpio-ranges: Define a dedicated mapping between a pin-controller and
   a gpio controller. Format is <&phandle a b c> with:
	-(phandle): phandle of pin-controller.
	-(a): gpio base offset in range.
	-(b): pin base offset in range.
	-(c): gpio count in range
   This entry has to be used either if there are holes inside a bank:
	GPIOB0/B1/B2/B14/B15 (see example 2)
   or if banks are not contiguous:
	GPIOA/B/C/E...
   NOTE: If "gpio-ranges" is used for a gpio controller, all gpio-controller
   have to use a "gpio-ranges" entry.
   More details in Documentation/devicetree/bindings/gpio/gpio.txt.
 - st,bank-ioport: should correspond to the EXTI IOport selection (EXTI line
   used to select GPIOs as interrupts).

Example 1:
#include <dt-bindings/pinctrl/stm32f429-pinfunc.h>
...

	pin-controller {
		#address-cells = <1>;
		#size-cells = <1>;
		compatible = "st,stm32f429-pinctrl";
		ranges = <0 0x40020000 0x3000>;
		pins-are-numbered;

		gpioa: gpio@40020000 {
			gpio-controller;
			#gpio-cells = <2>;
			reg = <0x0 0x400>;
			resets = <&reset_ahb1 0>;
			st,bank-name = "GPIOA";
		};
		...
		pin-functions nodes follow...
	};

Example 2:
#include <dt-bindings/pinctrl/stm32f429-pinfunc.h>
...

	pinctrl: pin-controller {
		#address-cells = <1>;
		#size-cells = <1>;
		compatible = "st,stm32f429-pinctrl";
		ranges = <0 0x40020000 0x3000>;
		pins-are-numbered;

		gpioa: gpio@40020000 {
			gpio-controller;
			#gpio-cells = <2>;
			reg = <0x0 0x400>;
			resets = <&reset_ahb1 0>;
			st,bank-name = "GPIOA";
			gpio-ranges = <&pinctrl 0 0 16>;
		};

		gpiob: gpio@40020400 {
			gpio-controller;
			#gpio-cells = <2>;
			reg = <0x0 0x400>;
			resets = <&reset_ahb1 0>;
			st,bank-name = "GPIOB";
			ngpios = 4;
			gpio-ranges = <&pinctrl 0 16 3>,
				      <&pinctrl 14 30 2>;
		};


		...
		pin-functions nodes follow...
	};


Contents of function subnode node:
----------------------------------
Subnode format
A pinctrl node should contain at least one subnode representing the
pinctrl group available on the machine. Each subnode will list the
pins it needs, and how they should be configured, with regard to muxer
configuration, pullups, drive, output high/low and output speed.

    node {
	pinmux = <PIN_NUMBER_PINMUX>;
	GENERIC_PINCONFIG;
    };

Required properties:
- pinmux: integer array, represents gpio pin number and mux setting.
  Supported pin number and mux varies for different SoCs, and are defined in
  dt-bindings/pinctrl/<soc>-pinfunc.h directly.
  These defines are calculated as:
    ((port * 16 + line) << 8) | function
  With:
    - port: The gpio port index (PA = 0, PB = 1, ..., PK = 11)
    - line: The line offset within the port (PA0 = 0, PA1 = 1, ..., PA15 = 15)
    - function: The function number, can be:
      * 0 : GPIO
      * 1 : Alternate Function 0
      * 2 : Alternate Function 1
      * 3 : Alternate Function 2
      * ...
      * 16 : Alternate Function 15
      * 17 : Analog

  To simplify the usage, macro is available to generate "pinmux" field.
  This macro is available here:
    - include/dt-bindings/pinctrl/stm32-pinfunc.h

  Some examples of using macro:
    /* GPIO A9 set as alernate function 2 */
    ... {
		pinmux = <STM32_PINMUX('A', 9, AF2)>;
    };
    /* GPIO A9 set as GPIO  */
    ... {
		pinmux = <STM32_PINMUX('A', 9, GPIO)>;
    };
    /* GPIO A9 set as analog */
    ... {
		pinmux = <STM32_PINMUX('A', 9, ANALOG)>;
    };

Optional properties:
- GENERIC_PINCONFIG: is the generic pinconfig options to use.
  Available options are:
   - bias-disable,
   - bias-pull-down,
   - bias-pull-up,
   - drive-push-pull,
   - drive-open-drain,
   - output-low
   - output-high
   - slew-rate = <x>, with x being:
       < 0 > : Low speed
       < 1 > : Medium speed
       < 2 > : Fast speed
       < 3 > : High speed

Example:

pin-controller {
...
	usart1_pins_a: usart1@0 {
		pins1 {
			pinmux = <STM32_PINMUX('A', 9, AF7)>;
			bias-disable;
			drive-push-pull;
			slew-rate = <0>;
		};
		pins2 {
			pinmux = <STM32_PINMUX('A', 10, AF7)>;
			bias-disable;
		};
	};
};

&usart1 {
	pinctrl-0 = <&usart1_pins_a>;
	pinctrl-names = "default";
};<|MERGE_RESOLUTION|>--- conflicted
+++ resolved
@@ -37,18 +37,10 @@
 
 Optional properties:
  - reset:	  : Reference to the reset controller
-<<<<<<< HEAD
- - interrupt-parent: phandle of the interrupt parent to which the external
-   GPIO interrupts are forwarded to.
  - st,syscfg: Should be phandle/offset/mask.
 	-The phandle to the syscon node which includes IRQ mux selection register.
 	-The offset of the IRQ mux selection register
 	-The field mask of IRQ mux, needed if different of 0xf.
-=======
- - st,syscfg: Should be phandle/offset pair. The phandle to the syscon node
-   which includes IRQ mux selection register, and the offset of the IRQ mux
-   selection register.
->>>>>>> f11b9abc
  - gpio-ranges: Define a dedicated mapping between a pin-controller and
    a gpio controller. Format is <&phandle a b c> with:
 	-(phandle): phandle of pin-controller.
