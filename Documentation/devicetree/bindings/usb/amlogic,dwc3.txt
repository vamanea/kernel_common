Amlogic Meson GX DWC3 USB SoC controller

Required properties:
- compatible:	depending on the SoC this should contain one of:
			* amlogic,meson-axg-dwc3
			* amlogic,meson-gxl-dwc3
- clocks:	a handle for the "USB general" clock
- clock-names:	must be "usb_general"
- resets:	a handle for the shared "USB OTG" reset line
- reset-names:	must be "usb_otg"

Required child node:
A child node must exist to represent the core DWC3 IP block. The name of
the node is not important. The content of the node is defined in dwc3.txt.

PHY documentation is provided in the following places:
- Documentation/devicetree/bindings/phy/meson-gxl-usb2-phy.txt
- Documentation/devicetree/bindings/phy/meson-gxl-usb3-phy.txt

Example device nodes:
		usb0: usb@ff500000 {
			compatible = "amlogic,meson-axg-dwc3";
			#address-cells = <2>;
			#size-cells = <2>;
			ranges;

			clocks = <&clkc CLKID_USB>;
			clock-names = "usb_general";
			resets = <&reset RESET_USB_OTG>;
			reset-names = "usb_otg";

			dwc3: dwc3@ff500000 {
				compatible = "snps,dwc3";
				reg = <0x0 0xff500000 0x0 0x100000>;
				interrupts = <GIC_SPI 30 IRQ_TYPE_LEVEL_HIGH>;
				dr_mode = "host";
				maximum-speed = "high-speed";
				snps,dis_u2_susphy_quirk;
				phys = <&usb3_phy>, <&usb2_phy0>;
				phy-names = "usb2-phy", "usb3-phy";
			};
<<<<<<< HEAD
		};

Amlogic Meson G12A DWC3 USB SoC Controller Glue

The Amlogic G12A embeds a DWC3 USB IP Core configured for USB2 and USB3
in host-only mode, and a DWC2 IP Core configured for USB2 peripheral mode
only.

A glue connects the DWC3 core to USB2 PHYs and optionnaly to an USB3 PHY.

One of the USB2 PHY can be re-routed in peripheral mode to a DWC2 USB IP.

The DWC3 Glue controls the PHY routing and power, an interrupt line is
connected to the Glue to serve as OTG ID change detection.

Required properties:
- compatible:	Should be "amlogic,meson-g12a-usb-ctrl"
- clocks:	a handle for the "USB" clock
- resets:	a handle for the shared "USB" reset line
- reg:		The base address and length of the registers
- interrupts:	the interrupt specifier for the OTG detection
- phys: 	handle to used PHYs on the system
	- a <0> phandle can be used if a PHY is not used
- phy-names:	names of the used PHYs on the system :
	- "usb2-phy0" for USB2 PHY0 if USBHOST_A port is used
	- "usb2-phy1" for USB2 PHY1 if USBOTG_B port is used
	- "usb3-phy0" for USB3 PHY if USB3_0 is used
- dr_mode:	should be "host", "peripheral", or "otg" depending on
	the usage and configuration of the OTG Capable port.
	- "host" and "peripheral" means a fixed Host or Device only connection
	- "otg" means the port can be used as both Host or Device and
	  be switched automatically using the OTG ID pin.

Optional properties:
- vbus-supply:	should be a phandle to the regulator controlling the VBUS
		power supply when used in OTG switchable mode

Required child nodes:

A child node must exist to represent the core DWC3 IP block. The name of
the node is not important. The content of the node is defined in dwc3.txt.

A child node must exist to represent the core DWC2 IP block. The name of
the node is not important. The content of the node is defined in dwc2.txt.

PHY documentation is provided in the following places:
- Documentation/devicetree/bindings/phy/amlogic,meson-g12a-usb2-phy.yaml
- Documentation/devicetree/bindings/phy/amlogic,meson-g12a-usb3-pcie-phy.yaml

Example device nodes:
	usb: usb@ffe09000 {
			compatible = "amlogic,meson-g12a-usb-ctrl";
			reg = <0x0 0xffe09000 0x0 0xa0>;
			interrupts = <GIC_SPI 16 IRQ_TYPE_LEVEL_HIGH>;
			#address-cells = <2>;
			#size-cells = <2>;
			ranges;

			clocks = <&clkc CLKID_USB>;
			resets = <&reset RESET_USB>;

			dr_mode = "otg";

			phys = <&usb2_phy0>, <&usb2_phy1>,
			       <&usb3_pcie_phy PHY_TYPE_USB3>;
			phy-names = "usb2-phy0", "usb2-phy1", "usb3-phy0";

			dwc2: usb@ff400000 {
				compatible = "amlogic,meson-g12a-usb", "snps,dwc2";
				reg = <0x0 0xff400000 0x0 0x40000>;
				interrupts = <GIC_SPI 31 IRQ_TYPE_LEVEL_HIGH>;
				clocks = <&clkc CLKID_USB1_DDR_BRIDGE>;
				clock-names = "ddr";
				phys = <&usb2_phy1>;
				dr_mode = "peripheral";
				g-rx-fifo-size = <192>;
				g-np-tx-fifo-size = <128>;
				g-tx-fifo-size = <128 128 16 16 16>;
			};

			dwc3: usb@ff500000 {
				compatible = "snps,dwc3";
				reg = <0x0 0xff500000 0x0 0x100000>;
				interrupts = <GIC_SPI 30 IRQ_TYPE_LEVEL_HIGH>;
				dr_mode = "host";
				snps,dis_u2_susphy_quirk;
				snps,quirk-frame-length-adjustment;
			};
	};
=======
		};
>>>>>>> b08baef0
<|MERGE_RESOLUTION|>--- conflicted
+++ resolved
@@ -39,96 +39,4 @@
 				phys = <&usb3_phy>, <&usb2_phy0>;
 				phy-names = "usb2-phy", "usb3-phy";
 			};
-<<<<<<< HEAD
-		};
-
-Amlogic Meson G12A DWC3 USB SoC Controller Glue
-
-The Amlogic G12A embeds a DWC3 USB IP Core configured for USB2 and USB3
-in host-only mode, and a DWC2 IP Core configured for USB2 peripheral mode
-only.
-
-A glue connects the DWC3 core to USB2 PHYs and optionnaly to an USB3 PHY.
-
-One of the USB2 PHY can be re-routed in peripheral mode to a DWC2 USB IP.
-
-The DWC3 Glue controls the PHY routing and power, an interrupt line is
-connected to the Glue to serve as OTG ID change detection.
-
-Required properties:
-- compatible:	Should be "amlogic,meson-g12a-usb-ctrl"
-- clocks:	a handle for the "USB" clock
-- resets:	a handle for the shared "USB" reset line
-- reg:		The base address and length of the registers
-- interrupts:	the interrupt specifier for the OTG detection
-- phys: 	handle to used PHYs on the system
-	- a <0> phandle can be used if a PHY is not used
-- phy-names:	names of the used PHYs on the system :
-	- "usb2-phy0" for USB2 PHY0 if USBHOST_A port is used
-	- "usb2-phy1" for USB2 PHY1 if USBOTG_B port is used
-	- "usb3-phy0" for USB3 PHY if USB3_0 is used
-- dr_mode:	should be "host", "peripheral", or "otg" depending on
-	the usage and configuration of the OTG Capable port.
-	- "host" and "peripheral" means a fixed Host or Device only connection
-	- "otg" means the port can be used as both Host or Device and
-	  be switched automatically using the OTG ID pin.
-
-Optional properties:
-- vbus-supply:	should be a phandle to the regulator controlling the VBUS
-		power supply when used in OTG switchable mode
-
-Required child nodes:
-
-A child node must exist to represent the core DWC3 IP block. The name of
-the node is not important. The content of the node is defined in dwc3.txt.
-
-A child node must exist to represent the core DWC2 IP block. The name of
-the node is not important. The content of the node is defined in dwc2.txt.
-
-PHY documentation is provided in the following places:
-- Documentation/devicetree/bindings/phy/amlogic,meson-g12a-usb2-phy.yaml
-- Documentation/devicetree/bindings/phy/amlogic,meson-g12a-usb3-pcie-phy.yaml
-
-Example device nodes:
-	usb: usb@ffe09000 {
-			compatible = "amlogic,meson-g12a-usb-ctrl";
-			reg = <0x0 0xffe09000 0x0 0xa0>;
-			interrupts = <GIC_SPI 16 IRQ_TYPE_LEVEL_HIGH>;
-			#address-cells = <2>;
-			#size-cells = <2>;
-			ranges;
-
-			clocks = <&clkc CLKID_USB>;
-			resets = <&reset RESET_USB>;
-
-			dr_mode = "otg";
-
-			phys = <&usb2_phy0>, <&usb2_phy1>,
-			       <&usb3_pcie_phy PHY_TYPE_USB3>;
-			phy-names = "usb2-phy0", "usb2-phy1", "usb3-phy0";
-
-			dwc2: usb@ff400000 {
-				compatible = "amlogic,meson-g12a-usb", "snps,dwc2";
-				reg = <0x0 0xff400000 0x0 0x40000>;
-				interrupts = <GIC_SPI 31 IRQ_TYPE_LEVEL_HIGH>;
-				clocks = <&clkc CLKID_USB1_DDR_BRIDGE>;
-				clock-names = "ddr";
-				phys = <&usb2_phy1>;
-				dr_mode = "peripheral";
-				g-rx-fifo-size = <192>;
-				g-np-tx-fifo-size = <128>;
-				g-tx-fifo-size = <128 128 16 16 16>;
-			};
-
-			dwc3: usb@ff500000 {
-				compatible = "snps,dwc3";
-				reg = <0x0 0xff500000 0x0 0x100000>;
-				interrupts = <GIC_SPI 30 IRQ_TYPE_LEVEL_HIGH>;
-				dr_mode = "host";
-				snps,dis_u2_susphy_quirk;
-				snps,quirk-frame-length-adjustment;
-			};
-	};
-=======
-		};
->>>>>>> b08baef0
+		};