// SPDX-License-Identifier: GPL-2.0-only
/*
 * Copyright (C) 2011, Red Hat Inc, Arnaldo Carvalho de Melo <acme@redhat.com>
 *
 * Parts came from builtin-annotate.c, see those files for further
 * copyright notes.
 */

#include <errno.h>
#include <inttypes.h>
#include <libgen.h>
#include <stdlib.h>
#include <bpf/bpf.h>
#include <bpf/btf.h>
#include <bpf/libbpf.h>
#include <linux/btf.h>
#include "util.h" // hex_width()
#include "ui/ui.h"
#include "sort.h"
#include "build-id.h"
#include "color.h"
#include "config.h"
#include "dso.h"
#include "env.h"
#include "map.h"
#include "maps.h"
#include "symbol.h"
#include "srcline.h"
#include "units.h"
#include "debug.h"
#include "annotate.h"
#include "evsel.h"
#include "evlist.h"
#include "bpf-event.h"
#include "block-range.h"
#include "string2.h"
#include "util/event.h"
#include "arch/common.h"
#include <regex.h>
#include <pthread.h>
#include <linux/bitops.h>
#include <linux/kernel.h>
#include <linux/string.h>
#include <bpf/libbpf.h>
#include <subcmd/parse-options.h>
#include <subcmd/run-command.h>

/* FIXME: For the HE_COLORSET */
#include "ui/browser.h"

/*
 * FIXME: Using the same values as slang.h,
 * but that header may not be available everywhere
 */
#define LARROW_CHAR	((unsigned char)',')
#define RARROW_CHAR	((unsigned char)'+')
#define DARROW_CHAR	((unsigned char)'.')
#define UARROW_CHAR	((unsigned char)'-')

#include <linux/ctype.h>

struct annotation_options annotation__default_options = {
	.use_offset     = true,
	.jump_arrows    = true,
	.annotate_src	= true,
	.offset_level	= ANNOTATION__OFFSET_JUMP_TARGETS,
	.percent_type	= PERCENT_PERIOD_LOCAL,
};

static regex_t	 file_lineno;

static struct ins_ops *ins__find(struct arch *arch, const char *name);
static void ins__sort(struct arch *arch);
static int disasm_line__parse(char *line, const char **namep, char **rawp);

struct arch {
	const char	*name;
	struct ins	*instructions;
	size_t		nr_instructions;
	size_t		nr_instructions_allocated;
	struct ins_ops  *(*associate_instruction_ops)(struct arch *arch, const char *name);
	bool		sorted_instructions;
	bool		initialized;
	void		*priv;
	unsigned int	model;
	unsigned int	family;
	int		(*init)(struct arch *arch, char *cpuid);
	bool		(*ins_is_fused)(struct arch *arch, const char *ins1,
					const char *ins2);
	struct		{
		char comment_char;
		char skip_functions_char;
	} objdump;
};

static struct ins_ops call_ops;
static struct ins_ops dec_ops;
static struct ins_ops jump_ops;
static struct ins_ops mov_ops;
static struct ins_ops nop_ops;
static struct ins_ops lock_ops;
static struct ins_ops ret_ops;

static int arch__grow_instructions(struct arch *arch)
{
	struct ins *new_instructions;
	size_t new_nr_allocated;

	if (arch->nr_instructions_allocated == 0 && arch->instructions)
		goto grow_from_non_allocated_table;

	new_nr_allocated = arch->nr_instructions_allocated + 128;
	new_instructions = realloc(arch->instructions, new_nr_allocated * sizeof(struct ins));
	if (new_instructions == NULL)
		return -1;

out_update_instructions:
	arch->instructions = new_instructions;
	arch->nr_instructions_allocated = new_nr_allocated;
	return 0;

grow_from_non_allocated_table:
	new_nr_allocated = arch->nr_instructions + 128;
	new_instructions = calloc(new_nr_allocated, sizeof(struct ins));
	if (new_instructions == NULL)
		return -1;

	memcpy(new_instructions, arch->instructions, arch->nr_instructions);
	goto out_update_instructions;
}

static int arch__associate_ins_ops(struct arch* arch, const char *name, struct ins_ops *ops)
{
	struct ins *ins;

	if (arch->nr_instructions == arch->nr_instructions_allocated &&
	    arch__grow_instructions(arch))
		return -1;

	ins = &arch->instructions[arch->nr_instructions];
	ins->name = strdup(name);
	if (!ins->name)
		return -1;

	ins->ops  = ops;
	arch->nr_instructions++;

	ins__sort(arch);
	return 0;
}

#include "arch/arc/annotate/instructions.c"
#include "arch/arm/annotate/instructions.c"
#include "arch/arm64/annotate/instructions.c"
#include "arch/csky/annotate/instructions.c"
#include "arch/x86/annotate/instructions.c"
#include "arch/powerpc/annotate/instructions.c"
#include "arch/s390/annotate/instructions.c"
#include "arch/sparc/annotate/instructions.c"

static struct arch architectures[] = {
	{
		.name = "arc",
		.init = arc__annotate_init,
	},
	{
		.name = "arm",
		.init = arm__annotate_init,
	},
	{
		.name = "arm64",
		.init = arm64__annotate_init,
	},
	{
		.name = "csky",
		.init = csky__annotate_init,
	},
	{
		.name = "x86",
		.init = x86__annotate_init,
		.instructions = x86__instructions,
		.nr_instructions = ARRAY_SIZE(x86__instructions),
		.ins_is_fused = x86__ins_is_fused,
		.objdump =  {
			.comment_char = '#',
		},
	},
	{
		.name = "powerpc",
		.init = powerpc__annotate_init,
	},
	{
		.name = "s390",
		.init = s390__annotate_init,
		.objdump =  {
			.comment_char = '#',
		},
	},
	{
		.name = "sparc",
		.init = sparc__annotate_init,
		.objdump = {
			.comment_char = '#',
		},
	},
};

static void ins__delete(struct ins_operands *ops)
{
	if (ops == NULL)
		return;
	zfree(&ops->source.raw);
	zfree(&ops->source.name);
	zfree(&ops->target.raw);
	zfree(&ops->target.name);
}

static int ins__raw_scnprintf(struct ins *ins, char *bf, size_t size,
			      struct ins_operands *ops, int max_ins_name)
{
	return scnprintf(bf, size, "%-*s %s", max_ins_name, ins->name, ops->raw);
}

int ins__scnprintf(struct ins *ins, char *bf, size_t size,
		   struct ins_operands *ops, int max_ins_name)
{
	if (ins->ops->scnprintf)
		return ins->ops->scnprintf(ins, bf, size, ops, max_ins_name);

	return ins__raw_scnprintf(ins, bf, size, ops, max_ins_name);
}

bool ins__is_fused(struct arch *arch, const char *ins1, const char *ins2)
{
	if (!arch || !arch->ins_is_fused)
		return false;

	return arch->ins_is_fused(arch, ins1, ins2);
}

static int call__parse(struct arch *arch, struct ins_operands *ops, struct map_symbol *ms)
{
	char *endptr, *tok, *name;
	struct map *map = ms->map;
	struct addr_map_symbol target = {
		.ms = { .map = map, },
	};

	ops->target.addr = strtoull(ops->raw, &endptr, 16);

	name = strchr(endptr, '<');
	if (name == NULL)
		goto indirect_call;

	name++;

	if (arch->objdump.skip_functions_char &&
	    strchr(name, arch->objdump.skip_functions_char))
		return -1;

	tok = strchr(name, '>');
	if (tok == NULL)
		return -1;

	*tok = '\0';
	ops->target.name = strdup(name);
	*tok = '>';

	if (ops->target.name == NULL)
		return -1;
find_target:
	target.addr = map__objdump_2mem(map, ops->target.addr);

<<<<<<< HEAD
	if (map_groups__find_ams(ms->mg, &target) == 0 &&
=======
	if (maps__find_ams(ms->maps, &target) == 0 &&
>>>>>>> 5172672d
	    map__rip_2objdump(target.ms.map, map->map_ip(target.ms.map, target.addr)) == ops->target.addr)
		ops->target.sym = target.ms.sym;

	return 0;

indirect_call:
	tok = strchr(endptr, '*');
	if (tok != NULL) {
		endptr++;

		/* Indirect call can use a non-rip register and offset: callq  *0x8(%rbx).
		 * Do not parse such instruction.  */
		if (strstr(endptr, "(%r") == NULL)
			ops->target.addr = strtoull(endptr, NULL, 16);
	}
	goto find_target;
}

static int call__scnprintf(struct ins *ins, char *bf, size_t size,
			   struct ins_operands *ops, int max_ins_name)
{
	if (ops->target.sym)
		return scnprintf(bf, size, "%-*s %s", max_ins_name, ins->name, ops->target.sym->name);

	if (ops->target.addr == 0)
		return ins__raw_scnprintf(ins, bf, size, ops, max_ins_name);

	if (ops->target.name)
		return scnprintf(bf, size, "%-*s %s", max_ins_name, ins->name, ops->target.name);

	return scnprintf(bf, size, "%-*s *%" PRIx64, max_ins_name, ins->name, ops->target.addr);
}

static struct ins_ops call_ops = {
	.parse	   = call__parse,
	.scnprintf = call__scnprintf,
};

bool ins__is_call(const struct ins *ins)
{
	return ins->ops == &call_ops || ins->ops == &s390_call_ops;
}

/*
 * Prevents from matching commas in the comment section, e.g.:
 * ffff200008446e70:       b.cs    ffff2000084470f4 <generic_exec_single+0x314>  // b.hs, b.nlast
 */
static inline const char *validate_comma(const char *c, struct ins_operands *ops)
{
	if (ops->raw_comment && c > ops->raw_comment)
		return NULL;

	return c;
}

static int jump__parse(struct arch *arch, struct ins_operands *ops, struct map_symbol *ms)
{
	struct map *map = ms->map;
	struct symbol *sym = ms->sym;
	struct addr_map_symbol target = {
		.ms = { .map = map, },
	};
	const char *c = strchr(ops->raw, ',');
	u64 start, end;

	ops->raw_comment = strchr(ops->raw, arch->objdump.comment_char);
	c = validate_comma(c, ops);

	/*
	 * Examples of lines to parse for the _cpp_lex_token@@Base
	 * function:
	 *
	 * 1159e6c: jne    115aa32 <_cpp_lex_token@@Base+0xf92>
	 * 1159e8b: jne    c469be <cpp_named_operator2name@@Base+0xa72>
	 *
	 * The first is a jump to an offset inside the same function,
	 * the second is to another function, i.e. that 0xa72 is an
	 * offset in the cpp_named_operator2name@@base function.
	 */
	/*
	 * skip over possible up to 2 operands to get to address, e.g.:
	 * tbnz	 w0, #26, ffff0000083cd190 <security_file_permission+0xd0>
	 */
	if (c++ != NULL) {
		ops->target.addr = strtoull(c, NULL, 16);
		if (!ops->target.addr) {
			c = strchr(c, ',');
			c = validate_comma(c, ops);
			if (c++ != NULL)
				ops->target.addr = strtoull(c, NULL, 16);
		}
	} else {
		ops->target.addr = strtoull(ops->raw, NULL, 16);
	}

	target.addr = map__objdump_2mem(map, ops->target.addr);
	start = map->unmap_ip(map, sym->start),
	end = map->unmap_ip(map, sym->end);

	ops->target.outside = target.addr < start || target.addr > end;

	/*
	 * FIXME: things like this in _cpp_lex_token (gcc's cc1 program):

		cpp_named_operator2name@@Base+0xa72

	 * Point to a place that is after the cpp_named_operator2name
	 * boundaries, i.e.  in the ELF symbol table for cc1
	 * cpp_named_operator2name is marked as being 32-bytes long, but it in
	 * fact is much larger than that, so we seem to need a symbols__find()
	 * routine that looks for >= current->start and  < next_symbol->start,
	 * possibly just for C++ objects?
	 *
	 * For now lets just make some progress by marking jumps to outside the
	 * current function as call like.
	 *
	 * Actual navigation will come next, with further understanding of how
	 * the symbol searching and disassembly should be done.
	 */
<<<<<<< HEAD
	if (map_groups__find_ams(ms->mg, &target) == 0 &&
=======
	if (maps__find_ams(ms->maps, &target) == 0 &&
>>>>>>> 5172672d
	    map__rip_2objdump(target.ms.map, map->map_ip(target.ms.map, target.addr)) == ops->target.addr)
		ops->target.sym = target.ms.sym;

	if (!ops->target.outside) {
		ops->target.offset = target.addr - start;
		ops->target.offset_avail = true;
	} else {
		ops->target.offset_avail = false;
	}

	return 0;
}

static int jump__scnprintf(struct ins *ins, char *bf, size_t size,
			   struct ins_operands *ops, int max_ins_name)
{
	const char *c;

	if (!ops->target.addr || ops->target.offset < 0)
		return ins__raw_scnprintf(ins, bf, size, ops, max_ins_name);

	if (ops->target.outside && ops->target.sym != NULL)
		return scnprintf(bf, size, "%-*s %s", max_ins_name, ins->name, ops->target.sym->name);

	c = strchr(ops->raw, ',');
	c = validate_comma(c, ops);

	if (c != NULL) {
		const char *c2 = strchr(c + 1, ',');

		c2 = validate_comma(c2, ops);
		/* check for 3-op insn */
		if (c2 != NULL)
			c = c2;
		c++;

		/* mirror arch objdump's space-after-comma style */
		if (*c == ' ')
			c++;
	}

	return scnprintf(bf, size, "%-*s %.*s%" PRIx64, max_ins_name,
			 ins->name, c ? c - ops->raw : 0, ops->raw,
			 ops->target.offset);
}

static struct ins_ops jump_ops = {
	.parse	   = jump__parse,
	.scnprintf = jump__scnprintf,
};

bool ins__is_jump(const struct ins *ins)
{
	return ins->ops == &jump_ops;
}

static int comment__symbol(char *raw, char *comment, u64 *addrp, char **namep)
{
	char *endptr, *name, *t;

	if (strstr(raw, "(%rip)") == NULL)
		return 0;

	*addrp = strtoull(comment, &endptr, 16);
	if (endptr == comment)
		return 0;
	name = strchr(endptr, '<');
	if (name == NULL)
		return -1;

	name++;

	t = strchr(name, '>');
	if (t == NULL)
		return 0;

	*t = '\0';
	*namep = strdup(name);
	*t = '>';

	return 0;
}

static int lock__parse(struct arch *arch, struct ins_operands *ops, struct map_symbol *ms)
{
	ops->locked.ops = zalloc(sizeof(*ops->locked.ops));
	if (ops->locked.ops == NULL)
		return 0;

	if (disasm_line__parse(ops->raw, &ops->locked.ins.name, &ops->locked.ops->raw) < 0)
		goto out_free_ops;

	ops->locked.ins.ops = ins__find(arch, ops->locked.ins.name);

	if (ops->locked.ins.ops == NULL)
		goto out_free_ops;

	if (ops->locked.ins.ops->parse &&
	    ops->locked.ins.ops->parse(arch, ops->locked.ops, ms) < 0)
		goto out_free_ops;

	return 0;

out_free_ops:
	zfree(&ops->locked.ops);
	return 0;
}

static int lock__scnprintf(struct ins *ins, char *bf, size_t size,
			   struct ins_operands *ops, int max_ins_name)
{
	int printed;

	if (ops->locked.ins.ops == NULL)
		return ins__raw_scnprintf(ins, bf, size, ops, max_ins_name);

	printed = scnprintf(bf, size, "%-*s ", max_ins_name, ins->name);
	return printed + ins__scnprintf(&ops->locked.ins, bf + printed,
					size - printed, ops->locked.ops, max_ins_name);
}

static void lock__delete(struct ins_operands *ops)
{
	struct ins *ins = &ops->locked.ins;

	if (ins->ops && ins->ops->free)
		ins->ops->free(ops->locked.ops);
	else
		ins__delete(ops->locked.ops);

	zfree(&ops->locked.ops);
	zfree(&ops->target.raw);
	zfree(&ops->target.name);
}

static struct ins_ops lock_ops = {
	.free	   = lock__delete,
	.parse	   = lock__parse,
	.scnprintf = lock__scnprintf,
};

static int mov__parse(struct arch *arch, struct ins_operands *ops, struct map_symbol *ms __maybe_unused)
{
	char *s = strchr(ops->raw, ','), *target, *comment, prev;

	if (s == NULL)
		return -1;

	*s = '\0';
	ops->source.raw = strdup(ops->raw);
	*s = ',';

	if (ops->source.raw == NULL)
		return -1;

	target = ++s;
	comment = strchr(s, arch->objdump.comment_char);

	if (comment != NULL)
		s = comment - 1;
	else
		s = strchr(s, '\0') - 1;

	while (s > target && isspace(s[0]))
		--s;
	s++;
	prev = *s;
	*s = '\0';

	ops->target.raw = strdup(target);
	*s = prev;

	if (ops->target.raw == NULL)
		goto out_free_source;

	if (comment == NULL)
		return 0;

	comment = skip_spaces(comment);
	comment__symbol(ops->source.raw, comment + 1, &ops->source.addr, &ops->source.name);
	comment__symbol(ops->target.raw, comment + 1, &ops->target.addr, &ops->target.name);

	return 0;

out_free_source:
	zfree(&ops->source.raw);
	return -1;
}

static int mov__scnprintf(struct ins *ins, char *bf, size_t size,
			   struct ins_operands *ops, int max_ins_name)
{
	return scnprintf(bf, size, "%-*s %s,%s", max_ins_name, ins->name,
			 ops->source.name ?: ops->source.raw,
			 ops->target.name ?: ops->target.raw);
}

static struct ins_ops mov_ops = {
	.parse	   = mov__parse,
	.scnprintf = mov__scnprintf,
};

static int dec__parse(struct arch *arch __maybe_unused, struct ins_operands *ops, struct map_symbol *ms __maybe_unused)
{
	char *target, *comment, *s, prev;

	target = s = ops->raw;

	while (s[0] != '\0' && !isspace(s[0]))
		++s;
	prev = *s;
	*s = '\0';

	ops->target.raw = strdup(target);
	*s = prev;

	if (ops->target.raw == NULL)
		return -1;

	comment = strchr(s, arch->objdump.comment_char);
	if (comment == NULL)
		return 0;

	comment = skip_spaces(comment);
	comment__symbol(ops->target.raw, comment + 1, &ops->target.addr, &ops->target.name);

	return 0;
}

static int dec__scnprintf(struct ins *ins, char *bf, size_t size,
			   struct ins_operands *ops, int max_ins_name)
{
	return scnprintf(bf, size, "%-*s %s", max_ins_name, ins->name,
			 ops->target.name ?: ops->target.raw);
}

static struct ins_ops dec_ops = {
	.parse	   = dec__parse,
	.scnprintf = dec__scnprintf,
};

static int nop__scnprintf(struct ins *ins __maybe_unused, char *bf, size_t size,
			  struct ins_operands *ops __maybe_unused, int max_ins_name)
{
	return scnprintf(bf, size, "%-*s", max_ins_name, "nop");
}

static struct ins_ops nop_ops = {
	.scnprintf = nop__scnprintf,
};

static struct ins_ops ret_ops = {
	.scnprintf = ins__raw_scnprintf,
};

bool ins__is_ret(const struct ins *ins)
{
	return ins->ops == &ret_ops;
}

bool ins__is_lock(const struct ins *ins)
{
	return ins->ops == &lock_ops;
}

static int ins__key_cmp(const void *name, const void *insp)
{
	const struct ins *ins = insp;

	return strcmp(name, ins->name);
}

static int ins__cmp(const void *a, const void *b)
{
	const struct ins *ia = a;
	const struct ins *ib = b;

	return strcmp(ia->name, ib->name);
}

static void ins__sort(struct arch *arch)
{
	const int nmemb = arch->nr_instructions;

	qsort(arch->instructions, nmemb, sizeof(struct ins), ins__cmp);
}

static struct ins_ops *__ins__find(struct arch *arch, const char *name)
{
	struct ins *ins;
	const int nmemb = arch->nr_instructions;

	if (!arch->sorted_instructions) {
		ins__sort(arch);
		arch->sorted_instructions = true;
	}

	ins = bsearch(name, arch->instructions, nmemb, sizeof(struct ins), ins__key_cmp);
	return ins ? ins->ops : NULL;
}

static struct ins_ops *ins__find(struct arch *arch, const char *name)
{
	struct ins_ops *ops = __ins__find(arch, name);

	if (!ops && arch->associate_instruction_ops)
		ops = arch->associate_instruction_ops(arch, name);

	return ops;
}

static int arch__key_cmp(const void *name, const void *archp)
{
	const struct arch *arch = archp;

	return strcmp(name, arch->name);
}

static int arch__cmp(const void *a, const void *b)
{
	const struct arch *aa = a;
	const struct arch *ab = b;

	return strcmp(aa->name, ab->name);
}

static void arch__sort(void)
{
	const int nmemb = ARRAY_SIZE(architectures);

	qsort(architectures, nmemb, sizeof(struct arch), arch__cmp);
}

static struct arch *arch__find(const char *name)
{
	const int nmemb = ARRAY_SIZE(architectures);
	static bool sorted;

	if (!sorted) {
		arch__sort();
		sorted = true;
	}

	return bsearch(name, architectures, nmemb, sizeof(struct arch), arch__key_cmp);
}

static struct annotated_source *annotated_source__new(void)
{
	struct annotated_source *src = zalloc(sizeof(*src));

	if (src != NULL)
		INIT_LIST_HEAD(&src->source);

	return src;
}

static __maybe_unused void annotated_source__delete(struct annotated_source *src)
{
	if (src == NULL)
		return;
	zfree(&src->histograms);
	zfree(&src->cycles_hist);
	free(src);
}

static int annotated_source__alloc_histograms(struct annotated_source *src,
					      size_t size, int nr_hists)
{
	size_t sizeof_sym_hist;

	/*
	 * Add buffer of one element for zero length symbol.
	 * When sample is taken from first instruction of
	 * zero length symbol, perf still resolves it and
	 * shows symbol name in perf report and allows to
	 * annotate it.
	 */
	if (size == 0)
		size = 1;

	/* Check for overflow when calculating sizeof_sym_hist */
	if (size > (SIZE_MAX - sizeof(struct sym_hist)) / sizeof(struct sym_hist_entry))
		return -1;

	sizeof_sym_hist = (sizeof(struct sym_hist) + size * sizeof(struct sym_hist_entry));

	/* Check for overflow in zalloc argument */
	if (sizeof_sym_hist > SIZE_MAX / nr_hists)
		return -1;

	src->sizeof_sym_hist = sizeof_sym_hist;
	src->nr_histograms   = nr_hists;
	src->histograms	     = calloc(nr_hists, sizeof_sym_hist) ;
	return src->histograms ? 0 : -1;
}

/* The cycles histogram is lazily allocated. */
static int symbol__alloc_hist_cycles(struct symbol *sym)
{
	struct annotation *notes = symbol__annotation(sym);
	const size_t size = symbol__size(sym);

	notes->src->cycles_hist = calloc(size, sizeof(struct cyc_hist));
	if (notes->src->cycles_hist == NULL)
		return -1;
	return 0;
}

void symbol__annotate_zero_histograms(struct symbol *sym)
{
	struct annotation *notes = symbol__annotation(sym);

	pthread_mutex_lock(&notes->lock);
	if (notes->src != NULL) {
		memset(notes->src->histograms, 0,
		       notes->src->nr_histograms * notes->src->sizeof_sym_hist);
		if (notes->src->cycles_hist)
			memset(notes->src->cycles_hist, 0,
				symbol__size(sym) * sizeof(struct cyc_hist));
	}
	pthread_mutex_unlock(&notes->lock);
}

static int __symbol__account_cycles(struct cyc_hist *ch,
				    u64 start,
				    unsigned offset, unsigned cycles,
				    unsigned have_start)
{
	/*
	 * For now we can only account one basic block per
	 * final jump. But multiple could be overlapping.
	 * Always account the longest one. So when
	 * a shorter one has been already seen throw it away.
	 *
	 * We separately always account the full cycles.
	 */
	ch[offset].num_aggr++;
	ch[offset].cycles_aggr += cycles;

	if (cycles > ch[offset].cycles_max)
		ch[offset].cycles_max = cycles;

	if (ch[offset].cycles_min) {
		if (cycles && cycles < ch[offset].cycles_min)
			ch[offset].cycles_min = cycles;
	} else
		ch[offset].cycles_min = cycles;

	if (!have_start && ch[offset].have_start)
		return 0;
	if (ch[offset].num) {
		if (have_start && (!ch[offset].have_start ||
				   ch[offset].start > start)) {
			ch[offset].have_start = 0;
			ch[offset].cycles = 0;
			ch[offset].num = 0;
			if (ch[offset].reset < 0xffff)
				ch[offset].reset++;
		} else if (have_start &&
			   ch[offset].start < start)
			return 0;
	}

	if (ch[offset].num < NUM_SPARKS)
		ch[offset].cycles_spark[ch[offset].num] = cycles;

	ch[offset].have_start = have_start;
	ch[offset].start = start;
	ch[offset].cycles += cycles;
	ch[offset].num++;
	return 0;
}

static int __symbol__inc_addr_samples(struct map_symbol *ms,
				      struct annotated_source *src, int evidx, u64 addr,
				      struct perf_sample *sample)
{
	struct symbol *sym = ms->sym;
	unsigned offset;
	struct sym_hist *h;

	pr_debug3("%s: addr=%#" PRIx64 "\n", __func__, ms->map->unmap_ip(ms->map, addr));

	if ((addr < sym->start || addr >= sym->end) &&
	    (addr != sym->end || sym->start != sym->end)) {
		pr_debug("%s(%d): ERANGE! sym->name=%s, start=%#" PRIx64 ", addr=%#" PRIx64 ", end=%#" PRIx64 "\n",
		       __func__, __LINE__, sym->name, sym->start, addr, sym->end);
		return -ERANGE;
	}

	offset = addr - sym->start;
	h = annotated_source__histogram(src, evidx);
	if (h == NULL) {
		pr_debug("%s(%d): ENOMEM! sym->name=%s, start=%#" PRIx64 ", addr=%#" PRIx64 ", end=%#" PRIx64 ", func: %d\n",
			 __func__, __LINE__, sym->name, sym->start, addr, sym->end, sym->type == STT_FUNC);
		return -ENOMEM;
	}
	h->nr_samples++;
	h->addr[offset].nr_samples++;
	h->period += sample->period;
	h->addr[offset].period += sample->period;

	pr_debug3("%#" PRIx64 " %s: period++ [addr: %#" PRIx64 ", %#" PRIx64
		  ", evidx=%d] => nr_samples: %" PRIu64 ", period: %" PRIu64 "\n",
		  sym->start, sym->name, addr, addr - sym->start, evidx,
		  h->addr[offset].nr_samples, h->addr[offset].period);
	return 0;
}

static struct cyc_hist *symbol__cycles_hist(struct symbol *sym)
{
	struct annotation *notes = symbol__annotation(sym);

	if (notes->src == NULL) {
		notes->src = annotated_source__new();
		if (notes->src == NULL)
			return NULL;
		goto alloc_cycles_hist;
	}

	if (!notes->src->cycles_hist) {
alloc_cycles_hist:
		symbol__alloc_hist_cycles(sym);
	}

	return notes->src->cycles_hist;
}

struct annotated_source *symbol__hists(struct symbol *sym, int nr_hists)
{
	struct annotation *notes = symbol__annotation(sym);

	if (notes->src == NULL) {
		notes->src = annotated_source__new();
		if (notes->src == NULL)
			return NULL;
		goto alloc_histograms;
	}

	if (notes->src->histograms == NULL) {
alloc_histograms:
		annotated_source__alloc_histograms(notes->src, symbol__size(sym),
						   nr_hists);
	}

	return notes->src;
}

static int symbol__inc_addr_samples(struct map_symbol *ms,
				    struct evsel *evsel, u64 addr,
				    struct perf_sample *sample)
{
	struct symbol *sym = ms->sym;
	struct annotated_source *src;

	if (sym == NULL)
		return 0;
	src = symbol__hists(sym, evsel->evlist->core.nr_entries);
	return src ? __symbol__inc_addr_samples(ms, src, evsel->idx, addr, sample) : 0;
}

static int symbol__account_cycles(u64 addr, u64 start,
				  struct symbol *sym, unsigned cycles)
{
	struct cyc_hist *cycles_hist;
	unsigned offset;

	if (sym == NULL)
		return 0;
	cycles_hist = symbol__cycles_hist(sym);
	if (cycles_hist == NULL)
		return -ENOMEM;
	if (addr < sym->start || addr >= sym->end)
		return -ERANGE;

	if (start) {
		if (start < sym->start || start >= sym->end)
			return -ERANGE;
		if (start >= addr)
			start = 0;
	}
	offset = addr - sym->start;
	return __symbol__account_cycles(cycles_hist,
					start ? start - sym->start : 0,
					offset, cycles,
					!!start);
}

int addr_map_symbol__account_cycles(struct addr_map_symbol *ams,
				    struct addr_map_symbol *start,
				    unsigned cycles)
{
	u64 saddr = 0;
	int err;

	if (!cycles)
		return 0;

	/*
	 * Only set start when IPC can be computed. We can only
	 * compute it when the basic block is completely in a single
	 * function.
	 * Special case the case when the jump is elsewhere, but
	 * it starts on the function start.
	 */
	if (start &&
		(start->ms.sym == ams->ms.sym ||
		 (ams->ms.sym &&
		   start->addr == ams->ms.sym->start + ams->ms.map->start)))
		saddr = start->al_addr;
	if (saddr == 0)
		pr_debug2("BB with bad start: addr %"PRIx64" start %"PRIx64" sym %"PRIx64" saddr %"PRIx64"\n",
			ams->addr,
			start ? start->addr : 0,
			ams->ms.sym ? ams->ms.sym->start + ams->ms.map->start : 0,
			saddr);
	err = symbol__account_cycles(ams->al_addr, saddr, ams->ms.sym, cycles);
	if (err)
		pr_debug2("account_cycles failed %d\n", err);
	return err;
}

static unsigned annotation__count_insn(struct annotation *notes, u64 start, u64 end)
{
	unsigned n_insn = 0;
	u64 offset;

	for (offset = start; offset <= end; offset++) {
		if (notes->offsets[offset])
			n_insn++;
	}
	return n_insn;
}

static void annotation__count_and_fill(struct annotation *notes, u64 start, u64 end, struct cyc_hist *ch)
{
	unsigned n_insn;
	unsigned int cover_insn = 0;
	u64 offset;

	n_insn = annotation__count_insn(notes, start, end);
	if (n_insn && ch->num && ch->cycles) {
		float ipc = n_insn / ((double)ch->cycles / (double)ch->num);

		/* Hide data when there are too many overlaps. */
		if (ch->reset >= 0x7fff)
			return;

		for (offset = start; offset <= end; offset++) {
			struct annotation_line *al = notes->offsets[offset];

			if (al && al->ipc == 0.0) {
				al->ipc = ipc;
				cover_insn++;
			}
		}

		if (cover_insn) {
			notes->hit_cycles += ch->cycles;
			notes->hit_insn += n_insn * ch->num;
			notes->cover_insn += cover_insn;
		}
	}
}

void annotation__compute_ipc(struct annotation *notes, size_t size)
{
	s64 offset;

	if (!notes->src || !notes->src->cycles_hist)
		return;

	notes->total_insn = annotation__count_insn(notes, 0, size - 1);
	notes->hit_cycles = 0;
	notes->hit_insn = 0;
	notes->cover_insn = 0;

	pthread_mutex_lock(&notes->lock);
	for (offset = size - 1; offset >= 0; --offset) {
		struct cyc_hist *ch;

		ch = &notes->src->cycles_hist[offset];
		if (ch && ch->cycles) {
			struct annotation_line *al;

			if (ch->have_start)
				annotation__count_and_fill(notes, ch->start, offset, ch);
			al = notes->offsets[offset];
			if (al && ch->num_aggr) {
				al->cycles = ch->cycles_aggr / ch->num_aggr;
				al->cycles_max = ch->cycles_max;
				al->cycles_min = ch->cycles_min;
			}
			notes->have_cycles = true;
		}
	}
	pthread_mutex_unlock(&notes->lock);
}

int addr_map_symbol__inc_samples(struct addr_map_symbol *ams, struct perf_sample *sample,
				 struct evsel *evsel)
{
	return symbol__inc_addr_samples(&ams->ms, evsel, ams->al_addr, sample);
}

int hist_entry__inc_addr_samples(struct hist_entry *he, struct perf_sample *sample,
				 struct evsel *evsel, u64 ip)
{
	return symbol__inc_addr_samples(&he->ms, evsel, ip, sample);
}

static void disasm_line__init_ins(struct disasm_line *dl, struct arch *arch, struct map_symbol *ms)
{
	dl->ins.ops = ins__find(arch, dl->ins.name);

	if (!dl->ins.ops)
		return;

	if (dl->ins.ops->parse && dl->ins.ops->parse(arch, &dl->ops, ms) < 0)
		dl->ins.ops = NULL;
}

static int disasm_line__parse(char *line, const char **namep, char **rawp)
{
	char tmp, *name = skip_spaces(line);

	if (name[0] == '\0')
		return -1;

	*rawp = name + 1;

	while ((*rawp)[0] != '\0' && !isspace((*rawp)[0]))
		++*rawp;

	tmp = (*rawp)[0];
	(*rawp)[0] = '\0';
	*namep = strdup(name);

	if (*namep == NULL)
		goto out;

	(*rawp)[0] = tmp;
	*rawp = strim(*rawp);

	return 0;

out:
	return -1;
}

struct annotate_args {
	size_t			 privsize;
	struct arch		*arch;
	struct map_symbol	 ms;
	struct evsel	*evsel;
	struct annotation_options *options;
	s64			 offset;
	char			*line;
	int			 line_nr;
};

static void annotation_line__delete(struct annotation_line *al)
{
	void *ptr = (void *) al - al->privsize;

	free_srcline(al->path);
	zfree(&al->line);
	free(ptr);
}

/*
 * Allocating the annotation line data with following
 * structure:
 *
 *    --------------------------------------
 *    private space | struct annotation_line
 *    --------------------------------------
 *
 * Size of the private space is stored in 'struct annotation_line'.
 *
 */
static struct annotation_line *
annotation_line__new(struct annotate_args *args, size_t privsize)
{
	struct annotation_line *al;
	struct evsel *evsel = args->evsel;
	size_t size = privsize + sizeof(*al);
	int nr = 1;

	if (perf_evsel__is_group_event(evsel))
		nr = evsel->core.nr_members;

	size += sizeof(al->data[0]) * nr;

	al = zalloc(size);
	if (al) {
		al = (void *) al + privsize;
		al->privsize   = privsize;
		al->offset     = args->offset;
		al->line       = strdup(args->line);
		al->line_nr    = args->line_nr;
		al->data_nr    = nr;
	}

	return al;
}

/*
 * Allocating the disasm annotation line data with
 * following structure:
 *
 *    ------------------------------------------------------------
 *    privsize space | struct disasm_line | struct annotation_line
 *    ------------------------------------------------------------
 *
 * We have 'struct annotation_line' member as last member
 * of 'struct disasm_line' to have an easy access.
 *
 */
static struct disasm_line *disasm_line__new(struct annotate_args *args)
{
	struct disasm_line *dl = NULL;
	struct annotation_line *al;
	size_t privsize = args->privsize + offsetof(struct disasm_line, al);

	al = annotation_line__new(args, privsize);
	if (al != NULL) {
		dl = disasm_line(al);

		if (dl->al.line == NULL)
			goto out_delete;

		if (args->offset != -1) {
			if (disasm_line__parse(dl->al.line, &dl->ins.name, &dl->ops.raw) < 0)
				goto out_free_line;

			disasm_line__init_ins(dl, args->arch, &args->ms);
		}
	}

	return dl;

out_free_line:
	zfree(&dl->al.line);
out_delete:
	free(dl);
	return NULL;
}

void disasm_line__free(struct disasm_line *dl)
{
	if (dl->ins.ops && dl->ins.ops->free)
		dl->ins.ops->free(&dl->ops);
	else
		ins__delete(&dl->ops);
	zfree(&dl->ins.name);
	annotation_line__delete(&dl->al);
}

int disasm_line__scnprintf(struct disasm_line *dl, char *bf, size_t size, bool raw, int max_ins_name)
{
	if (raw || !dl->ins.ops)
		return scnprintf(bf, size, "%-*s %s", max_ins_name, dl->ins.name, dl->ops.raw);

	return ins__scnprintf(&dl->ins, bf, size, &dl->ops, max_ins_name);
}

static void annotation_line__add(struct annotation_line *al, struct list_head *head)
{
	list_add_tail(&al->node, head);
}

struct annotation_line *
annotation_line__next(struct annotation_line *pos, struct list_head *head)
{
	list_for_each_entry_continue(pos, head, node)
		if (pos->offset >= 0)
			return pos;

	return NULL;
}

static const char *annotate__address_color(struct block_range *br)
{
	double cov = block_range__coverage(br);

	if (cov >= 0) {
		/* mark red for >75% coverage */
		if (cov > 0.75)
			return PERF_COLOR_RED;

		/* mark dull for <1% coverage */
		if (cov < 0.01)
			return PERF_COLOR_NORMAL;
	}

	return PERF_COLOR_MAGENTA;
}

static const char *annotate__asm_color(struct block_range *br)
{
	double cov = block_range__coverage(br);

	if (cov >= 0) {
		/* mark dull for <1% coverage */
		if (cov < 0.01)
			return PERF_COLOR_NORMAL;
	}

	return PERF_COLOR_BLUE;
}

static void annotate__branch_printf(struct block_range *br, u64 addr)
{
	bool emit_comment = true;

	if (!br)
		return;

#if 1
	if (br->is_target && br->start == addr) {
		struct block_range *branch = br;
		double p;

		/*
		 * Find matching branch to our target.
		 */
		while (!branch->is_branch)
			branch = block_range__next(branch);

		p = 100 *(double)br->entry / branch->coverage;

		if (p > 0.1) {
			if (emit_comment) {
				emit_comment = false;
				printf("\t#");
			}

			/*
			 * The percentage of coverage joined at this target in relation
			 * to the next branch.
			 */
			printf(" +%.2f%%", p);
		}
	}
#endif
	if (br->is_branch && br->end == addr) {
		double p = 100*(double)br->taken / br->coverage;

		if (p > 0.1) {
			if (emit_comment) {
				emit_comment = false;
				printf("\t#");
			}

			/*
			 * The percentage of coverage leaving at this branch, and
			 * its prediction ratio.
			 */
			printf(" -%.2f%% (p:%.2f%%)", p, 100*(double)br->pred  / br->taken);
		}
	}
}

static int disasm_line__print(struct disasm_line *dl, u64 start, int addr_fmt_width)
{
	s64 offset = dl->al.offset;
	const u64 addr = start + offset;
	struct block_range *br;

	br = block_range__find(addr);
	color_fprintf(stdout, annotate__address_color(br), "  %*" PRIx64 ":", addr_fmt_width, addr);
	color_fprintf(stdout, annotate__asm_color(br), "%s", dl->al.line);
	annotate__branch_printf(br, addr);
	return 0;
}

static int
annotation_line__print(struct annotation_line *al, struct symbol *sym, u64 start,
		       struct evsel *evsel, u64 len, int min_pcnt, int printed,
		       int max_lines, struct annotation_line *queue, int addr_fmt_width,
		       int percent_type)
{
	struct disasm_line *dl = container_of(al, struct disasm_line, al);
	static const char *prev_line;
	static const char *prev_color;

	if (al->offset != -1) {
		double max_percent = 0.0;
		int i, nr_percent = 1;
		const char *color;
		struct annotation *notes = symbol__annotation(sym);

		for (i = 0; i < al->data_nr; i++) {
			double percent;

			percent = annotation_data__percent(&al->data[i],
							   percent_type);

			if (percent > max_percent)
				max_percent = percent;
		}

		if (al->data_nr > nr_percent)
			nr_percent = al->data_nr;

		if (max_percent < min_pcnt)
			return -1;

		if (max_lines && printed >= max_lines)
			return 1;

		if (queue != NULL) {
			list_for_each_entry_from(queue, &notes->src->source, node) {
				if (queue == al)
					break;
				annotation_line__print(queue, sym, start, evsel, len,
						       0, 0, 1, NULL, addr_fmt_width,
						       percent_type);
			}
		}

		color = get_percent_color(max_percent);

		/*
		 * Also color the filename and line if needed, with
		 * the same color than the percentage. Don't print it
		 * twice for close colored addr with the same filename:line
		 */
		if (al->path) {
			if (!prev_line || strcmp(prev_line, al->path)
				       || color != prev_color) {
				color_fprintf(stdout, color, " %s", al->path);
				prev_line = al->path;
				prev_color = color;
			}
		}

		for (i = 0; i < nr_percent; i++) {
			struct annotation_data *data = &al->data[i];
			double percent;

			percent = annotation_data__percent(data, percent_type);
			color = get_percent_color(percent);

			if (symbol_conf.show_total_period)
				color_fprintf(stdout, color, " %11" PRIu64,
					      data->he.period);
			else if (symbol_conf.show_nr_samples)
				color_fprintf(stdout, color, " %7" PRIu64,
					      data->he.nr_samples);
			else
				color_fprintf(stdout, color, " %7.2f", percent);
		}

		printf(" : ");

		disasm_line__print(dl, start, addr_fmt_width);
		printf("\n");
	} else if (max_lines && printed >= max_lines)
		return 1;
	else {
		int width = symbol_conf.show_total_period ? 12 : 8;

		if (queue)
			return -1;

		if (perf_evsel__is_group_event(evsel))
			width *= evsel->core.nr_members;

		if (!*al->line)
			printf(" %*s:\n", width, " ");
		else
			printf(" %*s:     %*s %s\n", width, " ", addr_fmt_width, " ", al->line);
	}

	return 0;
}

/*
 * symbol__parse_objdump_line() parses objdump output (with -d --no-show-raw)
 * which looks like following
 *
 *  0000000000415500 <_init>:
 *    415500:       sub    $0x8,%rsp
 *    415504:       mov    0x2f5ad5(%rip),%rax        # 70afe0 <_DYNAMIC+0x2f8>
 *    41550b:       test   %rax,%rax
 *    41550e:       je     415515 <_init+0x15>
 *    415510:       callq  416e70 <__gmon_start__@plt>
 *    415515:       add    $0x8,%rsp
 *    415519:       retq
 *
 * it will be parsed and saved into struct disasm_line as
 *  <offset>       <name>  <ops.raw>
 *
 * The offset will be a relative offset from the start of the symbol and -1
 * means that it's not a disassembly line so should be treated differently.
 * The ops.raw part will be parsed further according to type of the instruction.
 */
static int symbol__parse_objdump_line(struct symbol *sym,
				      struct annotate_args *args,
				      char *parsed_line, int *line_nr)
{
	struct map *map = args->ms.map;
	struct annotation *notes = symbol__annotation(sym);
	struct disasm_line *dl;
	char *tmp;
	s64 line_ip, offset = -1;
	regmatch_t match[2];

	/* /filename:linenr ? Save line number and ignore. */
	if (regexec(&file_lineno, parsed_line, 2, match, 0) == 0) {
		*line_nr = atoi(parsed_line + match[1].rm_so);
		return 0;
	}

	/* Process hex address followed by ':'. */
	line_ip = strtoull(parsed_line, &tmp, 16);
	if (parsed_line != tmp && tmp[0] == ':' && tmp[1] != '\0') {
		u64 start = map__rip_2objdump(map, sym->start),
		    end = map__rip_2objdump(map, sym->end);

		offset = line_ip - start;
		if ((u64)line_ip < start || (u64)line_ip >= end)
			offset = -1;
		else
			parsed_line = tmp + 1;
	}

	args->offset  = offset;
	args->line    = parsed_line;
	args->line_nr = *line_nr;
	args->ms.sym  = sym;

	dl = disasm_line__new(args);
	(*line_nr)++;

	if (dl == NULL)
		return -1;

	if (!disasm_line__has_local_offset(dl)) {
		dl->ops.target.offset = dl->ops.target.addr -
					map__rip_2objdump(map, sym->start);
		dl->ops.target.offset_avail = true;
	}

	/* kcore has no symbols, so add the call target symbol */
	if (dl->ins.ops && ins__is_call(&dl->ins) && !dl->ops.target.sym) {
		struct addr_map_symbol target = {
			.addr = dl->ops.target.addr,
			.ms = { .map = map, },
		};

<<<<<<< HEAD
		if (!map_groups__find_ams(args->ms.mg, &target) &&
=======
		if (!maps__find_ams(args->ms.maps, &target) &&
>>>>>>> 5172672d
		    target.ms.sym->start == target.al_addr)
			dl->ops.target.sym = target.ms.sym;
	}

	annotation_line__add(&dl->al, &notes->src->source);

	return 0;
}

static __attribute__((constructor)) void symbol__init_regexpr(void)
{
	regcomp(&file_lineno, "^/[^:]+:([0-9]+)", REG_EXTENDED);
}

static void delete_last_nop(struct symbol *sym)
{
	struct annotation *notes = symbol__annotation(sym);
	struct list_head *list = &notes->src->source;
	struct disasm_line *dl;

	while (!list_empty(list)) {
		dl = list_entry(list->prev, struct disasm_line, al.node);

		if (dl->ins.ops) {
			if (dl->ins.ops != &nop_ops)
				return;
		} else {
			if (!strstr(dl->al.line, " nop ") &&
			    !strstr(dl->al.line, " nopl ") &&
			    !strstr(dl->al.line, " nopw "))
				return;
		}

		list_del_init(&dl->al.node);
		disasm_line__free(dl);
	}
}

int symbol__strerror_disassemble(struct map_symbol *ms, int errnum, char *buf, size_t buflen)
{
	struct dso *dso = ms->map->dso;

	BUG_ON(buflen == 0);

	if (errnum >= 0) {
		str_error_r(errnum, buf, buflen);
		return 0;
	}

	switch (errnum) {
	case SYMBOL_ANNOTATE_ERRNO__NO_VMLINUX: {
		char bf[SBUILD_ID_SIZE + 15] = " with build id ";
		char *build_id_msg = NULL;

		if (dso->has_build_id) {
			build_id__sprintf(dso->build_id,
					  sizeof(dso->build_id), bf + 15);
			build_id_msg = bf;
		}
		scnprintf(buf, buflen,
			  "No vmlinux file%s\nwas found in the path.\n\n"
			  "Note that annotation using /proc/kcore requires CAP_SYS_RAWIO capability.\n\n"
			  "Please use:\n\n"
			  "  perf buildid-cache -vu vmlinux\n\n"
			  "or:\n\n"
			  "  --vmlinux vmlinux\n", build_id_msg ?: "");
	}
		break;
	case SYMBOL_ANNOTATE_ERRNO__NO_LIBOPCODES_FOR_BPF:
		scnprintf(buf, buflen, "Please link with binutils's libopcode to enable BPF annotation");
		break;
	case SYMBOL_ANNOTATE_ERRNO__ARCH_INIT_REGEXP:
		scnprintf(buf, buflen, "Problems with arch specific instruction name regular expressions.");
		break;
	case SYMBOL_ANNOTATE_ERRNO__ARCH_INIT_CPUID_PARSING:
		scnprintf(buf, buflen, "Problems while parsing the CPUID in the arch specific initialization.");
		break;
	case SYMBOL_ANNOTATE_ERRNO__BPF_INVALID_FILE:
		scnprintf(buf, buflen, "Invalid BPF file: %s.", dso->long_name);
		break;
	case SYMBOL_ANNOTATE_ERRNO__BPF_MISSING_BTF:
		scnprintf(buf, buflen, "The %s BPF file has no BTF section, compile with -g or use pahole -J.",
			  dso->long_name);
		break;
	default:
		scnprintf(buf, buflen, "Internal error: Invalid %d error code\n", errnum);
		break;
	}

	return 0;
}

static int dso__disassemble_filename(struct dso *dso, char *filename, size_t filename_size)
{
	char linkname[PATH_MAX];
	char *build_id_filename;
	char *build_id_path = NULL;
	char *pos;

	if (dso->symtab_type == DSO_BINARY_TYPE__KALLSYMS &&
	    !dso__is_kcore(dso))
		return SYMBOL_ANNOTATE_ERRNO__NO_VMLINUX;

	build_id_filename = dso__build_id_filename(dso, NULL, 0, false);
	if (build_id_filename) {
		__symbol__join_symfs(filename, filename_size, build_id_filename);
		free(build_id_filename);
	} else {
		if (dso->has_build_id)
			return ENOMEM;
		goto fallback;
	}

	build_id_path = strdup(filename);
	if (!build_id_path)
		return ENOMEM;

	/*
	 * old style build-id cache has name of XX/XXXXXXX.. while
	 * new style has XX/XXXXXXX../{elf,kallsyms,vdso}.
	 * extract the build-id part of dirname in the new style only.
	 */
	pos = strrchr(build_id_path, '/');
	if (pos && strlen(pos) < SBUILD_ID_SIZE - 2)
		dirname(build_id_path);

	if (dso__is_kcore(dso) ||
	    readlink(build_id_path, linkname, sizeof(linkname)) < 0 ||
	    strstr(linkname, DSO__NAME_KALLSYMS) ||
	    access(filename, R_OK)) {
fallback:
		/*
		 * If we don't have build-ids or the build-id file isn't in the
		 * cache, or is just a kallsyms file, well, lets hope that this
		 * DSO is the same as when 'perf record' ran.
		 */
		__symbol__join_symfs(filename, filename_size, dso->long_name);
	}

	free(build_id_path);
	return 0;
}

#if defined(HAVE_LIBBFD_SUPPORT) && defined(HAVE_LIBBPF_SUPPORT)
#define PACKAGE "perf"
#include <bfd.h>
#include <dis-asm.h>

static int symbol__disassemble_bpf(struct symbol *sym,
				   struct annotate_args *args)
{
	struct annotation *notes = symbol__annotation(sym);
	struct annotation_options *opts = args->options;
	struct bpf_prog_info_linear *info_linear;
	struct bpf_prog_linfo *prog_linfo = NULL;
	struct bpf_prog_info_node *info_node;
	int len = sym->end - sym->start;
	disassembler_ftype disassemble;
	struct map *map = args->ms.map;
	struct disassemble_info info;
	struct dso *dso = map->dso;
	int pc = 0, count, sub_id;
	struct btf *btf = NULL;
	char tpath[PATH_MAX];
	size_t buf_size;
	int nr_skip = 0;
	char *buf;
	bfd *bfdf;
	int ret;
	FILE *s;

	if (dso->binary_type != DSO_BINARY_TYPE__BPF_PROG_INFO)
		return SYMBOL_ANNOTATE_ERRNO__BPF_INVALID_FILE;

	pr_debug("%s: handling sym %s addr %" PRIx64 " len %" PRIx64 "\n", __func__,
		  sym->name, sym->start, sym->end - sym->start);

	memset(tpath, 0, sizeof(tpath));
	perf_exe(tpath, sizeof(tpath));

	bfdf = bfd_openr(tpath, NULL);
	assert(bfdf);
	assert(bfd_check_format(bfdf, bfd_object));

	s = open_memstream(&buf, &buf_size);
	if (!s) {
		ret = errno;
		goto out;
	}
	init_disassemble_info(&info, s,
			      (fprintf_ftype) fprintf);

	info.arch = bfd_get_arch(bfdf);
	info.mach = bfd_get_mach(bfdf);

	info_node = perf_env__find_bpf_prog_info(dso->bpf_prog.env,
						 dso->bpf_prog.id);
	if (!info_node) {
		ret = SYMBOL_ANNOTATE_ERRNO__BPF_MISSING_BTF;
		goto out;
	}
	info_linear = info_node->info_linear;
	sub_id = dso->bpf_prog.sub_id;

	info.buffer = (void *)(uintptr_t)(info_linear->info.jited_prog_insns);
	info.buffer_length = info_linear->info.jited_prog_len;

	if (info_linear->info.nr_line_info)
		prog_linfo = bpf_prog_linfo__new(&info_linear->info);

	if (info_linear->info.btf_id) {
		struct btf_node *node;

		node = perf_env__find_btf(dso->bpf_prog.env,
					  info_linear->info.btf_id);
		if (node)
			btf = btf__new((__u8 *)(node->data),
				       node->data_size);
	}

	disassemble_init_for_target(&info);

#ifdef DISASM_FOUR_ARGS_SIGNATURE
	disassemble = disassembler(info.arch,
				   bfd_big_endian(bfdf),
				   info.mach,
				   bfdf);
#else
	disassemble = disassembler(bfdf);
#endif
	assert(disassemble);

	fflush(s);
	do {
		const struct bpf_line_info *linfo = NULL;
		struct disasm_line *dl;
		size_t prev_buf_size;
		const char *srcline;
		u64 addr;

		addr = pc + ((u64 *)(uintptr_t)(info_linear->info.jited_ksyms))[sub_id];
		count = disassemble(pc, &info);

		if (prog_linfo)
			linfo = bpf_prog_linfo__lfind_addr_func(prog_linfo,
								addr, sub_id,
								nr_skip);

		if (linfo && btf) {
			srcline = btf__name_by_offset(btf, linfo->line_off);
			nr_skip++;
		} else
			srcline = NULL;

		fprintf(s, "\n");
		prev_buf_size = buf_size;
		fflush(s);

		if (!opts->hide_src_code && srcline) {
			args->offset = -1;
			args->line = strdup(srcline);
			args->line_nr = 0;
			args->ms.sym  = sym;
			dl = disasm_line__new(args);
			if (dl) {
				annotation_line__add(&dl->al,
						     &notes->src->source);
			}
		}

		args->offset = pc;
		args->line = buf + prev_buf_size;
		args->line_nr = 0;
		args->ms.sym  = sym;
		dl = disasm_line__new(args);
		if (dl)
			annotation_line__add(&dl->al, &notes->src->source);

		pc += count;
	} while (count > 0 && pc < len);

	ret = 0;
out:
	free(prog_linfo);
	free(btf);
	fclose(s);
	bfd_close(bfdf);
	return ret;
}
#else // defined(HAVE_LIBBFD_SUPPORT) && defined(HAVE_LIBBPF_SUPPORT)
static int symbol__disassemble_bpf(struct symbol *sym __maybe_unused,
				   struct annotate_args *args __maybe_unused)
{
	return SYMBOL_ANNOTATE_ERRNO__NO_LIBOPCODES_FOR_BPF;
}
#endif // defined(HAVE_LIBBFD_SUPPORT) && defined(HAVE_LIBBPF_SUPPORT)

/*
 * Possibly create a new version of line with tabs expanded. Returns the
 * existing or new line, storage is updated if a new line is allocated. If
 * allocation fails then NULL is returned.
 */
static char *expand_tabs(char *line, char **storage, size_t *storage_len)
{
	size_t i, src, dst, len, new_storage_len, num_tabs;
	char *new_line;
	size_t line_len = strlen(line);

	for (num_tabs = 0, i = 0; i < line_len; i++)
		if (line[i] == '\t')
			num_tabs++;

	if (num_tabs == 0)
		return line;

	/*
	 * Space for the line and '\0', less the leading and trailing
	 * spaces. Each tab may introduce 7 additional spaces.
	 */
	new_storage_len = line_len + 1 + (num_tabs * 7);

	new_line = malloc(new_storage_len);
	if (new_line == NULL) {
		pr_err("Failure allocating memory for tab expansion\n");
		return NULL;
	}

	/*
	 * Copy regions starting at src and expand tabs. If there are two
	 * adjacent tabs then 'src == i', the memcpy is of size 0 and the spaces
	 * are inserted.
	 */
	for (i = 0, src = 0, dst = 0; i < line_len && num_tabs; i++) {
		if (line[i] == '\t') {
			len = i - src;
			memcpy(&new_line[dst], &line[src], len);
			dst += len;
			new_line[dst++] = ' ';
			while (dst % 8 != 0)
				new_line[dst++] = ' ';
			src = i + 1;
			num_tabs--;
		}
	}

	/* Expand the last region. */
	len = line_len - src;
	memcpy(&new_line[dst], &line[src], len);
	dst += len;
	new_line[dst] = '\0';

	free(*storage);
	*storage = new_line;
	*storage_len = new_storage_len;
	return new_line;

}

static int symbol__disassemble(struct symbol *sym, struct annotate_args *args)
{
	struct annotation_options *opts = args->options;
	struct map *map = args->ms.map;
	struct dso *dso = map->dso;
	char *command;
	FILE *file;
	char symfs_filename[PATH_MAX];
	struct kcore_extract kce;
	bool delete_extract = false;
	bool decomp = false;
	int lineno = 0;
	int nline;
	char *line;
	size_t line_len;
	const char *objdump_argv[] = {
		"/bin/sh",
		"-c",
		NULL, /* Will be the objdump command to run. */
		"--",
		NULL, /* Will be the symfs path. */
		NULL,
	};
	struct child_process objdump_process;
	int err = dso__disassemble_filename(dso, symfs_filename, sizeof(symfs_filename));

	if (err)
		return err;

	pr_debug("%s: filename=%s, sym=%s, start=%#" PRIx64 ", end=%#" PRIx64 "\n", __func__,
		 symfs_filename, sym->name, map->unmap_ip(map, sym->start),
		 map->unmap_ip(map, sym->end));

	pr_debug("annotating [%p] %30s : [%p] %30s\n",
		 dso, dso->long_name, sym, sym->name);

	if (dso->binary_type == DSO_BINARY_TYPE__BPF_PROG_INFO) {
		return symbol__disassemble_bpf(sym, args);
	} else if (dso__is_kcore(dso)) {
		kce.kcore_filename = symfs_filename;
		kce.addr = map__rip_2objdump(map, sym->start);
		kce.offs = sym->start;
		kce.len = sym->end - sym->start;
		if (!kcore_extract__create(&kce)) {
			delete_extract = true;
			strlcpy(symfs_filename, kce.extract_filename,
				sizeof(symfs_filename));
		}
	} else if (dso__needs_decompress(dso)) {
		char tmp[KMOD_DECOMP_LEN];

		if (dso__decompress_kmodule_path(dso, symfs_filename,
						 tmp, sizeof(tmp)) < 0)
			return -1;

		decomp = true;
		strcpy(symfs_filename, tmp);
	}

	err = asprintf(&command,
		 "%s %s%s --start-address=0x%016" PRIx64
		 " --stop-address=0x%016" PRIx64
		 " -l -d %s %s -C \"$1\"",
		 opts->objdump_path ?: "objdump",
		 opts->disassembler_style ? "-M " : "",
		 opts->disassembler_style ?: "",
		 map__rip_2objdump(map, sym->start),
		 map__rip_2objdump(map, sym->end),
		 opts->show_asm_raw ? "" : "--no-show-raw-insn",
		 opts->annotate_src ? "-S" : "");

	if (err < 0) {
		pr_err("Failure allocating memory for the command to run\n");
		goto out_remove_tmp;
	}

	pr_debug("Executing: %s\n", command);

	objdump_argv[2] = command;
	objdump_argv[4] = symfs_filename;

	/* Create a pipe to read from for stdout */
	memset(&objdump_process, 0, sizeof(objdump_process));
	objdump_process.argv = objdump_argv;
	objdump_process.out = -1;
	if (start_command(&objdump_process)) {
		pr_err("Failure starting to run %s\n", command);
		err = -1;
		goto out_free_command;
	}

	file = fdopen(objdump_process.out, "r");
	if (!file) {
		pr_err("Failure creating FILE stream for %s\n", command);
		/*
		 * If we were using debug info should retry with
		 * original binary.
		 */
		err = -1;
		goto out_close_stdout;
	}

	/* Storage for getline. */
	line = NULL;
	line_len = 0;

	nline = 0;
	while (!feof(file)) {
		const char *match;
		char *expanded_line;

		if (getline(&line, &line_len, file) < 0 || !line)
			break;

		/* Skip lines containing "filename:" */
		match = strstr(line, symfs_filename);
		if (match && match[strlen(symfs_filename)] == ':')
			continue;

		expanded_line = strim(line);
		expanded_line = expand_tabs(expanded_line, &line, &line_len);
		if (!expanded_line)
			break;

		/*
		 * The source code line number (lineno) needs to be kept in
		 * across calls to symbol__parse_objdump_line(), so that it
		 * can associate it with the instructions till the next one.
		 * See disasm_line__new() and struct disasm_line::line_nr.
		 */
		if (symbol__parse_objdump_line(sym, args, expanded_line,
					       &lineno) < 0)
			break;
		nline++;
	}
	free(line);

	err = finish_command(&objdump_process);
	if (err)
		pr_err("Error running %s\n", command);

	if (nline == 0) {
		err = -1;
		pr_err("No output from %s\n", command);
	}

	/*
	 * kallsyms does not have symbol sizes so there may a nop at the end.
	 * Remove it.
	 */
	if (dso__is_kcore(dso))
		delete_last_nop(sym);

	fclose(file);

out_close_stdout:
	close(objdump_process.out);

out_free_command:
	free(command);

out_remove_tmp:
	if (decomp)
		unlink(symfs_filename);

	if (delete_extract)
		kcore_extract__delete(&kce);

	return err;
}

static void calc_percent(struct sym_hist *sym_hist,
			 struct hists *hists,
			 struct annotation_data *data,
			 s64 offset, s64 end)
{
	unsigned int hits = 0;
	u64 period = 0;

	while (offset < end) {
		hits   += sym_hist->addr[offset].nr_samples;
		period += sym_hist->addr[offset].period;
		++offset;
	}

	if (sym_hist->nr_samples) {
		data->he.period     = period;
		data->he.nr_samples = hits;
		data->percent[PERCENT_HITS_LOCAL] = 100.0 * hits / sym_hist->nr_samples;
	}

	if (hists->stats.nr_non_filtered_samples)
		data->percent[PERCENT_HITS_GLOBAL] = 100.0 * hits / hists->stats.nr_non_filtered_samples;

	if (sym_hist->period)
		data->percent[PERCENT_PERIOD_LOCAL] = 100.0 * period / sym_hist->period;

	if (hists->stats.total_period)
		data->percent[PERCENT_PERIOD_GLOBAL] = 100.0 * period / hists->stats.total_period;
}

static void annotation__calc_percent(struct annotation *notes,
				     struct evsel *leader, s64 len)
{
	struct annotation_line *al, *next;
	struct evsel *evsel;

	list_for_each_entry(al, &notes->src->source, node) {
		s64 end;
		int i = 0;

		if (al->offset == -1)
			continue;

		next = annotation_line__next(al, &notes->src->source);
		end  = next ? next->offset : len;

		for_each_group_evsel(evsel, leader) {
			struct hists *hists = evsel__hists(evsel);
			struct annotation_data *data;
			struct sym_hist *sym_hist;

			BUG_ON(i >= al->data_nr);

			sym_hist = annotation__histogram(notes, evsel->idx);
			data = &al->data[i++];

			calc_percent(sym_hist, hists, data, al->offset, end);
		}
	}
}

void symbol__calc_percent(struct symbol *sym, struct evsel *evsel)
{
	struct annotation *notes = symbol__annotation(sym);

	annotation__calc_percent(notes, evsel, symbol__size(sym));
}

int symbol__annotate(struct map_symbol *ms, struct evsel *evsel, size_t privsize,
		     struct annotation_options *options, struct arch **parch)
{
	struct symbol *sym = ms->sym;
	struct annotation *notes = symbol__annotation(sym);
	struct annotate_args args = {
		.privsize	= privsize,
		.evsel		= evsel,
		.options	= options,
	};
	struct perf_env *env = perf_evsel__env(evsel);
	const char *arch_name = perf_env__arch(env);
	struct arch *arch;
	int err;

	if (!arch_name)
		return errno;

	args.arch = arch = arch__find(arch_name);
	if (arch == NULL)
		return ENOTSUP;

	if (parch)
		*parch = arch;

	if (arch->init) {
		err = arch->init(arch, env ? env->cpuid : NULL);
		if (err) {
			pr_err("%s: failed to initialize %s arch priv area\n", __func__, arch->name);
			return err;
		}
	}

	args.ms = *ms;
	notes->start = map__rip_2objdump(ms->map, sym->start);

	return symbol__disassemble(sym, &args);
}

static void insert_source_line(struct rb_root *root, struct annotation_line *al,
			       struct annotation_options *opts)
{
	struct annotation_line *iter;
	struct rb_node **p = &root->rb_node;
	struct rb_node *parent = NULL;
	int i, ret;

	while (*p != NULL) {
		parent = *p;
		iter = rb_entry(parent, struct annotation_line, rb_node);

		ret = strcmp(iter->path, al->path);
		if (ret == 0) {
			for (i = 0; i < al->data_nr; i++) {
				iter->data[i].percent_sum += annotation_data__percent(&al->data[i],
										      opts->percent_type);
			}
			return;
		}

		if (ret < 0)
			p = &(*p)->rb_left;
		else
			p = &(*p)->rb_right;
	}

	for (i = 0; i < al->data_nr; i++) {
		al->data[i].percent_sum = annotation_data__percent(&al->data[i],
								   opts->percent_type);
	}

	rb_link_node(&al->rb_node, parent, p);
	rb_insert_color(&al->rb_node, root);
}

static int cmp_source_line(struct annotation_line *a, struct annotation_line *b)
{
	int i;

	for (i = 0; i < a->data_nr; i++) {
		if (a->data[i].percent_sum == b->data[i].percent_sum)
			continue;
		return a->data[i].percent_sum > b->data[i].percent_sum;
	}

	return 0;
}

static void __resort_source_line(struct rb_root *root, struct annotation_line *al)
{
	struct annotation_line *iter;
	struct rb_node **p = &root->rb_node;
	struct rb_node *parent = NULL;

	while (*p != NULL) {
		parent = *p;
		iter = rb_entry(parent, struct annotation_line, rb_node);

		if (cmp_source_line(al, iter))
			p = &(*p)->rb_left;
		else
			p = &(*p)->rb_right;
	}

	rb_link_node(&al->rb_node, parent, p);
	rb_insert_color(&al->rb_node, root);
}

static void resort_source_line(struct rb_root *dest_root, struct rb_root *src_root)
{
	struct annotation_line *al;
	struct rb_node *node;

	node = rb_first(src_root);
	while (node) {
		struct rb_node *next;

		al = rb_entry(node, struct annotation_line, rb_node);
		next = rb_next(node);
		rb_erase(node, src_root);

		__resort_source_line(dest_root, al);
		node = next;
	}
}

static void print_summary(struct rb_root *root, const char *filename)
{
	struct annotation_line *al;
	struct rb_node *node;

	printf("\nSorted summary for file %s\n", filename);
	printf("----------------------------------------------\n\n");

	if (RB_EMPTY_ROOT(root)) {
		printf(" Nothing higher than %1.1f%%\n", MIN_GREEN);
		return;
	}

	node = rb_first(root);
	while (node) {
		double percent, percent_max = 0.0;
		const char *color;
		char *path;
		int i;

		al = rb_entry(node, struct annotation_line, rb_node);
		for (i = 0; i < al->data_nr; i++) {
			percent = al->data[i].percent_sum;
			color = get_percent_color(percent);
			color_fprintf(stdout, color, " %7.2f", percent);

			if (percent > percent_max)
				percent_max = percent;
		}

		path = al->path;
		color = get_percent_color(percent_max);
		color_fprintf(stdout, color, " %s\n", path);

		node = rb_next(node);
	}
}

static void symbol__annotate_hits(struct symbol *sym, struct evsel *evsel)
{
	struct annotation *notes = symbol__annotation(sym);
	struct sym_hist *h = annotation__histogram(notes, evsel->idx);
	u64 len = symbol__size(sym), offset;

	for (offset = 0; offset < len; ++offset)
		if (h->addr[offset].nr_samples != 0)
			printf("%*" PRIx64 ": %" PRIu64 "\n", BITS_PER_LONG / 2,
			       sym->start + offset, h->addr[offset].nr_samples);
	printf("%*s: %" PRIu64 "\n", BITS_PER_LONG / 2, "h->nr_samples", h->nr_samples);
}

static int annotated_source__addr_fmt_width(struct list_head *lines, u64 start)
{
	char bf[32];
	struct annotation_line *line;

	list_for_each_entry_reverse(line, lines, node) {
		if (line->offset != -1)
			return scnprintf(bf, sizeof(bf), "%" PRIx64, start + line->offset);
	}

	return 0;
}

int symbol__annotate_printf(struct map_symbol *ms, struct evsel *evsel,
			    struct annotation_options *opts)
{
	struct map *map = ms->map;
	struct symbol *sym = ms->sym;
	struct dso *dso = map->dso;
	char *filename;
	const char *d_filename;
	const char *evsel_name = perf_evsel__name(evsel);
	struct annotation *notes = symbol__annotation(sym);
	struct sym_hist *h = annotation__histogram(notes, evsel->idx);
	struct annotation_line *pos, *queue = NULL;
	u64 start = map__rip_2objdump(map, sym->start);
	int printed = 2, queue_len = 0, addr_fmt_width;
	int more = 0;
	bool context = opts->context;
	u64 len;
	int width = symbol_conf.show_total_period ? 12 : 8;
	int graph_dotted_len;
	char buf[512];

	filename = strdup(dso->long_name);
	if (!filename)
		return -ENOMEM;

	if (opts->full_path)
		d_filename = filename;
	else
		d_filename = basename(filename);

	len = symbol__size(sym);

	if (perf_evsel__is_group_event(evsel)) {
		width *= evsel->core.nr_members;
		perf_evsel__group_desc(evsel, buf, sizeof(buf));
		evsel_name = buf;
	}

	graph_dotted_len = printf(" %-*.*s|	Source code & Disassembly of %s for %s (%" PRIu64 " samples, "
				  "percent: %s)\n",
				  width, width, symbol_conf.show_total_period ? "Period" :
				  symbol_conf.show_nr_samples ? "Samples" : "Percent",
				  d_filename, evsel_name, h->nr_samples,
				  percent_type_str(opts->percent_type));

	printf("%-*.*s----\n",
	       graph_dotted_len, graph_dotted_len, graph_dotted_line);

	if (verbose > 0)
		symbol__annotate_hits(sym, evsel);

	addr_fmt_width = annotated_source__addr_fmt_width(&notes->src->source, start);

	list_for_each_entry(pos, &notes->src->source, node) {
		int err;

		if (context && queue == NULL) {
			queue = pos;
			queue_len = 0;
		}

		err = annotation_line__print(pos, sym, start, evsel, len,
					     opts->min_pcnt, printed, opts->max_lines,
					     queue, addr_fmt_width, opts->percent_type);

		switch (err) {
		case 0:
			++printed;
			if (context) {
				printed += queue_len;
				queue = NULL;
				queue_len = 0;
			}
			break;
		case 1:
			/* filtered by max_lines */
			++more;
			break;
		case -1:
		default:
			/*
			 * Filtered by min_pcnt or non IP lines when
			 * context != 0
			 */
			if (!context)
				break;
			if (queue_len == context)
				queue = list_entry(queue->node.next, typeof(*queue), node);
			else
				++queue_len;
			break;
		}
	}

	free(filename);

	return more;
}

static void FILE__set_percent_color(void *fp __maybe_unused,
				    double percent __maybe_unused,
				    bool current __maybe_unused)
{
}

static int FILE__set_jumps_percent_color(void *fp __maybe_unused,
					 int nr __maybe_unused, bool current __maybe_unused)
{
	return 0;
}

static int FILE__set_color(void *fp __maybe_unused, int color __maybe_unused)
{
	return 0;
}

static void FILE__printf(void *fp, const char *fmt, ...)
{
	va_list args;

	va_start(args, fmt);
	vfprintf(fp, fmt, args);
	va_end(args);
}

static void FILE__write_graph(void *fp, int graph)
{
	const char *s;
	switch (graph) {

	case DARROW_CHAR: s = "↓"; break;
	case UARROW_CHAR: s = "↑"; break;
	case LARROW_CHAR: s = "←"; break;
	case RARROW_CHAR: s = "→"; break;
	default:		s = "?"; break;
	}

	fputs(s, fp);
}

static int symbol__annotate_fprintf2(struct symbol *sym, FILE *fp,
				     struct annotation_options *opts)
{
	struct annotation *notes = symbol__annotation(sym);
	struct annotation_write_ops wops = {
		.first_line		 = true,
		.obj			 = fp,
		.set_color		 = FILE__set_color,
		.set_percent_color	 = FILE__set_percent_color,
		.set_jumps_percent_color = FILE__set_jumps_percent_color,
		.printf			 = FILE__printf,
		.write_graph		 = FILE__write_graph,
	};
	struct annotation_line *al;

	list_for_each_entry(al, &notes->src->source, node) {
		if (annotation_line__filter(al, notes))
			continue;
		annotation_line__write(al, notes, &wops, opts);
		fputc('\n', fp);
		wops.first_line = false;
	}

	return 0;
}

int map_symbol__annotation_dump(struct map_symbol *ms, struct evsel *evsel,
				struct annotation_options *opts)
{
	const char *ev_name = perf_evsel__name(evsel);
	char buf[1024];
	char *filename;
	int err = -1;
	FILE *fp;

	if (asprintf(&filename, "%s.annotation", ms->sym->name) < 0)
		return -1;

	fp = fopen(filename, "w");
	if (fp == NULL)
		goto out_free_filename;

	if (perf_evsel__is_group_event(evsel)) {
		perf_evsel__group_desc(evsel, buf, sizeof(buf));
		ev_name = buf;
	}

	fprintf(fp, "%s() %s\nEvent: %s\n\n",
		ms->sym->name, ms->map->dso->long_name, ev_name);
	symbol__annotate_fprintf2(ms->sym, fp, opts);

	fclose(fp);
	err = 0;
out_free_filename:
	free(filename);
	return err;
}

void symbol__annotate_zero_histogram(struct symbol *sym, int evidx)
{
	struct annotation *notes = symbol__annotation(sym);
	struct sym_hist *h = annotation__histogram(notes, evidx);

	memset(h, 0, notes->src->sizeof_sym_hist);
}

void symbol__annotate_decay_histogram(struct symbol *sym, int evidx)
{
	struct annotation *notes = symbol__annotation(sym);
	struct sym_hist *h = annotation__histogram(notes, evidx);
	int len = symbol__size(sym), offset;

	h->nr_samples = 0;
	for (offset = 0; offset < len; ++offset) {
		h->addr[offset].nr_samples = h->addr[offset].nr_samples * 7 / 8;
		h->nr_samples += h->addr[offset].nr_samples;
	}
}

void annotated_source__purge(struct annotated_source *as)
{
	struct annotation_line *al, *n;

	list_for_each_entry_safe(al, n, &as->source, node) {
		list_del_init(&al->node);
		disasm_line__free(disasm_line(al));
	}
}

static size_t disasm_line__fprintf(struct disasm_line *dl, FILE *fp)
{
	size_t printed;

	if (dl->al.offset == -1)
		return fprintf(fp, "%s\n", dl->al.line);

	printed = fprintf(fp, "%#" PRIx64 " %s", dl->al.offset, dl->ins.name);

	if (dl->ops.raw[0] != '\0') {
		printed += fprintf(fp, "%.*s %s\n", 6 - (int)printed, " ",
				   dl->ops.raw);
	}

	return printed + fprintf(fp, "\n");
}

size_t disasm__fprintf(struct list_head *head, FILE *fp)
{
	struct disasm_line *pos;
	size_t printed = 0;

	list_for_each_entry(pos, head, al.node)
		printed += disasm_line__fprintf(pos, fp);

	return printed;
}

bool disasm_line__is_valid_local_jump(struct disasm_line *dl, struct symbol *sym)
{
	if (!dl || !dl->ins.ops || !ins__is_jump(&dl->ins) ||
	    !disasm_line__has_local_offset(dl) || dl->ops.target.offset < 0 ||
	    dl->ops.target.offset >= (s64)symbol__size(sym))
		return false;

	return true;
}

void annotation__mark_jump_targets(struct annotation *notes, struct symbol *sym)
{
	u64 offset, size = symbol__size(sym);

	/* PLT symbols contain external offsets */
	if (strstr(sym->name, "@plt"))
		return;

	for (offset = 0; offset < size; ++offset) {
		struct annotation_line *al = notes->offsets[offset];
		struct disasm_line *dl;

		dl = disasm_line(al);

		if (!disasm_line__is_valid_local_jump(dl, sym))
			continue;

		al = notes->offsets[dl->ops.target.offset];

		/*
		 * FIXME: Oops, no jump target? Buggy disassembler? Or do we
		 * have to adjust to the previous offset?
		 */
		if (al == NULL)
			continue;

		if (++al->jump_sources > notes->max_jump_sources)
			notes->max_jump_sources = al->jump_sources;

		++notes->nr_jumps;
	}
}

void annotation__set_offsets(struct annotation *notes, s64 size)
{
	struct annotation_line *al;

	notes->max_line_len = 0;

	list_for_each_entry(al, &notes->src->source, node) {
		size_t line_len = strlen(al->line);

		if (notes->max_line_len < line_len)
			notes->max_line_len = line_len;
		al->idx = notes->nr_entries++;
		if (al->offset != -1) {
			al->idx_asm = notes->nr_asm_entries++;
			/*
			 * FIXME: short term bandaid to cope with assembly
			 * routines that comes with labels in the same column
			 * as the address in objdump, sigh.
			 *
			 * E.g. copy_user_generic_unrolled
 			 */
			if (al->offset < size)
				notes->offsets[al->offset] = al;
		} else
			al->idx_asm = -1;
	}
}

static inline int width_jumps(int n)
{
	if (n >= 100)
		return 5;
	if (n / 10)
		return 2;
	return 1;
}

static int annotation__max_ins_name(struct annotation *notes)
{
	int max_name = 0, len;
	struct annotation_line *al;

        list_for_each_entry(al, &notes->src->source, node) {
		if (al->offset == -1)
			continue;

		len = strlen(disasm_line(al)->ins.name);
		if (max_name < len)
			max_name = len;
	}

	return max_name;
}

void annotation__init_column_widths(struct annotation *notes, struct symbol *sym)
{
	notes->widths.addr = notes->widths.target =
		notes->widths.min_addr = hex_width(symbol__size(sym));
	notes->widths.max_addr = hex_width(sym->end);
	notes->widths.jumps = width_jumps(notes->max_jump_sources);
	notes->widths.max_ins_name = annotation__max_ins_name(notes);
}

void annotation__update_column_widths(struct annotation *notes)
{
	if (notes->options->use_offset)
		notes->widths.target = notes->widths.min_addr;
	else
		notes->widths.target = notes->widths.max_addr;

	notes->widths.addr = notes->widths.target;

	if (notes->options->show_nr_jumps)
		notes->widths.addr += notes->widths.jumps + 1;
}

static void annotation__calc_lines(struct annotation *notes, struct map *map,
				   struct rb_root *root,
				   struct annotation_options *opts)
{
	struct annotation_line *al;
	struct rb_root tmp_root = RB_ROOT;

	list_for_each_entry(al, &notes->src->source, node) {
		double percent_max = 0.0;
		int i;

		for (i = 0; i < al->data_nr; i++) {
			double percent;

			percent = annotation_data__percent(&al->data[i],
							   opts->percent_type);

			if (percent > percent_max)
				percent_max = percent;
		}

		if (percent_max <= 0.5)
			continue;

		al->path = get_srcline(map->dso, notes->start + al->offset, NULL,
				       false, true, notes->start + al->offset);
		insert_source_line(&tmp_root, al, opts);
	}

	resort_source_line(root, &tmp_root);
}

static void symbol__calc_lines(struct map_symbol *ms, struct rb_root *root,
			       struct annotation_options *opts)
{
	struct annotation *notes = symbol__annotation(ms->sym);

	annotation__calc_lines(notes, ms->map, root, opts);
}

int symbol__tty_annotate2(struct map_symbol *ms, struct evsel *evsel,
			  struct annotation_options *opts)
{
	struct dso *dso = ms->map->dso;
	struct symbol *sym = ms->sym;
	struct rb_root source_line = RB_ROOT;
	struct hists *hists = evsel__hists(evsel);
	char buf[1024];

	if (symbol__annotate2(ms, evsel, opts, NULL) < 0)
		return -1;

	if (opts->print_lines) {
		srcline_full_filename = opts->full_path;
		symbol__calc_lines(ms, &source_line, opts);
		print_summary(&source_line, dso->long_name);
	}

	hists__scnprintf_title(hists, buf, sizeof(buf));
	fprintf(stdout, "%s, [percent: %s]\n%s() %s\n",
		buf, percent_type_str(opts->percent_type), sym->name, dso->long_name);
	symbol__annotate_fprintf2(sym, stdout, opts);

	annotated_source__purge(symbol__annotation(sym)->src);

	return 0;
}

int symbol__tty_annotate(struct map_symbol *ms, struct evsel *evsel,
			 struct annotation_options *opts)
{
	struct dso *dso = ms->map->dso;
	struct symbol *sym = ms->sym;
	struct rb_root source_line = RB_ROOT;

	if (symbol__annotate(ms, evsel, 0, opts, NULL) < 0)
		return -1;

	symbol__calc_percent(sym, evsel);

	if (opts->print_lines) {
		srcline_full_filename = opts->full_path;
		symbol__calc_lines(ms, &source_line, opts);
		print_summary(&source_line, dso->long_name);
	}

	symbol__annotate_printf(ms, evsel, opts);

	annotated_source__purge(symbol__annotation(sym)->src);

	return 0;
}

bool ui__has_annotation(void)
{
	return use_browser == 1 && perf_hpp_list.sym;
}


static double annotation_line__max_percent(struct annotation_line *al,
					   struct annotation *notes,
					   unsigned int percent_type)
{
	double percent_max = 0.0;
	int i;

	for (i = 0; i < notes->nr_events; i++) {
		double percent;

		percent = annotation_data__percent(&al->data[i],
						   percent_type);

		if (percent > percent_max)
			percent_max = percent;
	}

	return percent_max;
}

static void disasm_line__write(struct disasm_line *dl, struct annotation *notes,
			       void *obj, char *bf, size_t size,
			       void (*obj__printf)(void *obj, const char *fmt, ...),
			       void (*obj__write_graph)(void *obj, int graph))
{
	if (dl->ins.ops && dl->ins.ops->scnprintf) {
		if (ins__is_jump(&dl->ins)) {
			bool fwd;

			if (dl->ops.target.outside)
				goto call_like;
			fwd = dl->ops.target.offset > dl->al.offset;
			obj__write_graph(obj, fwd ? DARROW_CHAR : UARROW_CHAR);
			obj__printf(obj, " ");
		} else if (ins__is_call(&dl->ins)) {
call_like:
			obj__write_graph(obj, RARROW_CHAR);
			obj__printf(obj, " ");
		} else if (ins__is_ret(&dl->ins)) {
			obj__write_graph(obj, LARROW_CHAR);
			obj__printf(obj, " ");
		} else {
			obj__printf(obj, "  ");
		}
	} else {
		obj__printf(obj, "  ");
	}

	disasm_line__scnprintf(dl, bf, size, !notes->options->use_offset, notes->widths.max_ins_name);
}

static void ipc_coverage_string(char *bf, int size, struct annotation *notes)
{
	double ipc = 0.0, coverage = 0.0;

	if (notes->hit_cycles)
		ipc = notes->hit_insn / ((double)notes->hit_cycles);

	if (notes->total_insn) {
		coverage = notes->cover_insn * 100.0 /
			((double)notes->total_insn);
	}

	scnprintf(bf, size, "(Average IPC: %.2f, IPC Coverage: %.1f%%)",
		  ipc, coverage);
}

static void __annotation_line__write(struct annotation_line *al, struct annotation *notes,
				     bool first_line, bool current_entry, bool change_color, int width,
				     void *obj, unsigned int percent_type,
				     int  (*obj__set_color)(void *obj, int color),
				     void (*obj__set_percent_color)(void *obj, double percent, bool current),
				     int  (*obj__set_jumps_percent_color)(void *obj, int nr, bool current),
				     void (*obj__printf)(void *obj, const char *fmt, ...),
				     void (*obj__write_graph)(void *obj, int graph))

{
	double percent_max = annotation_line__max_percent(al, notes, percent_type);
	int pcnt_width = annotation__pcnt_width(notes),
	    cycles_width = annotation__cycles_width(notes);
	bool show_title = false;
	char bf[256];
	int printed;

	if (first_line && (al->offset == -1 || percent_max == 0.0)) {
		if (notes->have_cycles) {
			if (al->ipc == 0.0 && al->cycles == 0)
				show_title = true;
		} else
			show_title = true;
	}

	if (al->offset != -1 && percent_max != 0.0) {
		int i;

		for (i = 0; i < notes->nr_events; i++) {
			double percent;

			percent = annotation_data__percent(&al->data[i], percent_type);

			obj__set_percent_color(obj, percent, current_entry);
			if (notes->options->show_total_period) {
				obj__printf(obj, "%11" PRIu64 " ", al->data[i].he.period);
			} else if (notes->options->show_nr_samples) {
				obj__printf(obj, "%6" PRIu64 " ",
						   al->data[i].he.nr_samples);
			} else {
				obj__printf(obj, "%6.2f ", percent);
			}
		}
	} else {
		obj__set_percent_color(obj, 0, current_entry);

		if (!show_title)
			obj__printf(obj, "%-*s", pcnt_width, " ");
		else {
			obj__printf(obj, "%-*s", pcnt_width,
					   notes->options->show_total_period ? "Period" :
					   notes->options->show_nr_samples ? "Samples" : "Percent");
		}
	}

	if (notes->have_cycles) {
		if (al->ipc)
			obj__printf(obj, "%*.2f ", ANNOTATION__IPC_WIDTH - 1, al->ipc);
		else if (!show_title)
			obj__printf(obj, "%*s", ANNOTATION__IPC_WIDTH, " ");
		else
			obj__printf(obj, "%*s ", ANNOTATION__IPC_WIDTH - 1, "IPC");

		if (!notes->options->show_minmax_cycle) {
			if (al->cycles)
				obj__printf(obj, "%*" PRIu64 " ",
					   ANNOTATION__CYCLES_WIDTH - 1, al->cycles);
			else if (!show_title)
				obj__printf(obj, "%*s",
					    ANNOTATION__CYCLES_WIDTH, " ");
			else
				obj__printf(obj, "%*s ",
					    ANNOTATION__CYCLES_WIDTH - 1,
					    "Cycle");
		} else {
			if (al->cycles) {
				char str[32];

				scnprintf(str, sizeof(str),
					"%" PRIu64 "(%" PRIu64 "/%" PRIu64 ")",
					al->cycles, al->cycles_min,
					al->cycles_max);

				obj__printf(obj, "%*s ",
					    ANNOTATION__MINMAX_CYCLES_WIDTH - 1,
					    str);
			} else if (!show_title)
				obj__printf(obj, "%*s",
					    ANNOTATION__MINMAX_CYCLES_WIDTH,
					    " ");
			else
				obj__printf(obj, "%*s ",
					    ANNOTATION__MINMAX_CYCLES_WIDTH - 1,
					    "Cycle(min/max)");
		}

		if (show_title && !*al->line) {
			ipc_coverage_string(bf, sizeof(bf), notes);
			obj__printf(obj, "%*s", ANNOTATION__AVG_IPC_WIDTH, bf);
		}
	}

	obj__printf(obj, " ");

	if (!*al->line)
		obj__printf(obj, "%-*s", width - pcnt_width - cycles_width, " ");
	else if (al->offset == -1) {
		if (al->line_nr && notes->options->show_linenr)
			printed = scnprintf(bf, sizeof(bf), "%-*d ", notes->widths.addr + 1, al->line_nr);
		else
			printed = scnprintf(bf, sizeof(bf), "%-*s  ", notes->widths.addr, " ");
		obj__printf(obj, bf);
		obj__printf(obj, "%-*s", width - printed - pcnt_width - cycles_width + 1, al->line);
	} else {
		u64 addr = al->offset;
		int color = -1;

		if (!notes->options->use_offset)
			addr += notes->start;

		if (!notes->options->use_offset) {
			printed = scnprintf(bf, sizeof(bf), "%" PRIx64 ": ", addr);
		} else {
			if (al->jump_sources &&
			    notes->options->offset_level >= ANNOTATION__OFFSET_JUMP_TARGETS) {
				if (notes->options->show_nr_jumps) {
					int prev;
					printed = scnprintf(bf, sizeof(bf), "%*d ",
							    notes->widths.jumps,
							    al->jump_sources);
					prev = obj__set_jumps_percent_color(obj, al->jump_sources,
									    current_entry);
					obj__printf(obj, bf);
					obj__set_color(obj, prev);
				}
print_addr:
				printed = scnprintf(bf, sizeof(bf), "%*" PRIx64 ": ",
						    notes->widths.target, addr);
			} else if (ins__is_call(&disasm_line(al)->ins) &&
				   notes->options->offset_level >= ANNOTATION__OFFSET_CALL) {
				goto print_addr;
			} else if (notes->options->offset_level == ANNOTATION__MAX_OFFSET_LEVEL) {
				goto print_addr;
			} else {
				printed = scnprintf(bf, sizeof(bf), "%-*s  ",
						    notes->widths.addr, " ");
			}
		}

		if (change_color)
			color = obj__set_color(obj, HE_COLORSET_ADDR);
		obj__printf(obj, bf);
		if (change_color)
			obj__set_color(obj, color);

		disasm_line__write(disasm_line(al), notes, obj, bf, sizeof(bf), obj__printf, obj__write_graph);

		obj__printf(obj, "%-*s", width - pcnt_width - cycles_width - 3 - printed, bf);
	}

}

void annotation_line__write(struct annotation_line *al, struct annotation *notes,
			    struct annotation_write_ops *wops,
			    struct annotation_options *opts)
{
	__annotation_line__write(al, notes, wops->first_line, wops->current_entry,
				 wops->change_color, wops->width, wops->obj,
				 opts->percent_type,
				 wops->set_color, wops->set_percent_color,
				 wops->set_jumps_percent_color, wops->printf,
				 wops->write_graph);
}

int symbol__annotate2(struct map_symbol *ms, struct evsel *evsel,
		      struct annotation_options *options, struct arch **parch)
{
	struct symbol *sym = ms->sym;
	struct annotation *notes = symbol__annotation(sym);
	size_t size = symbol__size(sym);
	int nr_pcnt = 1, err;

	notes->offsets = zalloc(size * sizeof(struct annotation_line *));
	if (notes->offsets == NULL)
		return ENOMEM;

	if (perf_evsel__is_group_event(evsel))
		nr_pcnt = evsel->core.nr_members;

	err = symbol__annotate(ms, evsel, 0, options, parch);
	if (err)
		goto out_free_offsets;

	notes->options = options;

	symbol__calc_percent(sym, evsel);

	annotation__set_offsets(notes, size);
	annotation__mark_jump_targets(notes, sym);
	annotation__compute_ipc(notes, size);
	annotation__init_column_widths(notes, sym);
	notes->nr_events = nr_pcnt;

	annotation__update_column_widths(notes);
	sym->annotate2 = true;

	return 0;

out_free_offsets:
	zfree(&notes->offsets);
	return err;
}

#define ANNOTATION__CFG(n) \
	{ .name = #n, .value = &annotation__default_options.n, }

/*
 * Keep the entries sorted, they are bsearch'ed
 */
static struct annotation_config {
	const char *name;
	void *value;
} annotation__configs[] = {
	ANNOTATION__CFG(hide_src_code),
	ANNOTATION__CFG(jump_arrows),
	ANNOTATION__CFG(offset_level),
	ANNOTATION__CFG(show_linenr),
	ANNOTATION__CFG(show_nr_jumps),
	ANNOTATION__CFG(show_nr_samples),
	ANNOTATION__CFG(show_total_period),
	ANNOTATION__CFG(use_offset),
};

#undef ANNOTATION__CFG

static int annotation_config__cmp(const void *name, const void *cfgp)
{
	const struct annotation_config *cfg = cfgp;

	return strcmp(name, cfg->name);
}

static int annotation__config(const char *var, const char *value,
			    void *data __maybe_unused)
{
	struct annotation_config *cfg;
	const char *name;

	if (!strstarts(var, "annotate."))
		return 0;

	name = var + 9;
	cfg = bsearch(name, annotation__configs, ARRAY_SIZE(annotation__configs),
		      sizeof(struct annotation_config), annotation_config__cmp);

	if (cfg == NULL)
		pr_debug("%s variable unknown, ignoring...", var);
	else if (strcmp(var, "annotate.offset_level") == 0) {
		perf_config_int(cfg->value, name, value);

		if (*(int *)cfg->value > ANNOTATION__MAX_OFFSET_LEVEL)
			*(int *)cfg->value = ANNOTATION__MAX_OFFSET_LEVEL;
		else if (*(int *)cfg->value < ANNOTATION__MIN_OFFSET_LEVEL)
			*(int *)cfg->value = ANNOTATION__MIN_OFFSET_LEVEL;
	} else {
		*(bool *)cfg->value = perf_config_bool(name, value);
	}
	return 0;
}

void annotation_config__init(void)
{
	perf_config(annotation__config, NULL);

	annotation__default_options.show_total_period = symbol_conf.show_total_period;
	annotation__default_options.show_nr_samples   = symbol_conf.show_nr_samples;
}

static unsigned int parse_percent_type(char *str1, char *str2)
{
	unsigned int type = (unsigned int) -1;

	if (!strcmp("period", str1)) {
		if (!strcmp("local", str2))
			type = PERCENT_PERIOD_LOCAL;
		else if (!strcmp("global", str2))
			type = PERCENT_PERIOD_GLOBAL;
	}

	if (!strcmp("hits", str1)) {
		if (!strcmp("local", str2))
			type = PERCENT_HITS_LOCAL;
		else if (!strcmp("global", str2))
			type = PERCENT_HITS_GLOBAL;
	}

	return type;
}

int annotate_parse_percent_type(const struct option *opt, const char *_str,
				int unset __maybe_unused)
{
	struct annotation_options *opts = opt->value;
	unsigned int type;
	char *str1, *str2;
	int err = -1;

	str1 = strdup(_str);
	if (!str1)
		return -ENOMEM;

	str2 = strchr(str1, '-');
	if (!str2)
		goto out;

	*str2++ = 0;

	type = parse_percent_type(str1, str2);
	if (type == (unsigned int) -1)
		type = parse_percent_type(str2, str1);
	if (type != (unsigned int) -1) {
		opts->percent_type = type;
		err = 0;
	}

out:
	free(str1);
	return err;
}<|MERGE_RESOLUTION|>--- conflicted
+++ resolved
@@ -271,11 +271,7 @@
 find_target:
 	target.addr = map__objdump_2mem(map, ops->target.addr);
 
-<<<<<<< HEAD
-	if (map_groups__find_ams(ms->mg, &target) == 0 &&
-=======
 	if (maps__find_ams(ms->maps, &target) == 0 &&
->>>>>>> 5172672d
 	    map__rip_2objdump(target.ms.map, map->map_ip(target.ms.map, target.addr)) == ops->target.addr)
 		ops->target.sym = target.ms.sym;
 
@@ -395,11 +391,7 @@
 	 * Actual navigation will come next, with further understanding of how
 	 * the symbol searching and disassembly should be done.
 	 */
-<<<<<<< HEAD
-	if (map_groups__find_ams(ms->mg, &target) == 0 &&
-=======
 	if (maps__find_ams(ms->maps, &target) == 0 &&
->>>>>>> 5172672d
 	    map__rip_2objdump(target.ms.map, map->map_ip(target.ms.map, target.addr)) == ops->target.addr)
 		ops->target.sym = target.ms.sym;
 
@@ -1553,11 +1545,7 @@
 			.ms = { .map = map, },
 		};
 
-<<<<<<< HEAD
-		if (!map_groups__find_ams(args->ms.mg, &target) &&
-=======
 		if (!maps__find_ams(args->ms.maps, &target) &&
->>>>>>> 5172672d
 		    target.ms.sym->start == target.al_addr)
 			dl->ops.target.sym = target.ms.sym;
 	}
