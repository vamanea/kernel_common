#ifndef __LINUX_USB_H
#define __LINUX_USB_H

#include <linux/mod_devicetable.h>
#include <linux/usb/ch9.h>

#define USB_MAJOR			180
#define USB_DEVICE_MAJOR		189


#ifdef __KERNEL__

#include <linux/errno.h>        /* for -ENODEV */
#include <linux/delay.h>	/* for mdelay() */
#include <linux/interrupt.h>	/* for in_interrupt() */
#include <linux/list.h>		/* for struct list_head */
#include <linux/kref.h>		/* for struct kref */
#include <linux/device.h>	/* for struct device */
#include <linux/fs.h>		/* for struct file_operations */
#include <linux/completion.h>	/* for struct completion */
#include <linux/sched.h>	/* for current && schedule_timeout */
#include <linux/mutex.h>	/* for struct mutex */
#include <linux/pm_runtime.h>	/* for runtime PM */

struct usb_device;
struct usb_driver;
struct wusb_dev;

/*-------------------------------------------------------------------------*/

/*
 * Host-side wrappers for standard USB descriptors ... these are parsed
 * from the data provided by devices.  Parsing turns them from a flat
 * sequence of descriptors into a hierarchy:
 *
 *  - devices have one (usually) or more configs;
 *  - configs have one (often) or more interfaces;
 *  - interfaces have one (usually) or more settings;
 *  - each interface setting has zero or (usually) more endpoints.
 *  - a SuperSpeed endpoint has a companion descriptor
 *
 * And there might be other descriptors mixed in with those.
 *
 * Devices may also have class-specific or vendor-specific descriptors.
 */

struct ep_device;

/**
 * struct usb_host_endpoint - host-side endpoint descriptor and queue
 * @desc: descriptor for this endpoint, wMaxPacketSize in native byteorder
 * @ss_ep_comp: SuperSpeed companion descriptor for this endpoint
 * @ssp_isoc_ep_comp: SuperSpeedPlus isoc companion descriptor for this endpoint
 * @urb_list: urbs queued to this endpoint; maintained by usbcore
 * @hcpriv: for use by HCD; typically holds hardware dma queue head (QH)
 *	with one or more transfer descriptors (TDs) per urb
 * @ep_dev: ep_device for sysfs info
 * @extra: descriptors following this endpoint in the configuration
 * @extralen: how many bytes of "extra" are valid
 * @enabled: URBs may be submitted to this endpoint
 * @streams: number of USB-3 streams allocated on the endpoint
 *
 * USB requests are always queued to a given endpoint, identified by a
 * descriptor within an active interface in a given USB configuration.
 */
struct usb_host_endpoint {
	struct usb_endpoint_descriptor		desc;
	struct usb_ss_ep_comp_descriptor	ss_ep_comp;
	struct usb_ssp_isoc_ep_comp_descriptor	ssp_isoc_ep_comp;
	struct list_head		urb_list;
	void				*hcpriv;
	struct ep_device		*ep_dev;	/* For sysfs info */

	unsigned char *extra;   /* Extra descriptors */
	int extralen;
	int enabled;
	int streams;
};

/* host-side wrapper for one interface setting's parsed descriptors */
struct usb_host_interface {
	struct usb_interface_descriptor	desc;

	int extralen;
	unsigned char *extra;   /* Extra descriptors */

	/* array of desc.bNumEndpoints endpoints associated with this
	 * interface setting.  these will be in no particular order.
	 */
	struct usb_host_endpoint *endpoint;

	char *string;		/* iInterface string, if present */
};

enum usb_interface_condition {
	USB_INTERFACE_UNBOUND = 0,
	USB_INTERFACE_BINDING,
	USB_INTERFACE_BOUND,
	USB_INTERFACE_UNBINDING,
};

/**
 * struct usb_interface - what usb device drivers talk to
 * @altsetting: array of interface structures, one for each alternate
 *	setting that may be selected.  Each one includes a set of
 *	endpoint configurations.  They will be in no particular order.
 * @cur_altsetting: the current altsetting.
 * @num_altsetting: number of altsettings defined.
 * @intf_assoc: interface association descriptor
 * @minor: the minor number assigned to this interface, if this
 *	interface is bound to a driver that uses the USB major number.
 *	If this interface does not use the USB major, this field should
 *	be unused.  The driver should set this value in the probe()
 *	function of the driver, after it has been assigned a minor
 *	number from the USB core by calling usb_register_dev().
 * @condition: binding state of the interface: not bound, binding
 *	(in probe()), bound to a driver, or unbinding (in disconnect())
 * @sysfs_files_created: sysfs attributes exist
 * @ep_devs_created: endpoint child pseudo-devices exist
 * @unregistering: flag set when the interface is being unregistered
 * @needs_remote_wakeup: flag set when the driver requires remote-wakeup
 *	capability during autosuspend.
 * @needs_altsetting0: flag set when a set-interface request for altsetting 0
 *	has been deferred.
 * @needs_binding: flag set when the driver should be re-probed or unbound
 *	following a reset or suspend operation it doesn't support.
 * @authorized: This allows to (de)authorize individual interfaces instead
 *	a whole device in contrast to the device authorization.
 * @dev: driver model's view of this device
 * @usb_dev: if an interface is bound to the USB major, this will point
 *	to the sysfs representation for that device.
 * @pm_usage_cnt: PM usage counter for this interface
 * @reset_ws: Used for scheduling resets from atomic context.
 * @resetting_device: USB core reset the device, so use alt setting 0 as
 *	current; needs bandwidth alloc after reset.
 *
 * USB device drivers attach to interfaces on a physical device.  Each
 * interface encapsulates a single high level function, such as feeding
 * an audio stream to a speaker or reporting a change in a volume control.
 * Many USB devices only have one interface.  The protocol used to talk to
 * an interface's endpoints can be defined in a usb "class" specification,
 * or by a product's vendor.  The (default) control endpoint is part of
 * every interface, but is never listed among the interface's descriptors.
 *
 * The driver that is bound to the interface can use standard driver model
 * calls such as dev_get_drvdata() on the dev member of this structure.
 *
 * Each interface may have alternate settings.  The initial configuration
 * of a device sets altsetting 0, but the device driver can change
 * that setting using usb_set_interface().  Alternate settings are often
 * used to control the use of periodic endpoints, such as by having
 * different endpoints use different amounts of reserved USB bandwidth.
 * All standards-conformant USB devices that use isochronous endpoints
 * will use them in non-default settings.
 *
 * The USB specification says that alternate setting numbers must run from
 * 0 to one less than the total number of alternate settings.  But some
 * devices manage to mess this up, and the structures aren't necessarily
 * stored in numerical order anyhow.  Use usb_altnum_to_altsetting() to
 * look up an alternate setting in the altsetting array based on its number.
 */
struct usb_interface {
	/* array of alternate settings for this interface,
	 * stored in no particular order */
	struct usb_host_interface *altsetting;

	struct usb_host_interface *cur_altsetting;	/* the currently
					 * active alternate setting */
	unsigned num_altsetting;	/* number of alternate settings */

	/* If there is an interface association descriptor then it will list
	 * the associated interfaces */
	struct usb_interface_assoc_descriptor *intf_assoc;

	int minor;			/* minor number this interface is
					 * bound to */
	enum usb_interface_condition condition;		/* state of binding */
	unsigned sysfs_files_created:1;	/* the sysfs attributes exist */
	unsigned ep_devs_created:1;	/* endpoint "devices" exist */
	unsigned unregistering:1;	/* unregistration is in progress */
	unsigned needs_remote_wakeup:1;	/* driver requires remote wakeup */
	unsigned needs_altsetting0:1;	/* switch to altsetting 0 is pending */
	unsigned needs_binding:1;	/* needs delayed unbind/rebind */
	unsigned resetting_device:1;	/* true: bandwidth alloc after reset */
	unsigned authorized:1;		/* used for interface authorization */

	struct device dev;		/* interface specific device info */
	struct device *usb_dev;
	atomic_t pm_usage_cnt;		/* usage counter for autosuspend */
	struct work_struct reset_ws;	/* for resets in atomic context */
};
#define	to_usb_interface(d) container_of(d, struct usb_interface, dev)

static inline void *usb_get_intfdata(struct usb_interface *intf)
{
	return dev_get_drvdata(&intf->dev);
}

static inline void usb_set_intfdata(struct usb_interface *intf, void *data)
{
	dev_set_drvdata(&intf->dev, data);
}

struct usb_interface *usb_get_intf(struct usb_interface *intf);
void usb_put_intf(struct usb_interface *intf);

/* Hard limit */
#define USB_MAXENDPOINTS	30
/* this maximum is arbitrary */
#define USB_MAXINTERFACES	32
#define USB_MAXIADS		(USB_MAXINTERFACES/2)

/*
 * USB Resume Timer: Every Host controller driver should drive the resume
 * signalling on the bus for the amount of time defined by this macro.
 *
 * That way we will have a 'stable' behavior among all HCDs supported by Linux.
 *
 * Note that the USB Specification states we should drive resume for *at least*
 * 20 ms, but it doesn't give an upper bound. This creates two possible
 * situations which we want to avoid:
 *
 * (a) sometimes an msleep(20) might expire slightly before 20 ms, which causes
 * us to fail USB Electrical Tests, thus failing Certification
 *
 * (b) Some (many) devices actually need more than 20 ms of resume signalling,
 * and while we can argue that's against the USB Specification, we don't have
 * control over which devices a certification laboratory will be using for
 * certification. If CertLab uses a device which was tested against Windows and
 * that happens to have relaxed resume signalling rules, we might fall into
 * situations where we fail interoperability and electrical tests.
 *
 * In order to avoid both conditions, we're using a 40 ms resume timeout, which
 * should cope with both LPJ calibration errors and devices not following every
 * detail of the USB Specification.
 */
#define USB_RESUME_TIMEOUT	40 /* ms */

/**
 * struct usb_interface_cache - long-term representation of a device interface
 * @num_altsetting: number of altsettings defined.
 * @ref: reference counter.
 * @altsetting: variable-length array of interface structures, one for
 *	each alternate setting that may be selected.  Each one includes a
 *	set of endpoint configurations.  They will be in no particular order.
 *
 * These structures persist for the lifetime of a usb_device, unlike
 * struct usb_interface (which persists only as long as its configuration
 * is installed).  The altsetting arrays can be accessed through these
 * structures at any time, permitting comparison of configurations and
 * providing support for the /proc/bus/usb/devices pseudo-file.
 */
struct usb_interface_cache {
	unsigned num_altsetting;	/* number of alternate settings */
	struct kref ref;		/* reference counter */

	/* variable-length array of alternate settings for this interface,
	 * stored in no particular order */
	struct usb_host_interface altsetting[0];
};
#define	ref_to_usb_interface_cache(r) \
		container_of(r, struct usb_interface_cache, ref)
#define	altsetting_to_usb_interface_cache(a) \
		container_of(a, struct usb_interface_cache, altsetting[0])

/**
 * struct usb_host_config - representation of a device's configuration
 * @desc: the device's configuration descriptor.
 * @string: pointer to the cached version of the iConfiguration string, if
 *	present for this configuration.
 * @intf_assoc: list of any interface association descriptors in this config
 * @interface: array of pointers to usb_interface structures, one for each
 *	interface in the configuration.  The number of interfaces is stored
 *	in desc.bNumInterfaces.  These pointers are valid only while the
 *	the configuration is active.
 * @intf_cache: array of pointers to usb_interface_cache structures, one
 *	for each interface in the configuration.  These structures exist
 *	for the entire life of the device.
 * @extra: pointer to buffer containing all extra descriptors associated
 *	with this configuration (those preceding the first interface
 *	descriptor).
 * @extralen: length of the extra descriptors buffer.
 *
 * USB devices may have multiple configurations, but only one can be active
 * at any time.  Each encapsulates a different operational environment;
 * for example, a dual-speed device would have separate configurations for
 * full-speed and high-speed operation.  The number of configurations
 * available is stored in the device descriptor as bNumConfigurations.
 *
 * A configuration can contain multiple interfaces.  Each corresponds to
 * a different function of the USB device, and all are available whenever
 * the configuration is active.  The USB standard says that interfaces
 * are supposed to be numbered from 0 to desc.bNumInterfaces-1, but a lot
 * of devices get this wrong.  In addition, the interface array is not
 * guaranteed to be sorted in numerical order.  Use usb_ifnum_to_if() to
 * look up an interface entry based on its number.
 *
 * Device drivers should not attempt to activate configurations.  The choice
 * of which configuration to install is a policy decision based on such
 * considerations as available power, functionality provided, and the user's
 * desires (expressed through userspace tools).  However, drivers can call
 * usb_reset_configuration() to reinitialize the current configuration and
 * all its interfaces.
 */
struct usb_host_config {
	struct usb_config_descriptor	desc;

	char *string;		/* iConfiguration string, if present */

	/* List of any Interface Association Descriptors in this
	 * configuration. */
	struct usb_interface_assoc_descriptor *intf_assoc[USB_MAXIADS];

	/* the interfaces associated with this configuration,
	 * stored in no particular order */
	struct usb_interface *interface[USB_MAXINTERFACES];

	/* Interface information available even when this is not the
	 * active configuration */
	struct usb_interface_cache *intf_cache[USB_MAXINTERFACES];

	unsigned char *extra;   /* Extra descriptors */
	int extralen;
};

/* USB2.0 and USB3.0 device BOS descriptor set */
struct usb_host_bos {
	struct usb_bos_descriptor	*desc;

	/* wireless cap descriptor is handled by wusb */
	struct usb_ext_cap_descriptor	*ext_cap;
	struct usb_ss_cap_descriptor	*ss_cap;
	struct usb_ssp_cap_descriptor	*ssp_cap;
	struct usb_ss_container_id_descriptor	*ss_id;
	struct usb_ptm_cap_descriptor	*ptm_cap;
};

int __usb_get_extra_descriptor(char *buffer, unsigned size,
	unsigned char type, void **ptr);
#define usb_get_extra_descriptor(ifpoint, type, ptr) \
				__usb_get_extra_descriptor((ifpoint)->extra, \
				(ifpoint)->extralen, \
				type, (void **)ptr)

/* ----------------------------------------------------------------------- */

/* USB device number allocation bitmap */
struct usb_devmap {
	unsigned long devicemap[128 / (8*sizeof(unsigned long))];
};

/*
 * Allocated per bus (tree of devices) we have:
 */
struct usb_bus {
	struct device *controller;	/* host/master side hardware */
	int busnum;			/* Bus number (in order of reg) */
	const char *bus_name;		/* stable id (PCI slot_name etc) */
	u8 uses_dma;			/* Does the host controller use DMA? */
	u8 uses_pio_for_control;	/*
					 * Does the host controller use PIO
					 * for control transfers?
					 */
	u8 otg_port;			/* 0, or number of OTG/HNP port */
	unsigned is_b_host:1;		/* true during some HNP roleswitches */
	unsigned b_hnp_enable:1;	/* OTG: did A-Host enable HNP? */
	unsigned no_stop_on_short:1;    /*
					 * Quirk: some controllers don't stop
					 * the ep queue on a short transfer
					 * with the URB_SHORT_NOT_OK flag set.
					 */
	unsigned no_sg_constraint:1;	/* no sg constraint */
	unsigned sg_tablesize;		/* 0 or largest number of sg list entries */

	int devnum_next;		/* Next open device number in
					 * round-robin allocation */
	struct mutex devnum_next_mutex; /* devnum_next mutex */

	struct usb_devmap devmap;	/* device address allocation map */
	struct usb_device *root_hub;	/* Root hub */
	struct usb_bus *hs_companion;	/* Companion EHCI bus, if any */
<<<<<<< HEAD
=======
	struct list_head bus_list;	/* list of busses */
>>>>>>> f431972e

	int bandwidth_allocated;	/* on this bus: how much of the time
					 * reserved for periodic (intr/iso)
					 * requests is used, on average?
					 * Units: microseconds/frame.
					 * Limits: Full/low speed reserve 90%,
					 * while high speed reserves 80%.
					 */
	int bandwidth_int_reqs;		/* number of Interrupt requests */
	int bandwidth_isoc_reqs;	/* number of Isoc. requests */

	unsigned resuming_ports;	/* bit array: resuming root-hub ports */

#if defined(CONFIG_USB_MON) || defined(CONFIG_USB_MON_MODULE)
	struct mon_bus *mon_bus;	/* non-null when associated */
	int monitored;			/* non-zero when monitored */
#endif
};

struct usb_dev_state;

/* ----------------------------------------------------------------------- */

struct usb_tt;

enum usb_device_removable {
	USB_DEVICE_REMOVABLE_UNKNOWN = 0,
	USB_DEVICE_REMOVABLE,
	USB_DEVICE_FIXED,
};

enum usb_port_connect_type {
	USB_PORT_CONNECT_TYPE_UNKNOWN = 0,
	USB_PORT_CONNECT_TYPE_HOT_PLUG,
	USB_PORT_CONNECT_TYPE_HARD_WIRED,
	USB_PORT_NOT_USED,
};

/*
 * USB 2.0 Link Power Management (LPM) parameters.
 */
struct usb2_lpm_parameters {
	/* Best effort service latency indicate how long the host will drive
	 * resume on an exit from L1.
	 */
	unsigned int besl;

	/* Timeout value in microseconds for the L1 inactivity (LPM) timer.
	 * When the timer counts to zero, the parent hub will initiate a LPM
	 * transition to L1.
	 */
	int timeout;
};

/*
 * USB 3.0 Link Power Management (LPM) parameters.
 *
 * PEL and SEL are USB 3.0 Link PM latencies for device-initiated LPM exit.
 * MEL is the USB 3.0 Link PM latency for host-initiated LPM exit.
 * All three are stored in nanoseconds.
 */
struct usb3_lpm_parameters {
	/*
	 * Maximum exit latency (MEL) for the host to send a packet to the
	 * device (either a Ping for isoc endpoints, or a data packet for
	 * interrupt endpoints), the hubs to decode the packet, and for all hubs
	 * in the path to transition the links to U0.
	 */
	unsigned int mel;
	/*
	 * Maximum exit latency for a device-initiated LPM transition to bring
	 * all links into U0.  Abbreviated as "PEL" in section 9.4.12 of the USB
	 * 3.0 spec, with no explanation of what "P" stands for.  "Path"?
	 */
	unsigned int pel;

	/*
	 * The System Exit Latency (SEL) includes PEL, and three other
	 * latencies.  After a device initiates a U0 transition, it will take
	 * some time from when the device sends the ERDY to when it will finally
	 * receive the data packet.  Basically, SEL should be the worse-case
	 * latency from when a device starts initiating a U0 transition to when
	 * it will get data.
	 */
	unsigned int sel;
	/*
	 * The idle timeout value that is currently programmed into the parent
	 * hub for this device.  When the timer counts to zero, the parent hub
	 * will initiate an LPM transition to either U1 or U2.
	 */
	int timeout;
};

/**
 * struct usb_device - kernel's representation of a USB device
 * @devnum: device number; address on a USB bus
 * @devpath: device ID string for use in messages (e.g., /port/...)
 * @route: tree topology hex string for use with xHCI
 * @state: device state: configured, not attached, etc.
 * @speed: device speed: high/full/low (or error)
 * @tt: Transaction Translator info; used with low/full speed dev, highspeed hub
 * @ttport: device port on that tt hub
 * @toggle: one bit for each endpoint, with ([0] = IN, [1] = OUT) endpoints
 * @parent: our hub, unless we're the root
 * @bus: bus we're part of
 * @ep0: endpoint 0 data (default control pipe)
 * @dev: generic device interface
 * @descriptor: USB device descriptor
 * @bos: USB device BOS descriptor set
 * @config: all of the device's configs
 * @actconfig: the active configuration
 * @ep_in: array of IN endpoints
 * @ep_out: array of OUT endpoints
 * @rawdescriptors: raw descriptors for each config
 * @bus_mA: Current available from the bus
 * @portnum: parent port number (origin 1)
 * @level: number of USB hub ancestors
 * @can_submit: URBs may be submitted
 * @persist_enabled:  USB_PERSIST enabled for this device
 * @have_langid: whether string_langid is valid
 * @authorized: policy has said we can use it;
 *	(user space) policy determines if we authorize this device to be
 *	used or not. By default, wired USB devices are authorized.
 *	WUSB devices are not, until we authorize them from user space.
 *	FIXME -- complete doc
 * @authenticated: Crypto authentication passed
 * @wusb: device is Wireless USB
 * @lpm_capable: device supports LPM
 * @usb2_hw_lpm_capable: device can perform USB2 hardware LPM
 * @usb2_hw_lpm_besl_capable: device can perform USB2 hardware BESL LPM
 * @usb2_hw_lpm_enabled: USB2 hardware LPM is enabled
 * @usb2_hw_lpm_allowed: Userspace allows USB 2.0 LPM to be enabled
 * @usb3_lpm_enabled: USB3 hardware LPM enabled
 * @usb3_lpm_u1_enabled: USB3 hardware U1 LPM enabled
 * @usb3_lpm_u2_enabled: USB3 hardware U2 LPM enabled
 * @string_langid: language ID for strings
 * @product: iProduct string, if present (static)
 * @manufacturer: iManufacturer string, if present (static)
 * @serial: iSerialNumber string, if present (static)
 * @filelist: usbfs files that are open to this device
 * @maxchild: number of ports if hub
 * @quirks: quirks of the whole device
 * @urbnum: number of URBs submitted for the whole device
 * @active_duration: total time device is not suspended
 * @connect_time: time device was first connected
 * @do_remote_wakeup:  remote wakeup should be enabled
 * @reset_resume: needs reset instead of resume
 * @port_is_suspended: the upstream port is suspended (L2 or U3)
 * @wusb_dev: if this is a Wireless USB device, link to the WUSB
 *	specific data for the device.
 * @slot_id: Slot ID assigned by xHCI
 * @removable: Device can be physically removed from this port
 * @l1_params: best effor service latency for USB2 L1 LPM state, and L1 timeout.
 * @u1_params: exit latencies for USB3 U1 LPM state, and hub-initiated timeout.
 * @u2_params: exit latencies for USB3 U2 LPM state, and hub-initiated timeout.
 * @lpm_disable_count: Ref count used by usb_disable_lpm() and usb_enable_lpm()
 *	to keep track of the number of functions that require USB 3.0 Link Power
 *	Management to be disabled for this usb_device.  This count should only
 *	be manipulated by those functions, with the bandwidth_mutex is held.
 *
 * Notes:
 * Usbcore drivers should not set usbdev->state directly.  Instead use
 * usb_set_device_state().
 */
struct usb_device {
	int		devnum;
	char		devpath[16];
	u32		route;
	enum usb_device_state	state;
	enum usb_device_speed	speed;

	struct usb_tt	*tt;
	int		ttport;

	unsigned int toggle[2];

	struct usb_device *parent;
	struct usb_bus *bus;
	struct usb_host_endpoint ep0;

	struct device dev;

	struct usb_device_descriptor descriptor;
	struct usb_host_bos *bos;
	struct usb_host_config *config;

	struct usb_host_config *actconfig;
	struct usb_host_endpoint *ep_in[16];
	struct usb_host_endpoint *ep_out[16];

	char **rawdescriptors;

	unsigned short bus_mA;
	u8 portnum;
	u8 level;

	unsigned can_submit:1;
	unsigned persist_enabled:1;
	unsigned have_langid:1;
	unsigned authorized:1;
	unsigned authenticated:1;
	unsigned wusb:1;
	unsigned lpm_capable:1;
	unsigned usb2_hw_lpm_capable:1;
	unsigned usb2_hw_lpm_besl_capable:1;
	unsigned usb2_hw_lpm_enabled:1;
	unsigned usb2_hw_lpm_allowed:1;
	unsigned usb3_lpm_enabled:1;
	unsigned usb3_lpm_u1_enabled:1;
	unsigned usb3_lpm_u2_enabled:1;
	int string_langid;

	/* static strings from the device */
	char *product;
	char *manufacturer;
	char *serial;

	struct list_head filelist;

	int maxchild;

	u32 quirks;
	atomic_t urbnum;

	unsigned long active_duration;

#ifdef CONFIG_PM
	unsigned long connect_time;

	unsigned do_remote_wakeup:1;
	unsigned reset_resume:1;
	unsigned port_is_suspended:1;
#endif
	struct wusb_dev *wusb_dev;
	int slot_id;
	enum usb_device_removable removable;
	struct usb2_lpm_parameters l1_params;
	struct usb3_lpm_parameters u1_params;
	struct usb3_lpm_parameters u2_params;
	unsigned lpm_disable_count;
};
#define	to_usb_device(d) container_of(d, struct usb_device, dev)

static inline struct usb_device *interface_to_usbdev(struct usb_interface *intf)
{
	return to_usb_device(intf->dev.parent);
}

extern struct usb_device *usb_get_dev(struct usb_device *dev);
extern void usb_put_dev(struct usb_device *dev);
extern struct usb_device *usb_hub_find_child(struct usb_device *hdev,
	int port1);

/**
 * usb_hub_for_each_child - iterate over all child devices on the hub
 * @hdev:  USB device belonging to the usb hub
 * @port1: portnum associated with child device
 * @child: child device pointer
 */
#define usb_hub_for_each_child(hdev, port1, child) \
	for (port1 = 1,	child =	usb_hub_find_child(hdev, port1); \
			port1 <= hdev->maxchild; \
			child = usb_hub_find_child(hdev, ++port1)) \
		if (!child) continue; else

/* USB device locking */
#define usb_lock_device(udev)		device_lock(&(udev)->dev)
#define usb_unlock_device(udev)		device_unlock(&(udev)->dev)
#define usb_trylock_device(udev)	device_trylock(&(udev)->dev)
extern int usb_lock_device_for_reset(struct usb_device *udev,
				     const struct usb_interface *iface);

/* USB port reset for device reinitialization */
extern int usb_reset_device(struct usb_device *dev);
extern void usb_queue_reset_device(struct usb_interface *dev);

#ifdef CONFIG_ACPI
extern int usb_acpi_set_power_state(struct usb_device *hdev, int index,
	bool enable);
extern bool usb_acpi_power_manageable(struct usb_device *hdev, int index);
#else
static inline int usb_acpi_set_power_state(struct usb_device *hdev, int index,
	bool enable) { return 0; }
static inline bool usb_acpi_power_manageable(struct usb_device *hdev, int index)
	{ return true; }
#endif

/* USB autosuspend and autoresume */
#ifdef CONFIG_PM
extern void usb_enable_autosuspend(struct usb_device *udev);
extern void usb_disable_autosuspend(struct usb_device *udev);

extern int usb_autopm_get_interface(struct usb_interface *intf);
extern void usb_autopm_put_interface(struct usb_interface *intf);
extern int usb_autopm_get_interface_async(struct usb_interface *intf);
extern void usb_autopm_put_interface_async(struct usb_interface *intf);
extern void usb_autopm_get_interface_no_resume(struct usb_interface *intf);
extern void usb_autopm_put_interface_no_suspend(struct usb_interface *intf);

static inline void usb_mark_last_busy(struct usb_device *udev)
{
	pm_runtime_mark_last_busy(&udev->dev);
}

#else

static inline int usb_enable_autosuspend(struct usb_device *udev)
{ return 0; }
static inline int usb_disable_autosuspend(struct usb_device *udev)
{ return 0; }

static inline int usb_autopm_get_interface(struct usb_interface *intf)
{ return 0; }
static inline int usb_autopm_get_interface_async(struct usb_interface *intf)
{ return 0; }

static inline void usb_autopm_put_interface(struct usb_interface *intf)
{ }
static inline void usb_autopm_put_interface_async(struct usb_interface *intf)
{ }
static inline void usb_autopm_get_interface_no_resume(
		struct usb_interface *intf)
{ }
static inline void usb_autopm_put_interface_no_suspend(
		struct usb_interface *intf)
{ }
static inline void usb_mark_last_busy(struct usb_device *udev)
{ }
#endif

extern int usb_disable_lpm(struct usb_device *udev);
extern void usb_enable_lpm(struct usb_device *udev);
/* Same as above, but these functions lock/unlock the bandwidth_mutex. */
extern int usb_unlocked_disable_lpm(struct usb_device *udev);
extern void usb_unlocked_enable_lpm(struct usb_device *udev);

extern int usb_disable_ltm(struct usb_device *udev);
extern void usb_enable_ltm(struct usb_device *udev);

static inline bool usb_device_supports_ltm(struct usb_device *udev)
{
	if (udev->speed != USB_SPEED_SUPER || !udev->bos || !udev->bos->ss_cap)
		return false;
	return udev->bos->ss_cap->bmAttributes & USB_LTM_SUPPORT;
}

static inline bool usb_device_no_sg_constraint(struct usb_device *udev)
{
	return udev && udev->bus && udev->bus->no_sg_constraint;
}


/*-------------------------------------------------------------------------*/

/* for drivers using iso endpoints */
extern int usb_get_current_frame_number(struct usb_device *usb_dev);

/* Sets up a group of bulk endpoints to support multiple stream IDs. */
extern int usb_alloc_streams(struct usb_interface *interface,
		struct usb_host_endpoint **eps, unsigned int num_eps,
		unsigned int num_streams, gfp_t mem_flags);

/* Reverts a group of bulk endpoints back to not using stream IDs. */
extern int usb_free_streams(struct usb_interface *interface,
		struct usb_host_endpoint **eps, unsigned int num_eps,
		gfp_t mem_flags);

/* used these for multi-interface device registration */
extern int usb_driver_claim_interface(struct usb_driver *driver,
			struct usb_interface *iface, void *priv);

/**
 * usb_interface_claimed - returns true iff an interface is claimed
 * @iface: the interface being checked
 *
 * Return: %true (nonzero) iff the interface is claimed, else %false
 * (zero).
 *
 * Note:
 * Callers must own the driver model's usb bus readlock.  So driver
 * probe() entries don't need extra locking, but other call contexts
 * may need to explicitly claim that lock.
 *
 */
static inline int usb_interface_claimed(struct usb_interface *iface)
{
	return (iface->dev.driver != NULL);
}

extern void usb_driver_release_interface(struct usb_driver *driver,
			struct usb_interface *iface);
const struct usb_device_id *usb_match_id(struct usb_interface *interface,
					 const struct usb_device_id *id);
extern int usb_match_one_id(struct usb_interface *interface,
			    const struct usb_device_id *id);

extern int usb_for_each_dev(void *data, int (*fn)(struct usb_device *, void *));
extern struct usb_interface *usb_find_interface(struct usb_driver *drv,
		int minor);
extern struct usb_interface *usb_ifnum_to_if(const struct usb_device *dev,
		unsigned ifnum);
extern struct usb_host_interface *usb_altnum_to_altsetting(
		const struct usb_interface *intf, unsigned int altnum);
extern struct usb_host_interface *usb_find_alt_setting(
		struct usb_host_config *config,
		unsigned int iface_num,
		unsigned int alt_num);

/* port claiming functions */
int usb_hub_claim_port(struct usb_device *hdev, unsigned port1,
		struct usb_dev_state *owner);
int usb_hub_release_port(struct usb_device *hdev, unsigned port1,
		struct usb_dev_state *owner);

/**
 * usb_make_path - returns stable device path in the usb tree
 * @dev: the device whose path is being constructed
 * @buf: where to put the string
 * @size: how big is "buf"?
 *
 * Return: Length of the string (> 0) or negative if size was too small.
 *
 * Note:
 * This identifier is intended to be "stable", reflecting physical paths in
 * hardware such as physical bus addresses for host controllers or ports on
 * USB hubs.  That makes it stay the same until systems are physically
 * reconfigured, by re-cabling a tree of USB devices or by moving USB host
 * controllers.  Adding and removing devices, including virtual root hubs
 * in host controller driver modules, does not change these path identifiers;
 * neither does rebooting or re-enumerating.  These are more useful identifiers
 * than changeable ("unstable") ones like bus numbers or device addresses.
 *
 * With a partial exception for devices connected to USB 2.0 root hubs, these
 * identifiers are also predictable.  So long as the device tree isn't changed,
 * plugging any USB device into a given hub port always gives it the same path.
 * Because of the use of "companion" controllers, devices connected to ports on
 * USB 2.0 root hubs (EHCI host controllers) will get one path ID if they are
 * high speed, and a different one if they are full or low speed.
 */
static inline int usb_make_path(struct usb_device *dev, char *buf, size_t size)
{
	int actual;
	actual = snprintf(buf, size, "usb-%s-%s", dev->bus->bus_name,
			  dev->devpath);
	return (actual >= (int)size) ? -1 : actual;
}

/*-------------------------------------------------------------------------*/

#define USB_DEVICE_ID_MATCH_DEVICE \
		(USB_DEVICE_ID_MATCH_VENDOR | USB_DEVICE_ID_MATCH_PRODUCT)
#define USB_DEVICE_ID_MATCH_DEV_RANGE \
		(USB_DEVICE_ID_MATCH_DEV_LO | USB_DEVICE_ID_MATCH_DEV_HI)
#define USB_DEVICE_ID_MATCH_DEVICE_AND_VERSION \
		(USB_DEVICE_ID_MATCH_DEVICE | USB_DEVICE_ID_MATCH_DEV_RANGE)
#define USB_DEVICE_ID_MATCH_DEV_INFO \
		(USB_DEVICE_ID_MATCH_DEV_CLASS | \
		USB_DEVICE_ID_MATCH_DEV_SUBCLASS | \
		USB_DEVICE_ID_MATCH_DEV_PROTOCOL)
#define USB_DEVICE_ID_MATCH_INT_INFO \
		(USB_DEVICE_ID_MATCH_INT_CLASS | \
		USB_DEVICE_ID_MATCH_INT_SUBCLASS | \
		USB_DEVICE_ID_MATCH_INT_PROTOCOL)

/**
 * USB_DEVICE - macro used to describe a specific usb device
 * @vend: the 16 bit USB Vendor ID
 * @prod: the 16 bit USB Product ID
 *
 * This macro is used to create a struct usb_device_id that matches a
 * specific device.
 */
#define USB_DEVICE(vend, prod) \
	.match_flags = USB_DEVICE_ID_MATCH_DEVICE, \
	.idVendor = (vend), \
	.idProduct = (prod)
/**
 * USB_DEVICE_VER - describe a specific usb device with a version range
 * @vend: the 16 bit USB Vendor ID
 * @prod: the 16 bit USB Product ID
 * @lo: the bcdDevice_lo value
 * @hi: the bcdDevice_hi value
 *
 * This macro is used to create a struct usb_device_id that matches a
 * specific device, with a version range.
 */
#define USB_DEVICE_VER(vend, prod, lo, hi) \
	.match_flags = USB_DEVICE_ID_MATCH_DEVICE_AND_VERSION, \
	.idVendor = (vend), \
	.idProduct = (prod), \
	.bcdDevice_lo = (lo), \
	.bcdDevice_hi = (hi)

/**
 * USB_DEVICE_INTERFACE_CLASS - describe a usb device with a specific interface class
 * @vend: the 16 bit USB Vendor ID
 * @prod: the 16 bit USB Product ID
 * @cl: bInterfaceClass value
 *
 * This macro is used to create a struct usb_device_id that matches a
 * specific interface class of devices.
 */
#define USB_DEVICE_INTERFACE_CLASS(vend, prod, cl) \
	.match_flags = USB_DEVICE_ID_MATCH_DEVICE | \
		       USB_DEVICE_ID_MATCH_INT_CLASS, \
	.idVendor = (vend), \
	.idProduct = (prod), \
	.bInterfaceClass = (cl)

/**
 * USB_DEVICE_INTERFACE_PROTOCOL - describe a usb device with a specific interface protocol
 * @vend: the 16 bit USB Vendor ID
 * @prod: the 16 bit USB Product ID
 * @pr: bInterfaceProtocol value
 *
 * This macro is used to create a struct usb_device_id that matches a
 * specific interface protocol of devices.
 */
#define USB_DEVICE_INTERFACE_PROTOCOL(vend, prod, pr) \
	.match_flags = USB_DEVICE_ID_MATCH_DEVICE | \
		       USB_DEVICE_ID_MATCH_INT_PROTOCOL, \
	.idVendor = (vend), \
	.idProduct = (prod), \
	.bInterfaceProtocol = (pr)

/**
 * USB_DEVICE_INTERFACE_NUMBER - describe a usb device with a specific interface number
 * @vend: the 16 bit USB Vendor ID
 * @prod: the 16 bit USB Product ID
 * @num: bInterfaceNumber value
 *
 * This macro is used to create a struct usb_device_id that matches a
 * specific interface number of devices.
 */
#define USB_DEVICE_INTERFACE_NUMBER(vend, prod, num) \
	.match_flags = USB_DEVICE_ID_MATCH_DEVICE | \
		       USB_DEVICE_ID_MATCH_INT_NUMBER, \
	.idVendor = (vend), \
	.idProduct = (prod), \
	.bInterfaceNumber = (num)

/**
 * USB_DEVICE_INFO - macro used to describe a class of usb devices
 * @cl: bDeviceClass value
 * @sc: bDeviceSubClass value
 * @pr: bDeviceProtocol value
 *
 * This macro is used to create a struct usb_device_id that matches a
 * specific class of devices.
 */
#define USB_DEVICE_INFO(cl, sc, pr) \
	.match_flags = USB_DEVICE_ID_MATCH_DEV_INFO, \
	.bDeviceClass = (cl), \
	.bDeviceSubClass = (sc), \
	.bDeviceProtocol = (pr)

/**
 * USB_INTERFACE_INFO - macro used to describe a class of usb interfaces
 * @cl: bInterfaceClass value
 * @sc: bInterfaceSubClass value
 * @pr: bInterfaceProtocol value
 *
 * This macro is used to create a struct usb_device_id that matches a
 * specific class of interfaces.
 */
#define USB_INTERFACE_INFO(cl, sc, pr) \
	.match_flags = USB_DEVICE_ID_MATCH_INT_INFO, \
	.bInterfaceClass = (cl), \
	.bInterfaceSubClass = (sc), \
	.bInterfaceProtocol = (pr)

/**
 * USB_DEVICE_AND_INTERFACE_INFO - describe a specific usb device with a class of usb interfaces
 * @vend: the 16 bit USB Vendor ID
 * @prod: the 16 bit USB Product ID
 * @cl: bInterfaceClass value
 * @sc: bInterfaceSubClass value
 * @pr: bInterfaceProtocol value
 *
 * This macro is used to create a struct usb_device_id that matches a
 * specific device with a specific class of interfaces.
 *
 * This is especially useful when explicitly matching devices that have
 * vendor specific bDeviceClass values, but standards-compliant interfaces.
 */
#define USB_DEVICE_AND_INTERFACE_INFO(vend, prod, cl, sc, pr) \
	.match_flags = USB_DEVICE_ID_MATCH_INT_INFO \
		| USB_DEVICE_ID_MATCH_DEVICE, \
	.idVendor = (vend), \
	.idProduct = (prod), \
	.bInterfaceClass = (cl), \
	.bInterfaceSubClass = (sc), \
	.bInterfaceProtocol = (pr)

/**
 * USB_VENDOR_AND_INTERFACE_INFO - describe a specific usb vendor with a class of usb interfaces
 * @vend: the 16 bit USB Vendor ID
 * @cl: bInterfaceClass value
 * @sc: bInterfaceSubClass value
 * @pr: bInterfaceProtocol value
 *
 * This macro is used to create a struct usb_device_id that matches a
 * specific vendor with a specific class of interfaces.
 *
 * This is especially useful when explicitly matching devices that have
 * vendor specific bDeviceClass values, but standards-compliant interfaces.
 */
#define USB_VENDOR_AND_INTERFACE_INFO(vend, cl, sc, pr) \
	.match_flags = USB_DEVICE_ID_MATCH_INT_INFO \
		| USB_DEVICE_ID_MATCH_VENDOR, \
	.idVendor = (vend), \
	.bInterfaceClass = (cl), \
	.bInterfaceSubClass = (sc), \
	.bInterfaceProtocol = (pr)

/* ----------------------------------------------------------------------- */

/* Stuff for dynamic usb ids */
struct usb_dynids {
	spinlock_t lock;
	struct list_head list;
};

struct usb_dynid {
	struct list_head node;
	struct usb_device_id id;
};

extern ssize_t usb_store_new_id(struct usb_dynids *dynids,
				const struct usb_device_id *id_table,
				struct device_driver *driver,
				const char *buf, size_t count);

extern ssize_t usb_show_dynids(struct usb_dynids *dynids, char *buf);

/**
 * struct usbdrv_wrap - wrapper for driver-model structure
 * @driver: The driver-model core driver structure.
 * @for_devices: Non-zero for device drivers, 0 for interface drivers.
 */
struct usbdrv_wrap {
	struct device_driver driver;
	int for_devices;
};

/**
 * struct usb_driver - identifies USB interface driver to usbcore
 * @name: The driver name should be unique among USB drivers,
 *	and should normally be the same as the module name.
 * @probe: Called to see if the driver is willing to manage a particular
 *	interface on a device.  If it is, probe returns zero and uses
 *	usb_set_intfdata() to associate driver-specific data with the
 *	interface.  It may also use usb_set_interface() to specify the
 *	appropriate altsetting.  If unwilling to manage the interface,
 *	return -ENODEV, if genuine IO errors occurred, an appropriate
 *	negative errno value.
 * @disconnect: Called when the interface is no longer accessible, usually
 *	because its device has been (or is being) disconnected or the
 *	driver module is being unloaded.
 * @unlocked_ioctl: Used for drivers that want to talk to userspace through
 *	the "usbfs" filesystem.  This lets devices provide ways to
 *	expose information to user space regardless of where they
 *	do (or don't) show up otherwise in the filesystem.
 * @suspend: Called when the device is going to be suspended by the
 *	system either from system sleep or runtime suspend context. The
 *	return value will be ignored in system sleep context, so do NOT
 *	try to continue using the device if suspend fails in this case.
 *	Instead, let the resume or reset-resume routine recover from
 *	the failure.
 * @resume: Called when the device is being resumed by the system.
 * @reset_resume: Called when the suspended device has been reset instead
 *	of being resumed.
 * @pre_reset: Called by usb_reset_device() when the device is about to be
 *	reset.  This routine must not return until the driver has no active
 *	URBs for the device, and no more URBs may be submitted until the
 *	post_reset method is called.
 * @post_reset: Called by usb_reset_device() after the device
 *	has been reset
 * @id_table: USB drivers use ID table to support hotplugging.
 *	Export this with MODULE_DEVICE_TABLE(usb,...).  This must be set
 *	or your driver's probe function will never get called.
 * @dynids: used internally to hold the list of dynamically added device
 *	ids for this driver.
 * @drvwrap: Driver-model core structure wrapper.
 * @no_dynamic_id: if set to 1, the USB core will not allow dynamic ids to be
 *	added to this driver by preventing the sysfs file from being created.
 * @supports_autosuspend: if set to 0, the USB core will not allow autosuspend
 *	for interfaces bound to this driver.
 * @soft_unbind: if set to 1, the USB core will not kill URBs and disable
 *	endpoints before calling the driver's disconnect method.
 * @disable_hub_initiated_lpm: if set to 1, the USB core will not allow hubs
 *	to initiate lower power link state transitions when an idle timeout
 *	occurs.  Device-initiated USB 3.0 link PM will still be allowed.
 *
 * USB interface drivers must provide a name, probe() and disconnect()
 * methods, and an id_table.  Other driver fields are optional.
 *
 * The id_table is used in hotplugging.  It holds a set of descriptors,
 * and specialized data may be associated with each entry.  That table
 * is used by both user and kernel mode hotplugging support.
 *
 * The probe() and disconnect() methods are called in a context where
 * they can sleep, but they should avoid abusing the privilege.  Most
 * work to connect to a device should be done when the device is opened,
 * and undone at the last close.  The disconnect code needs to address
 * concurrency issues with respect to open() and close() methods, as
 * well as forcing all pending I/O requests to complete (by unlinking
 * them as necessary, and blocking until the unlinks complete).
 */
struct usb_driver {
	const char *name;

	int (*probe) (struct usb_interface *intf,
		      const struct usb_device_id *id);

	void (*disconnect) (struct usb_interface *intf);

	int (*unlocked_ioctl) (struct usb_interface *intf, unsigned int code,
			void *buf);

	int (*suspend) (struct usb_interface *intf, pm_message_t message);
	int (*resume) (struct usb_interface *intf);
	int (*reset_resume)(struct usb_interface *intf);

	int (*pre_reset)(struct usb_interface *intf);
	int (*post_reset)(struct usb_interface *intf);

	const struct usb_device_id *id_table;

	struct usb_dynids dynids;
	struct usbdrv_wrap drvwrap;
	unsigned int no_dynamic_id:1;
	unsigned int supports_autosuspend:1;
	unsigned int disable_hub_initiated_lpm:1;
	unsigned int soft_unbind:1;
};
#define	to_usb_driver(d) container_of(d, struct usb_driver, drvwrap.driver)

/**
 * struct usb_device_driver - identifies USB device driver to usbcore
 * @name: The driver name should be unique among USB drivers,
 *	and should normally be the same as the module name.
 * @probe: Called to see if the driver is willing to manage a particular
 *	device.  If it is, probe returns zero and uses dev_set_drvdata()
 *	to associate driver-specific data with the device.  If unwilling
 *	to manage the device, return a negative errno value.
 * @disconnect: Called when the device is no longer accessible, usually
 *	because it has been (or is being) disconnected or the driver's
 *	module is being unloaded.
 * @suspend: Called when the device is going to be suspended by the system.
 * @resume: Called when the device is being resumed by the system.
 * @drvwrap: Driver-model core structure wrapper.
 * @supports_autosuspend: if set to 0, the USB core will not allow autosuspend
 *	for devices bound to this driver.
 *
 * USB drivers must provide all the fields listed above except drvwrap.
 */
struct usb_device_driver {
	const char *name;

	int (*probe) (struct usb_device *udev);
	void (*disconnect) (struct usb_device *udev);

	int (*suspend) (struct usb_device *udev, pm_message_t message);
	int (*resume) (struct usb_device *udev, pm_message_t message);
	struct usbdrv_wrap drvwrap;
	unsigned int supports_autosuspend:1;
};
#define	to_usb_device_driver(d) container_of(d, struct usb_device_driver, \
		drvwrap.driver)

extern struct bus_type usb_bus_type;

/**
 * struct usb_class_driver - identifies a USB driver that wants to use the USB major number
 * @name: the usb class device name for this driver.  Will show up in sysfs.
 * @devnode: Callback to provide a naming hint for a possible
 *	device node to create.
 * @fops: pointer to the struct file_operations of this driver.
 * @minor_base: the start of the minor range for this driver.
 *
 * This structure is used for the usb_register_dev() and
 * usb_unregister_dev() functions, to consolidate a number of the
 * parameters used for them.
 */
struct usb_class_driver {
	char *name;
	char *(*devnode)(struct device *dev, umode_t *mode);
	const struct file_operations *fops;
	int minor_base;
};

/*
 * use these in module_init()/module_exit()
 * and don't forget MODULE_DEVICE_TABLE(usb, ...)
 */
extern int usb_register_driver(struct usb_driver *, struct module *,
			       const char *);

/* use a define to avoid include chaining to get THIS_MODULE & friends */
#define usb_register(driver) \
	usb_register_driver(driver, THIS_MODULE, KBUILD_MODNAME)

extern void usb_deregister(struct usb_driver *);

/**
 * module_usb_driver() - Helper macro for registering a USB driver
 * @__usb_driver: usb_driver struct
 *
 * Helper macro for USB drivers which do not do anything special in module
 * init/exit. This eliminates a lot of boilerplate. Each module may only
 * use this macro once, and calling it replaces module_init() and module_exit()
 */
#define module_usb_driver(__usb_driver) \
	module_driver(__usb_driver, usb_register, \
		       usb_deregister)

extern int usb_register_device_driver(struct usb_device_driver *,
			struct module *);
extern void usb_deregister_device_driver(struct usb_device_driver *);

extern int usb_register_dev(struct usb_interface *intf,
			    struct usb_class_driver *class_driver);
extern void usb_deregister_dev(struct usb_interface *intf,
			       struct usb_class_driver *class_driver);

extern int usb_disabled(void);

/* ----------------------------------------------------------------------- */

/*
 * URB support, for asynchronous request completions
 */

/*
 * urb->transfer_flags:
 *
 * Note: URB_DIR_IN/OUT is automatically set in usb_submit_urb().
 */
#define URB_SHORT_NOT_OK	0x0001	/* report short reads as errors */
#define URB_ISO_ASAP		0x0002	/* iso-only; use the first unexpired
					 * slot in the schedule */
#define URB_NO_TRANSFER_DMA_MAP	0x0004	/* urb->transfer_dma valid on submit */
#define URB_NO_FSBR		0x0020	/* UHCI-specific */
#define URB_ZERO_PACKET		0x0040	/* Finish bulk OUT with short packet */
#define URB_NO_INTERRUPT	0x0080	/* HINT: no non-error interrupt
					 * needed */
#define URB_FREE_BUFFER		0x0100	/* Free transfer buffer with the URB */

/* The following flags are used internally by usbcore and HCDs */
#define URB_DIR_IN		0x0200	/* Transfer from device to host */
#define URB_DIR_OUT		0
#define URB_DIR_MASK		URB_DIR_IN

#define URB_DMA_MAP_SINGLE	0x00010000	/* Non-scatter-gather mapping */
#define URB_DMA_MAP_PAGE	0x00020000	/* HCD-unsupported S-G */
#define URB_DMA_MAP_SG		0x00040000	/* HCD-supported S-G */
#define URB_MAP_LOCAL		0x00080000	/* HCD-local-memory mapping */
#define URB_SETUP_MAP_SINGLE	0x00100000	/* Setup packet DMA mapped */
#define URB_SETUP_MAP_LOCAL	0x00200000	/* HCD-local setup packet */
#define URB_DMA_SG_COMBINED	0x00400000	/* S-G entries were combined */
#define URB_ALIGNED_TEMP_BUFFER	0x00800000	/* Temp buffer was alloc'd */

struct usb_iso_packet_descriptor {
	unsigned int offset;
	unsigned int length;		/* expected length */
	unsigned int actual_length;
	int status;
};

struct urb;

struct usb_anchor {
	struct list_head urb_list;
	wait_queue_head_t wait;
	spinlock_t lock;
	atomic_t suspend_wakeups;
	unsigned int poisoned:1;
};

static inline void init_usb_anchor(struct usb_anchor *anchor)
{
	memset(anchor, 0, sizeof(*anchor));
	INIT_LIST_HEAD(&anchor->urb_list);
	init_waitqueue_head(&anchor->wait);
	spin_lock_init(&anchor->lock);
}

typedef void (*usb_complete_t)(struct urb *);

/**
 * struct urb - USB Request Block
 * @urb_list: For use by current owner of the URB.
 * @anchor_list: membership in the list of an anchor
 * @anchor: to anchor URBs to a common mooring
 * @ep: Points to the endpoint's data structure.  Will eventually
 *	replace @pipe.
 * @pipe: Holds endpoint number, direction, type, and more.
 *	Create these values with the eight macros available;
 *	usb_{snd,rcv}TYPEpipe(dev,endpoint), where the TYPE is "ctrl"
 *	(control), "bulk", "int" (interrupt), or "iso" (isochronous).
 *	For example usb_sndbulkpipe() or usb_rcvintpipe().  Endpoint
 *	numbers range from zero to fifteen.  Note that "in" endpoint two
 *	is a different endpoint (and pipe) from "out" endpoint two.
 *	The current configuration controls the existence, type, and
 *	maximum packet size of any given endpoint.
 * @stream_id: the endpoint's stream ID for bulk streams
 * @dev: Identifies the USB device to perform the request.
 * @status: This is read in non-iso completion functions to get the
 *	status of the particular request.  ISO requests only use it
 *	to tell whether the URB was unlinked; detailed status for
 *	each frame is in the fields of the iso_frame-desc.
 * @transfer_flags: A variety of flags may be used to affect how URB
 *	submission, unlinking, or operation are handled.  Different
 *	kinds of URB can use different flags.
 * @transfer_buffer:  This identifies the buffer to (or from) which the I/O
 *	request will be performed unless URB_NO_TRANSFER_DMA_MAP is set
 *	(however, do not leave garbage in transfer_buffer even then).
 *	This buffer must be suitable for DMA; allocate it with
 *	kmalloc() or equivalent.  For transfers to "in" endpoints, contents
 *	of this buffer will be modified.  This buffer is used for the data
 *	stage of control transfers.
 * @transfer_dma: When transfer_flags includes URB_NO_TRANSFER_DMA_MAP,
 *	the device driver is saying that it provided this DMA address,
 *	which the host controller driver should use in preference to the
 *	transfer_buffer.
 * @sg: scatter gather buffer list, the buffer size of each element in
 * 	the list (except the last) must be divisible by the endpoint's
 * 	max packet size if no_sg_constraint isn't set in 'struct usb_bus'
 * @num_mapped_sgs: (internal) number of mapped sg entries
 * @num_sgs: number of entries in the sg list
 * @transfer_buffer_length: How big is transfer_buffer.  The transfer may
 *	be broken up into chunks according to the current maximum packet
 *	size for the endpoint, which is a function of the configuration
 *	and is encoded in the pipe.  When the length is zero, neither
 *	transfer_buffer nor transfer_dma is used.
 * @actual_length: This is read in non-iso completion functions, and
 *	it tells how many bytes (out of transfer_buffer_length) were
 *	transferred.  It will normally be the same as requested, unless
 *	either an error was reported or a short read was performed.
 *	The URB_SHORT_NOT_OK transfer flag may be used to make such
 *	short reads be reported as errors.
 * @setup_packet: Only used for control transfers, this points to eight bytes
 *	of setup data.  Control transfers always start by sending this data
 *	to the device.  Then transfer_buffer is read or written, if needed.
 * @setup_dma: DMA pointer for the setup packet.  The caller must not use
 *	this field; setup_packet must point to a valid buffer.
 * @start_frame: Returns the initial frame for isochronous transfers.
 * @number_of_packets: Lists the number of ISO transfer buffers.
 * @interval: Specifies the polling interval for interrupt or isochronous
 *	transfers.  The units are frames (milliseconds) for full and low
 *	speed devices, and microframes (1/8 millisecond) for highspeed
 *	and SuperSpeed devices.
 * @error_count: Returns the number of ISO transfers that reported errors.
 * @context: For use in completion functions.  This normally points to
 *	request-specific driver context.
 * @complete: Completion handler. This URB is passed as the parameter to the
 *	completion function.  The completion function may then do what
 *	it likes with the URB, including resubmitting or freeing it.
 * @iso_frame_desc: Used to provide arrays of ISO transfer buffers and to
 *	collect the transfer status for each buffer.
 *
 * This structure identifies USB transfer requests.  URBs must be allocated by
 * calling usb_alloc_urb() and freed with a call to usb_free_urb().
 * Initialization may be done using various usb_fill_*_urb() functions.  URBs
 * are submitted using usb_submit_urb(), and pending requests may be canceled
 * using usb_unlink_urb() or usb_kill_urb().
 *
 * Data Transfer Buffers:
 *
 * Normally drivers provide I/O buffers allocated with kmalloc() or otherwise
 * taken from the general page pool.  That is provided by transfer_buffer
 * (control requests also use setup_packet), and host controller drivers
 * perform a dma mapping (and unmapping) for each buffer transferred.  Those
 * mapping operations can be expensive on some platforms (perhaps using a dma
 * bounce buffer or talking to an IOMMU),
 * although they're cheap on commodity x86 and ppc hardware.
 *
 * Alternatively, drivers may pass the URB_NO_TRANSFER_DMA_MAP transfer flag,
 * which tells the host controller driver that no such mapping is needed for
 * the transfer_buffer since
 * the device driver is DMA-aware.  For example, a device driver might
 * allocate a DMA buffer with usb_alloc_coherent() or call usb_buffer_map().
 * When this transfer flag is provided, host controller drivers will
 * attempt to use the dma address found in the transfer_dma
 * field rather than determining a dma address themselves.
 *
 * Note that transfer_buffer must still be set if the controller
 * does not support DMA (as indicated by bus.uses_dma) and when talking
 * to root hub. If you have to trasfer between highmem zone and the device
 * on such controller, create a bounce buffer or bail out with an error.
 * If transfer_buffer cannot be set (is in highmem) and the controller is DMA
 * capable, assign NULL to it, so that usbmon knows not to use the value.
 * The setup_packet must always be set, so it cannot be located in highmem.
 *
 * Initialization:
 *
 * All URBs submitted must initialize the dev, pipe, transfer_flags (may be
 * zero), and complete fields.  All URBs must also initialize
 * transfer_buffer and transfer_buffer_length.  They may provide the
 * URB_SHORT_NOT_OK transfer flag, indicating that short reads are
 * to be treated as errors; that flag is invalid for write requests.
 *
 * Bulk URBs may
 * use the URB_ZERO_PACKET transfer flag, indicating that bulk OUT transfers
 * should always terminate with a short packet, even if it means adding an
 * extra zero length packet.
 *
 * Control URBs must provide a valid pointer in the setup_packet field.
 * Unlike the transfer_buffer, the setup_packet may not be mapped for DMA
 * beforehand.
 *
 * Interrupt URBs must provide an interval, saying how often (in milliseconds
 * or, for highspeed devices, 125 microsecond units)
 * to poll for transfers.  After the URB has been submitted, the interval
 * field reflects how the transfer was actually scheduled.
 * The polling interval may be more frequent than requested.
 * For example, some controllers have a maximum interval of 32 milliseconds,
 * while others support intervals of up to 1024 milliseconds.
 * Isochronous URBs also have transfer intervals.  (Note that for isochronous
 * endpoints, as well as high speed interrupt endpoints, the encoding of
 * the transfer interval in the endpoint descriptor is logarithmic.
 * Device drivers must convert that value to linear units themselves.)
 *
 * If an isochronous endpoint queue isn't already running, the host
 * controller will schedule a new URB to start as soon as bandwidth
 * utilization allows.  If the queue is running then a new URB will be
 * scheduled to start in the first transfer slot following the end of the
 * preceding URB, if that slot has not already expired.  If the slot has
 * expired (which can happen when IRQ delivery is delayed for a long time),
 * the scheduling behavior depends on the URB_ISO_ASAP flag.  If the flag
 * is clear then the URB will be scheduled to start in the expired slot,
 * implying that some of its packets will not be transferred; if the flag
 * is set then the URB will be scheduled in the first unexpired slot,
 * breaking the queue's synchronization.  Upon URB completion, the
 * start_frame field will be set to the (micro)frame number in which the
 * transfer was scheduled.  Ranges for frame counter values are HC-specific
 * and can go from as low as 256 to as high as 65536 frames.
 *
 * Isochronous URBs have a different data transfer model, in part because
 * the quality of service is only "best effort".  Callers provide specially
 * allocated URBs, with number_of_packets worth of iso_frame_desc structures
 * at the end.  Each such packet is an individual ISO transfer.  Isochronous
 * URBs are normally queued, submitted by drivers to arrange that
 * transfers are at least double buffered, and then explicitly resubmitted
 * in completion handlers, so
 * that data (such as audio or video) streams at as constant a rate as the
 * host controller scheduler can support.
 *
 * Completion Callbacks:
 *
 * The completion callback is made in_interrupt(), and one of the first
 * things that a completion handler should do is check the status field.
 * The status field is provided for all URBs.  It is used to report
 * unlinked URBs, and status for all non-ISO transfers.  It should not
 * be examined before the URB is returned to the completion handler.
 *
 * The context field is normally used to link URBs back to the relevant
 * driver or request state.
 *
 * When the completion callback is invoked for non-isochronous URBs, the
 * actual_length field tells how many bytes were transferred.  This field
 * is updated even when the URB terminated with an error or was unlinked.
 *
 * ISO transfer status is reported in the status and actual_length fields
 * of the iso_frame_desc array, and the number of errors is reported in
 * error_count.  Completion callbacks for ISO transfers will normally
 * (re)submit URBs to ensure a constant transfer rate.
 *
 * Note that even fields marked "public" should not be touched by the driver
 * when the urb is owned by the hcd, that is, since the call to
 * usb_submit_urb() till the entry into the completion routine.
 */
struct urb {
	/* private: usb core and host controller only fields in the urb */
	struct kref kref;		/* reference count of the URB */
	void *hcpriv;			/* private data for host controller */
	atomic_t use_count;		/* concurrent submissions counter */
	atomic_t reject;		/* submissions will fail */
	int unlinked;			/* unlink error code */

	/* public: documented fields in the urb that can be used by drivers */
	struct list_head urb_list;	/* list head for use by the urb's
					 * current owner */
	struct list_head anchor_list;	/* the URB may be anchored */
	struct usb_anchor *anchor;
	struct usb_device *dev;		/* (in) pointer to associated device */
	struct usb_host_endpoint *ep;	/* (internal) pointer to endpoint */
	unsigned int pipe;		/* (in) pipe information */
	unsigned int stream_id;		/* (in) stream ID */
	int status;			/* (return) non-ISO status */
	unsigned int transfer_flags;	/* (in) URB_SHORT_NOT_OK | ...*/
	void *transfer_buffer;		/* (in) associated data buffer */
	dma_addr_t transfer_dma;	/* (in) dma addr for transfer_buffer */
	struct scatterlist *sg;		/* (in) scatter gather buffer list */
	int num_mapped_sgs;		/* (internal) mapped sg entries */
	int num_sgs;			/* (in) number of entries in the sg list */
	u32 transfer_buffer_length;	/* (in) data buffer length */
	u32 actual_length;		/* (return) actual transfer length */
	unsigned char *setup_packet;	/* (in) setup packet (control only) */
	dma_addr_t setup_dma;		/* (in) dma addr for setup_packet */
	int start_frame;		/* (modify) start frame (ISO) */
	int number_of_packets;		/* (in) number of ISO packets */
	int interval;			/* (modify) transfer interval
					 * (INT/ISO) */
	int error_count;		/* (return) number of ISO errors */
	void *context;			/* (in) context for completion */
	usb_complete_t complete;	/* (in) completion routine */
	struct usb_iso_packet_descriptor iso_frame_desc[0];
					/* (in) ISO ONLY */
};

/* ----------------------------------------------------------------------- */

/**
 * usb_fill_control_urb - initializes a control urb
 * @urb: pointer to the urb to initialize.
 * @dev: pointer to the struct usb_device for this urb.
 * @pipe: the endpoint pipe
 * @setup_packet: pointer to the setup_packet buffer
 * @transfer_buffer: pointer to the transfer buffer
 * @buffer_length: length of the transfer buffer
 * @complete_fn: pointer to the usb_complete_t function
 * @context: what to set the urb context to.
 *
 * Initializes a control urb with the proper information needed to submit
 * it to a device.
 */
static inline void usb_fill_control_urb(struct urb *urb,
					struct usb_device *dev,
					unsigned int pipe,
					unsigned char *setup_packet,
					void *transfer_buffer,
					int buffer_length,
					usb_complete_t complete_fn,
					void *context)
{
	urb->dev = dev;
	urb->pipe = pipe;
	urb->setup_packet = setup_packet;
	urb->transfer_buffer = transfer_buffer;
	urb->transfer_buffer_length = buffer_length;
	urb->complete = complete_fn;
	urb->context = context;
}

/**
 * usb_fill_bulk_urb - macro to help initialize a bulk urb
 * @urb: pointer to the urb to initialize.
 * @dev: pointer to the struct usb_device for this urb.
 * @pipe: the endpoint pipe
 * @transfer_buffer: pointer to the transfer buffer
 * @buffer_length: length of the transfer buffer
 * @complete_fn: pointer to the usb_complete_t function
 * @context: what to set the urb context to.
 *
 * Initializes a bulk urb with the proper information needed to submit it
 * to a device.
 */
static inline void usb_fill_bulk_urb(struct urb *urb,
				     struct usb_device *dev,
				     unsigned int pipe,
				     void *transfer_buffer,
				     int buffer_length,
				     usb_complete_t complete_fn,
				     void *context)
{
	urb->dev = dev;
	urb->pipe = pipe;
	urb->transfer_buffer = transfer_buffer;
	urb->transfer_buffer_length = buffer_length;
	urb->complete = complete_fn;
	urb->context = context;
}

/**
 * usb_fill_int_urb - macro to help initialize a interrupt urb
 * @urb: pointer to the urb to initialize.
 * @dev: pointer to the struct usb_device for this urb.
 * @pipe: the endpoint pipe
 * @transfer_buffer: pointer to the transfer buffer
 * @buffer_length: length of the transfer buffer
 * @complete_fn: pointer to the usb_complete_t function
 * @context: what to set the urb context to.
 * @interval: what to set the urb interval to, encoded like
 *	the endpoint descriptor's bInterval value.
 *
 * Initializes a interrupt urb with the proper information needed to submit
 * it to a device.
 *
 * Note that High Speed and SuperSpeed interrupt endpoints use a logarithmic
 * encoding of the endpoint interval, and express polling intervals in
 * microframes (eight per millisecond) rather than in frames (one per
 * millisecond).
 *
 * Wireless USB also uses the logarithmic encoding, but specifies it in units of
 * 128us instead of 125us.  For Wireless USB devices, the interval is passed
 * through to the host controller, rather than being translated into microframe
 * units.
 */
static inline void usb_fill_int_urb(struct urb *urb,
				    struct usb_device *dev,
				    unsigned int pipe,
				    void *transfer_buffer,
				    int buffer_length,
				    usb_complete_t complete_fn,
				    void *context,
				    int interval)
{
	urb->dev = dev;
	urb->pipe = pipe;
	urb->transfer_buffer = transfer_buffer;
	urb->transfer_buffer_length = buffer_length;
	urb->complete = complete_fn;
	urb->context = context;

	if (dev->speed == USB_SPEED_HIGH || dev->speed == USB_SPEED_SUPER) {
		/* make sure interval is within allowed range */
		interval = clamp(interval, 1, 16);

		urb->interval = 1 << (interval - 1);
	} else {
		urb->interval = interval;
	}

	urb->start_frame = -1;
}

extern void usb_init_urb(struct urb *urb);
extern struct urb *usb_alloc_urb(int iso_packets, gfp_t mem_flags);
extern void usb_free_urb(struct urb *urb);
#define usb_put_urb usb_free_urb
extern struct urb *usb_get_urb(struct urb *urb);
extern int usb_submit_urb(struct urb *urb, gfp_t mem_flags);
extern int usb_unlink_urb(struct urb *urb);
extern void usb_kill_urb(struct urb *urb);
extern void usb_poison_urb(struct urb *urb);
extern void usb_unpoison_urb(struct urb *urb);
extern void usb_block_urb(struct urb *urb);
extern void usb_kill_anchored_urbs(struct usb_anchor *anchor);
extern void usb_poison_anchored_urbs(struct usb_anchor *anchor);
extern void usb_unpoison_anchored_urbs(struct usb_anchor *anchor);
extern void usb_unlink_anchored_urbs(struct usb_anchor *anchor);
extern void usb_anchor_suspend_wakeups(struct usb_anchor *anchor);
extern void usb_anchor_resume_wakeups(struct usb_anchor *anchor);
extern void usb_anchor_urb(struct urb *urb, struct usb_anchor *anchor);
extern void usb_unanchor_urb(struct urb *urb);
extern int usb_wait_anchor_empty_timeout(struct usb_anchor *anchor,
					 unsigned int timeout);
extern struct urb *usb_get_from_anchor(struct usb_anchor *anchor);
extern void usb_scuttle_anchored_urbs(struct usb_anchor *anchor);
extern int usb_anchor_empty(struct usb_anchor *anchor);

#define usb_unblock_urb	usb_unpoison_urb

/**
 * usb_urb_dir_in - check if an URB describes an IN transfer
 * @urb: URB to be checked
 *
 * Return: 1 if @urb describes an IN transfer (device-to-host),
 * otherwise 0.
 */
static inline int usb_urb_dir_in(struct urb *urb)
{
	return (urb->transfer_flags & URB_DIR_MASK) == URB_DIR_IN;
}

/**
 * usb_urb_dir_out - check if an URB describes an OUT transfer
 * @urb: URB to be checked
 *
 * Return: 1 if @urb describes an OUT transfer (host-to-device),
 * otherwise 0.
 */
static inline int usb_urb_dir_out(struct urb *urb)
{
	return (urb->transfer_flags & URB_DIR_MASK) == URB_DIR_OUT;
}

void *usb_alloc_coherent(struct usb_device *dev, size_t size,
	gfp_t mem_flags, dma_addr_t *dma);
void usb_free_coherent(struct usb_device *dev, size_t size,
	void *addr, dma_addr_t dma);

#if 0
struct urb *usb_buffer_map(struct urb *urb);
void usb_buffer_dmasync(struct urb *urb);
void usb_buffer_unmap(struct urb *urb);
#endif

struct scatterlist;
int usb_buffer_map_sg(const struct usb_device *dev, int is_in,
		      struct scatterlist *sg, int nents);
#if 0
void usb_buffer_dmasync_sg(const struct usb_device *dev, int is_in,
			   struct scatterlist *sg, int n_hw_ents);
#endif
void usb_buffer_unmap_sg(const struct usb_device *dev, int is_in,
			 struct scatterlist *sg, int n_hw_ents);

/*-------------------------------------------------------------------*
 *                         SYNCHRONOUS CALL SUPPORT                  *
 *-------------------------------------------------------------------*/

extern int usb_control_msg(struct usb_device *dev, unsigned int pipe,
	__u8 request, __u8 requesttype, __u16 value, __u16 index,
	void *data, __u16 size, int timeout);
extern int usb_interrupt_msg(struct usb_device *usb_dev, unsigned int pipe,
	void *data, int len, int *actual_length, int timeout);
extern int usb_bulk_msg(struct usb_device *usb_dev, unsigned int pipe,
	void *data, int len, int *actual_length,
	int timeout);

/* wrappers around usb_control_msg() for the most common standard requests */
extern int usb_get_descriptor(struct usb_device *dev, unsigned char desctype,
	unsigned char descindex, void *buf, int size);
extern int usb_get_status(struct usb_device *dev,
	int type, int target, void *data);
extern int usb_string(struct usb_device *dev, int index,
	char *buf, size_t size);

/* wrappers that also update important state inside usbcore */
extern int usb_clear_halt(struct usb_device *dev, int pipe);
extern int usb_reset_configuration(struct usb_device *dev);
extern int usb_set_interface(struct usb_device *dev, int ifnum, int alternate);
extern void usb_reset_endpoint(struct usb_device *dev, unsigned int epaddr);

/* this request isn't really synchronous, but it belongs with the others */
extern int usb_driver_set_configuration(struct usb_device *udev, int config);

/* choose and set configuration for device */
extern int usb_choose_configuration(struct usb_device *udev);
extern int usb_set_configuration(struct usb_device *dev, int configuration);

/*
 * timeouts, in milliseconds, used for sending/receiving control messages
 * they typically complete within a few frames (msec) after they're issued
 * USB identifies 5 second timeouts, maybe more in a few cases, and a few
 * slow devices (like some MGE Ellipse UPSes) actually push that limit.
 */
#define USB_CTRL_GET_TIMEOUT	5000
#define USB_CTRL_SET_TIMEOUT	5000


/**
 * struct usb_sg_request - support for scatter/gather I/O
 * @status: zero indicates success, else negative errno
 * @bytes: counts bytes transferred.
 *
 * These requests are initialized using usb_sg_init(), and then are used
 * as request handles passed to usb_sg_wait() or usb_sg_cancel().  Most
 * members of the request object aren't for driver access.
 *
 * The status and bytecount values are valid only after usb_sg_wait()
 * returns.  If the status is zero, then the bytecount matches the total
 * from the request.
 *
 * After an error completion, drivers may need to clear a halt condition
 * on the endpoint.
 */
struct usb_sg_request {
	int			status;
	size_t			bytes;

	/* private:
	 * members below are private to usbcore,
	 * and are not provided for driver access!
	 */
	spinlock_t		lock;

	struct usb_device	*dev;
	int			pipe;

	int			entries;
	struct urb		**urbs;

	int			count;
	struct completion	complete;
};

int usb_sg_init(
	struct usb_sg_request	*io,
	struct usb_device	*dev,
	unsigned		pipe,
	unsigned		period,
	struct scatterlist	*sg,
	int			nents,
	size_t			length,
	gfp_t			mem_flags
);
void usb_sg_cancel(struct usb_sg_request *io);
void usb_sg_wait(struct usb_sg_request *io);


/* ----------------------------------------------------------------------- */

/*
 * For various legacy reasons, Linux has a small cookie that's paired with
 * a struct usb_device to identify an endpoint queue.  Queue characteristics
 * are defined by the endpoint's descriptor.  This cookie is called a "pipe",
 * an unsigned int encoded as:
 *
 *  - direction:	bit 7		(0 = Host-to-Device [Out],
 *					 1 = Device-to-Host [In] ...
 *					like endpoint bEndpointAddress)
 *  - device address:	bits 8-14       ... bit positions known to uhci-hcd
 *  - endpoint:		bits 15-18      ... bit positions known to uhci-hcd
 *  - pipe type:	bits 30-31	(00 = isochronous, 01 = interrupt,
 *					 10 = control, 11 = bulk)
 *
 * Given the device address and endpoint descriptor, pipes are redundant.
 */

/* NOTE:  these are not the standard USB_ENDPOINT_XFER_* values!! */
/* (yet ... they're the values used by usbfs) */
#define PIPE_ISOCHRONOUS		0
#define PIPE_INTERRUPT			1
#define PIPE_CONTROL			2
#define PIPE_BULK			3

#define usb_pipein(pipe)	((pipe) & USB_DIR_IN)
#define usb_pipeout(pipe)	(!usb_pipein(pipe))

#define usb_pipedevice(pipe)	(((pipe) >> 8) & 0x7f)
#define usb_pipeendpoint(pipe)	(((pipe) >> 15) & 0xf)

#define usb_pipetype(pipe)	(((pipe) >> 30) & 3)
#define usb_pipeisoc(pipe)	(usb_pipetype((pipe)) == PIPE_ISOCHRONOUS)
#define usb_pipeint(pipe)	(usb_pipetype((pipe)) == PIPE_INTERRUPT)
#define usb_pipecontrol(pipe)	(usb_pipetype((pipe)) == PIPE_CONTROL)
#define usb_pipebulk(pipe)	(usb_pipetype((pipe)) == PIPE_BULK)

static inline unsigned int __create_pipe(struct usb_device *dev,
		unsigned int endpoint)
{
	return (dev->devnum << 8) | (endpoint << 15);
}

/* Create various pipes... */
#define usb_sndctrlpipe(dev, endpoint)	\
	((PIPE_CONTROL << 30) | __create_pipe(dev, endpoint))
#define usb_rcvctrlpipe(dev, endpoint)	\
	((PIPE_CONTROL << 30) | __create_pipe(dev, endpoint) | USB_DIR_IN)
#define usb_sndisocpipe(dev, endpoint)	\
	((PIPE_ISOCHRONOUS << 30) | __create_pipe(dev, endpoint))
#define usb_rcvisocpipe(dev, endpoint)	\
	((PIPE_ISOCHRONOUS << 30) | __create_pipe(dev, endpoint) | USB_DIR_IN)
#define usb_sndbulkpipe(dev, endpoint)	\
	((PIPE_BULK << 30) | __create_pipe(dev, endpoint))
#define usb_rcvbulkpipe(dev, endpoint)	\
	((PIPE_BULK << 30) | __create_pipe(dev, endpoint) | USB_DIR_IN)
#define usb_sndintpipe(dev, endpoint)	\
	((PIPE_INTERRUPT << 30) | __create_pipe(dev, endpoint))
#define usb_rcvintpipe(dev, endpoint)	\
	((PIPE_INTERRUPT << 30) | __create_pipe(dev, endpoint) | USB_DIR_IN)

static inline struct usb_host_endpoint *
usb_pipe_endpoint(struct usb_device *dev, unsigned int pipe)
{
	struct usb_host_endpoint **eps;
	eps = usb_pipein(pipe) ? dev->ep_in : dev->ep_out;
	return eps[usb_pipeendpoint(pipe)];
}

/*-------------------------------------------------------------------------*/

static inline __u16
usb_maxpacket(struct usb_device *udev, int pipe, int is_out)
{
	struct usb_host_endpoint	*ep;
	unsigned			epnum = usb_pipeendpoint(pipe);

	if (is_out) {
		WARN_ON(usb_pipein(pipe));
		ep = udev->ep_out[epnum];
	} else {
		WARN_ON(usb_pipeout(pipe));
		ep = udev->ep_in[epnum];
	}
	if (!ep)
		return 0;

	/* NOTE:  only 0x07ff bits are for packet size... */
	return usb_endpoint_maxp(&ep->desc);
}

/* ----------------------------------------------------------------------- */

/* translate USB error codes to codes user space understands */
static inline int usb_translate_errors(int error_code)
{
	switch (error_code) {
	case 0:
	case -ENOMEM:
	case -ENODEV:
	case -EOPNOTSUPP:
		return error_code;
	default:
		return -EIO;
	}
}

/* Events from the usb core */
#define USB_DEVICE_ADD		0x0001
#define USB_DEVICE_REMOVE	0x0002
#define USB_BUS_ADD		0x0003
#define USB_BUS_REMOVE		0x0004
extern void usb_register_notify(struct notifier_block *nb);
extern void usb_unregister_notify(struct notifier_block *nb);

/* debugfs stuff */
extern struct dentry *usb_debug_root;

/* LED triggers */
enum usb_led_event {
	USB_LED_EVENT_HOST = 0,
	USB_LED_EVENT_GADGET = 1,
};

#ifdef CONFIG_USB_LED_TRIG
extern void usb_led_activity(enum usb_led_event ev);
#else
static inline void usb_led_activity(enum usb_led_event ev) {}
#endif

#endif  /* __KERNEL__ */

#endif<|MERGE_RESOLUTION|>--- conflicted
+++ resolved
@@ -379,10 +379,7 @@
 	struct usb_devmap devmap;	/* device address allocation map */
 	struct usb_device *root_hub;	/* Root hub */
 	struct usb_bus *hs_companion;	/* Companion EHCI bus, if any */
-<<<<<<< HEAD
-=======
 	struct list_head bus_list;	/* list of busses */
->>>>>>> f431972e
 
 	int bandwidth_allocated;	/* on this bus: how much of the time
 					 * reserved for periodic (intr/iso)
