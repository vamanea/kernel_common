--- conflicted
+++ resolved
@@ -23,16 +23,13 @@
                        void (*func)(struct update_util_data *data, u64 time,
 				    unsigned int flags));
 void cpufreq_remove_update_util_hook(int cpu);
-<<<<<<< HEAD
 
 static inline unsigned long map_util_freq(unsigned long util,
 					unsigned long freq, unsigned long cap)
 {
 	return (freq + (freq >> 2)) * util / cap;
 }
-=======
 bool cpufreq_this_cpu_can_update(struct cpufreq_policy *policy);
->>>>>>> cb1f9a16
 #endif /* CONFIG_CPU_FREQ */
 
 #if defined(CONFIG_ENERGY_MODEL) && defined(CONFIG_CPU_FREQ_GOV_SCHEDUTIL)
