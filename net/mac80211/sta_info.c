--- conflicted
+++ resolved
@@ -4,15 +4,7 @@
  * Copyright 2006-2007	Jiri Benc <jbenc@suse.cz>
  * Copyright 2013-2014  Intel Mobile Communications GmbH
  * Copyright (C) 2015 - 2017 Intel Deutschland GmbH
-<<<<<<< HEAD
  * Copyright (C) 2018-2019 Intel Corporation
- *
- * This program is free software; you can redistribute it and/or modify
- * it under the terms of the GNU General Public License version 2 as
- * published by the Free Software Foundation.
-=======
- * Copyright (C) 2018 Intel Corporation
->>>>>>> c356dc4b
  */
 
 #include <linux/module.h>
