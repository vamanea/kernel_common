--- conflicted
+++ resolved
@@ -424,26 +424,12 @@
 	BUILD_BUG_ON(sizeof(uid) > sizeof(gss_msg->databuf));
 }
 
-<<<<<<< HEAD
-static void gss_encode_v1_msg(struct gss_upcall_msg *gss_msg,
-=======
 static int gss_encode_v1_msg(struct gss_upcall_msg *gss_msg,
->>>>>>> d8ec26d7
 				const char *service_name,
 				const char *target_name)
 {
 	struct gss_api_mech *mech = gss_msg->auth->mech;
 	char *p = gss_msg->databuf;
-<<<<<<< HEAD
-	int len = 0;
-
-	gss_msg->msg.len = sprintf(gss_msg->databuf, "mech=%s uid=%d ",
-				   mech->gm_name,
-				   from_kuid(&init_user_ns, gss_msg->uid));
-	p += gss_msg->msg.len;
-	if (target_name) {
-		len = sprintf(p, "target=%s ", target_name);
-=======
 	size_t buflen = sizeof(gss_msg->databuf);
 	int len;
 
@@ -455,7 +441,6 @@
 	if (target_name) {
 		len = scnprintf(p, buflen, "target=%s ", target_name);
 		buflen -= len;
->>>>>>> d8ec26d7
 		p += len;
 		gss_msg->msg.len += len;
 	}
@@ -478,14 +463,10 @@
 	gss_msg->msg.len += len;
 
 	gss_msg->msg.data = gss_msg->databuf;
-<<<<<<< HEAD
-	BUG_ON(gss_msg->msg.len > UPCALL_BUF_LEN);
-=======
 	return 0;
 out_overflow:
 	WARN_ON_ONCE(1);
 	return -ENOMEM;
->>>>>>> d8ec26d7
 }
 
 static struct gss_upcall_msg *
@@ -498,20 +479,11 @@
 
 	gss_msg = kzalloc(sizeof(*gss_msg), GFP_NOFS);
 	if (gss_msg == NULL)
-<<<<<<< HEAD
-		return ERR_PTR(-ENOMEM);
-	vers = get_pipe_version(gss_auth->net);
-	if (vers < 0) {
-		kfree(gss_msg);
-		return ERR_PTR(vers);
-	}
-=======
 		goto err;
 	vers = get_pipe_version(gss_auth->net);
 	err = vers;
 	if (err < 0)
 		goto err_free_msg;
->>>>>>> d8ec26d7
 	gss_msg->pipe = gss_auth->gss_pipe[vers]->pipe;
 	INIT_LIST_HEAD(&gss_msg->list);
 	rpc_init_wait_queue(&gss_msg->rpc_waitqueue, "RPCSEC_GSS upcall waitq");
@@ -522,16 +494,11 @@
 	switch (vers) {
 	case 0:
 		gss_encode_v0_msg(gss_msg);
-<<<<<<< HEAD
-	default:
-		gss_encode_v1_msg(gss_msg, service_name, gss_auth->target_name);
-=======
 		break;
 	default:
 		err = gss_encode_v1_msg(gss_msg, service_name, gss_auth->target_name);
 		if (err)
 			goto err_free_msg;
->>>>>>> d8ec26d7
 	};
 	return gss_msg;
 err_free_msg:
