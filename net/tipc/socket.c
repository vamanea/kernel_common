/*
 * net/tipc/socket.c: TIPC socket API
 *
 * Copyright (c) 2001-2007, 2012-2017, Ericsson AB
 * Copyright (c) 2004-2008, 2010-2013, Wind River Systems
 * All rights reserved.
 *
 * Redistribution and use in source and binary forms, with or without
 * modification, are permitted provided that the following conditions are met:
 *
 * 1. Redistributions of source code must retain the above copyright
 *    notice, this list of conditions and the following disclaimer.
 * 2. Redistributions in binary form must reproduce the above copyright
 *    notice, this list of conditions and the following disclaimer in the
 *    documentation and/or other materials provided with the distribution.
 * 3. Neither the names of the copyright holders nor the names of its
 *    contributors may be used to endorse or promote products derived from
 *    this software without specific prior written permission.
 *
 * Alternatively, this software may be distributed under the terms of the
 * GNU General Public License ("GPL") version 2 as published by the Free
 * Software Foundation.
 *
 * THIS SOFTWARE IS PROVIDED BY THE COPYRIGHT HOLDERS AND CONTRIBUTORS "AS IS"
 * AND ANY EXPRESS OR IMPLIED WARRANTIES, INCLUDING, BUT NOT LIMITED TO, THE
 * IMPLIED WARRANTIES OF MERCHANTABILITY AND FITNESS FOR A PARTICULAR PURPOSE
 * ARE DISCLAIMED. IN NO EVENT SHALL THE COPYRIGHT OWNER OR CONTRIBUTORS BE
 * LIABLE FOR ANY DIRECT, INDIRECT, INCIDENTAL, SPECIAL, EXEMPLARY, OR
 * CONSEQUENTIAL DAMAGES (INCLUDING, BUT NOT LIMITED TO, PROCUREMENT OF
 * SUBSTITUTE GOODS OR SERVICES; LOSS OF USE, DATA, OR PROFITS; OR BUSINESS
 * INTERRUPTION) HOWEVER CAUSED AND ON ANY THEORY OF LIABILITY, WHETHER IN
 * CONTRACT, STRICT LIABILITY, OR TORT (INCLUDING NEGLIGENCE OR OTHERWISE)
 * ARISING IN ANY WAY OUT OF THE USE OF THIS SOFTWARE, EVEN IF ADVISED OF THE
 * POSSIBILITY OF SUCH DAMAGE.
 */

#include <linux/rhashtable.h>
#include <linux/sched/signal.h>

#include "core.h"
#include "name_table.h"
#include "node.h"
#include "link.h"
#include "name_distr.h"
#include "socket.h"
#include "bcast.h"
#include "netlink.h"
#include "group.h"

#define CONN_TIMEOUT_DEFAULT	8000	/* default connect timeout = 8s */
#define CONN_PROBING_INTV	msecs_to_jiffies(3600000)  /* [ms] => 1 h */
#define TIPC_FWD_MSG		1
#define TIPC_MAX_PORT		0xffffffff
#define TIPC_MIN_PORT		1
#define TIPC_ACK_RATE		4       /* ACK at 1/4 of of rcv window size */

enum {
	TIPC_LISTEN = TCP_LISTEN,
	TIPC_ESTABLISHED = TCP_ESTABLISHED,
	TIPC_OPEN = TCP_CLOSE,
	TIPC_DISCONNECTING = TCP_CLOSE_WAIT,
	TIPC_CONNECTING = TCP_SYN_SENT,
};

struct sockaddr_pair {
	struct sockaddr_tipc sock;
	struct sockaddr_tipc member;
};

/**
 * struct tipc_sock - TIPC socket structure
 * @sk: socket - interacts with 'port' and with user via the socket API
 * @conn_type: TIPC type used when connection was established
 * @conn_instance: TIPC instance used when connection was established
 * @published: non-zero if port has one or more associated names
 * @max_pkt: maximum packet size "hint" used when building messages sent by port
 * @portid: unique port identity in TIPC socket hash table
 * @phdr: preformatted message header used when sending messages
 * #cong_links: list of congested links
 * @publications: list of publications for port
 * @blocking_link: address of the congested link we are currently sleeping on
 * @pub_count: total # of publications port has made during its lifetime
 * @probing_state:
 * @conn_timeout: the time we can wait for an unresponded setup request
 * @dupl_rcvcnt: number of bytes counted twice, in both backlog and rcv queue
 * @cong_link_cnt: number of congested links
 * @snt_unacked: # messages sent by socket, and not yet acked by peer
 * @rcv_unacked: # messages read by user, but not yet acked back to peer
 * @peer: 'connected' peer for dgram/rdm
 * @node: hash table node
 * @mc_method: cookie for use between socket and broadcast layer
 * @rcu: rcu struct for tipc_sock
 */
struct tipc_sock {
	struct sock sk;
	u32 conn_type;
	u32 conn_instance;
	int published;
	u32 max_pkt;
	u32 portid;
	struct tipc_msg phdr;
	struct list_head cong_links;
	struct list_head publications;
	u32 pub_count;
	uint conn_timeout;
	atomic_t dupl_rcvcnt;
	bool probe_unacked;
	u16 cong_link_cnt;
	u16 snt_unacked;
	u16 snd_win;
	u16 peer_caps;
	u16 rcv_unacked;
	u16 rcv_win;
	struct sockaddr_tipc peer;
	struct rhash_head node;
	struct tipc_mc_method mc_method;
	struct rcu_head rcu;
	struct tipc_group *group;
	bool group_is_open;
};

static int tipc_sk_backlog_rcv(struct sock *sk, struct sk_buff *skb);
static void tipc_data_ready(struct sock *sk);
static void tipc_write_space(struct sock *sk);
static void tipc_sock_destruct(struct sock *sk);
static int tipc_release(struct socket *sock);
static int tipc_accept(struct socket *sock, struct socket *new_sock, int flags,
		       bool kern);
static void tipc_sk_timeout(struct timer_list *t);
static int tipc_sk_publish(struct tipc_sock *tsk, uint scope,
			   struct tipc_name_seq const *seq);
static int tipc_sk_withdraw(struct tipc_sock *tsk, uint scope,
			    struct tipc_name_seq const *seq);
static int tipc_sk_leave(struct tipc_sock *tsk);
static struct tipc_sock *tipc_sk_lookup(struct net *net, u32 portid);
static int tipc_sk_insert(struct tipc_sock *tsk);
static void tipc_sk_remove(struct tipc_sock *tsk);
static int __tipc_sendstream(struct socket *sock, struct msghdr *m, size_t dsz);
static int __tipc_sendmsg(struct socket *sock, struct msghdr *m, size_t dsz);

static const struct proto_ops packet_ops;
static const struct proto_ops stream_ops;
static const struct proto_ops msg_ops;
static struct proto tipc_proto;
static const struct rhashtable_params tsk_rht_params;

static u32 tsk_own_node(struct tipc_sock *tsk)
{
	return msg_prevnode(&tsk->phdr);
}

static u32 tsk_peer_node(struct tipc_sock *tsk)
{
	return msg_destnode(&tsk->phdr);
}

static u32 tsk_peer_port(struct tipc_sock *tsk)
{
	return msg_destport(&tsk->phdr);
}

static  bool tsk_unreliable(struct tipc_sock *tsk)
{
	return msg_src_droppable(&tsk->phdr) != 0;
}

static void tsk_set_unreliable(struct tipc_sock *tsk, bool unreliable)
{
	msg_set_src_droppable(&tsk->phdr, unreliable ? 1 : 0);
}

static bool tsk_unreturnable(struct tipc_sock *tsk)
{
	return msg_dest_droppable(&tsk->phdr) != 0;
}

static void tsk_set_unreturnable(struct tipc_sock *tsk, bool unreturnable)
{
	msg_set_dest_droppable(&tsk->phdr, unreturnable ? 1 : 0);
}

static int tsk_importance(struct tipc_sock *tsk)
{
	return msg_importance(&tsk->phdr);
}

static int tsk_set_importance(struct tipc_sock *tsk, int imp)
{
	if (imp > TIPC_CRITICAL_IMPORTANCE)
		return -EINVAL;
	msg_set_importance(&tsk->phdr, (u32)imp);
	return 0;
}

static struct tipc_sock *tipc_sk(const struct sock *sk)
{
	return container_of(sk, struct tipc_sock, sk);
}

static bool tsk_conn_cong(struct tipc_sock *tsk)
{
	return tsk->snt_unacked > tsk->snd_win;
}

static u16 tsk_blocks(int len)
{
	return ((len / FLOWCTL_BLK_SZ) + 1);
}

/* tsk_blocks(): translate a buffer size in bytes to number of
 * advertisable blocks, taking into account the ratio truesize(len)/len
 * We can trust that this ratio is always < 4 for len >= FLOWCTL_BLK_SZ
 */
static u16 tsk_adv_blocks(int len)
{
	return len / FLOWCTL_BLK_SZ / 4;
}

/* tsk_inc(): increment counter for sent or received data
 * - If block based flow control is not supported by peer we
 *   fall back to message based ditto, incrementing the counter
 */
static u16 tsk_inc(struct tipc_sock *tsk, int msglen)
{
	if (likely(tsk->peer_caps & TIPC_BLOCK_FLOWCTL))
		return ((msglen / FLOWCTL_BLK_SZ) + 1);
	return 1;
}

/**
 * tsk_advance_rx_queue - discard first buffer in socket receive queue
 *
 * Caller must hold socket lock
 */
static void tsk_advance_rx_queue(struct sock *sk)
{
	kfree_skb(__skb_dequeue(&sk->sk_receive_queue));
}

/* tipc_sk_respond() : send response message back to sender
 */
static void tipc_sk_respond(struct sock *sk, struct sk_buff *skb, int err)
{
	u32 selector;
	u32 dnode;
	u32 onode = tipc_own_addr(sock_net(sk));

	if (!tipc_msg_reverse(onode, &skb, err))
		return;

	dnode = msg_destnode(buf_msg(skb));
	selector = msg_origport(buf_msg(skb));
	tipc_node_xmit_skb(sock_net(sk), skb, dnode, selector);
}

/**
 * tsk_rej_rx_queue - reject all buffers in socket receive queue
 *
 * Caller must hold socket lock
 */
static void tsk_rej_rx_queue(struct sock *sk)
{
	struct sk_buff *skb;

	while ((skb = __skb_dequeue(&sk->sk_receive_queue)))
		tipc_sk_respond(sk, skb, TIPC_ERR_NO_PORT);
}

static bool tipc_sk_connected(struct sock *sk)
{
	return sk->sk_state == TIPC_ESTABLISHED;
}

/* tipc_sk_type_connectionless - check if the socket is datagram socket
 * @sk: socket
 *
 * Returns true if connection less, false otherwise
 */
static bool tipc_sk_type_connectionless(struct sock *sk)
{
	return sk->sk_type == SOCK_RDM || sk->sk_type == SOCK_DGRAM;
}

/* tsk_peer_msg - verify if message was sent by connected port's peer
 *
 * Handles cases where the node's network address has changed from
 * the default of <0.0.0> to its configured setting.
 */
static bool tsk_peer_msg(struct tipc_sock *tsk, struct tipc_msg *msg)
{
	struct sock *sk = &tsk->sk;
	u32 self = tipc_own_addr(sock_net(sk));
	u32 peer_port = tsk_peer_port(tsk);
	u32 orig_node, peer_node;

	if (unlikely(!tipc_sk_connected(sk)))
		return false;

	if (unlikely(msg_origport(msg) != peer_port))
		return false;

	orig_node = msg_orignode(msg);
	peer_node = tsk_peer_node(tsk);

	if (likely(orig_node == peer_node))
		return true;

	if (!orig_node && peer_node == self)
		return true;

	if (!peer_node && orig_node == self)
		return true;

	return false;
}

/* tipc_set_sk_state - set the sk_state of the socket
 * @sk: socket
 *
 * Caller must hold socket lock
 *
 * Returns 0 on success, errno otherwise
 */
static int tipc_set_sk_state(struct sock *sk, int state)
{
	int oldsk_state = sk->sk_state;
	int res = -EINVAL;

	switch (state) {
	case TIPC_OPEN:
		res = 0;
		break;
	case TIPC_LISTEN:
	case TIPC_CONNECTING:
		if (oldsk_state == TIPC_OPEN)
			res = 0;
		break;
	case TIPC_ESTABLISHED:
		if (oldsk_state == TIPC_CONNECTING ||
		    oldsk_state == TIPC_OPEN)
			res = 0;
		break;
	case TIPC_DISCONNECTING:
		if (oldsk_state == TIPC_CONNECTING ||
		    oldsk_state == TIPC_ESTABLISHED)
			res = 0;
		break;
	}

	if (!res)
		sk->sk_state = state;

	return res;
}

static int tipc_sk_sock_err(struct socket *sock, long *timeout)
{
	struct sock *sk = sock->sk;
	int err = sock_error(sk);
	int typ = sock->type;

	if (err)
		return err;
	if (typ == SOCK_STREAM || typ == SOCK_SEQPACKET) {
		if (sk->sk_state == TIPC_DISCONNECTING)
			return -EPIPE;
		else if (!tipc_sk_connected(sk))
			return -ENOTCONN;
	}
	if (!*timeout)
		return -EAGAIN;
	if (signal_pending(current))
		return sock_intr_errno(*timeout);

	return 0;
}

#define tipc_wait_for_cond(sock_, timeo_, condition_)			       \
({                                                                             \
	struct sock *sk_;						       \
	int rc_;							       \
									       \
	while ((rc_ = !(condition_))) {					       \
		DEFINE_WAIT_FUNC(wait_, woken_wake_function);	               \
		sk_ = (sock_)->sk;					       \
		rc_ = tipc_sk_sock_err((sock_), timeo_);		       \
		if (rc_)						       \
			break;						       \
		prepare_to_wait(sk_sleep(sk_), &wait_, TASK_INTERRUPTIBLE);    \
		release_sock(sk_);					       \
		*(timeo_) = wait_woken(&wait_, TASK_INTERRUPTIBLE, *(timeo_)); \
		sched_annotate_sleep();				               \
		lock_sock(sk_);						       \
		remove_wait_queue(sk_sleep(sk_), &wait_);		       \
	}								       \
	rc_;								       \
})

/**
 * tipc_sk_create - create a TIPC socket
 * @net: network namespace (must be default network)
 * @sock: pre-allocated socket structure
 * @protocol: protocol indicator (must be 0)
 * @kern: caused by kernel or by userspace?
 *
 * This routine creates additional data structures used by the TIPC socket,
 * initializes them, and links them together.
 *
 * Returns 0 on success, errno otherwise
 */
static int tipc_sk_create(struct net *net, struct socket *sock,
			  int protocol, int kern)
{
	const struct proto_ops *ops;
	struct sock *sk;
	struct tipc_sock *tsk;
	struct tipc_msg *msg;

	/* Validate arguments */
	if (unlikely(protocol != 0))
		return -EPROTONOSUPPORT;

	switch (sock->type) {
	case SOCK_STREAM:
		ops = &stream_ops;
		break;
	case SOCK_SEQPACKET:
		ops = &packet_ops;
		break;
	case SOCK_DGRAM:
	case SOCK_RDM:
		ops = &msg_ops;
		break;
	default:
		return -EPROTOTYPE;
	}

	/* Allocate socket's protocol area */
	sk = sk_alloc(net, AF_TIPC, GFP_KERNEL, &tipc_proto, kern);
	if (sk == NULL)
		return -ENOMEM;

	tsk = tipc_sk(sk);
	tsk->max_pkt = MAX_PKT_DEFAULT;
	INIT_LIST_HEAD(&tsk->publications);
	INIT_LIST_HEAD(&tsk->cong_links);
	msg = &tsk->phdr;

	/* Finish initializing socket data structures */
	sock->ops = ops;
	sock_init_data(sock, sk);
	tipc_set_sk_state(sk, TIPC_OPEN);
	if (tipc_sk_insert(tsk)) {
		pr_warn("Socket create failed; port number exhausted\n");
		return -EINVAL;
	}

	/* Ensure tsk is visible before we read own_addr. */
	smp_mb();

	tipc_msg_init(tipc_own_addr(net), msg, TIPC_LOW_IMPORTANCE,
		      TIPC_NAMED_MSG, NAMED_H_SIZE, 0);

	msg_set_origport(msg, tsk->portid);
	timer_setup(&sk->sk_timer, tipc_sk_timeout, 0);
	sk->sk_shutdown = 0;
	sk->sk_backlog_rcv = tipc_sk_backlog_rcv;
	sk->sk_rcvbuf = sysctl_tipc_rmem[1];
	sk->sk_data_ready = tipc_data_ready;
	sk->sk_write_space = tipc_write_space;
	sk->sk_destruct = tipc_sock_destruct;
	tsk->conn_timeout = CONN_TIMEOUT_DEFAULT;
	tsk->group_is_open = true;
	atomic_set(&tsk->dupl_rcvcnt, 0);

	/* Start out with safe limits until we receive an advertised window */
	tsk->snd_win = tsk_adv_blocks(RCVBUF_MIN);
	tsk->rcv_win = tsk->snd_win;

	if (tipc_sk_type_connectionless(sk)) {
		tsk_set_unreturnable(tsk, true);
		if (sock->type == SOCK_DGRAM)
			tsk_set_unreliable(tsk, true);
	}

	return 0;
}

static void tipc_sk_callback(struct rcu_head *head)
{
	struct tipc_sock *tsk = container_of(head, struct tipc_sock, rcu);

	sock_put(&tsk->sk);
}

/* Caller should hold socket lock for the socket. */
static void __tipc_shutdown(struct socket *sock, int error)
{
	struct sock *sk = sock->sk;
	struct tipc_sock *tsk = tipc_sk(sk);
	struct net *net = sock_net(sk);
	long timeout = CONN_TIMEOUT_DEFAULT;
	u32 dnode = tsk_peer_node(tsk);
	struct sk_buff *skb;

	/* Avoid that hi-prio shutdown msgs bypass msgs in link wakeup queue */
	tipc_wait_for_cond(sock, &timeout, (!tsk->cong_link_cnt &&
					    !tsk_conn_cong(tsk)));

	/* Reject all unreceived messages, except on an active connection
	 * (which disconnects locally & sends a 'FIN+' to peer).
	 */
	while ((skb = __skb_dequeue(&sk->sk_receive_queue)) != NULL) {
		if (TIPC_SKB_CB(skb)->bytes_read) {
			kfree_skb(skb);
			continue;
		}
		if (!tipc_sk_type_connectionless(sk) &&
		    sk->sk_state != TIPC_DISCONNECTING) {
			tipc_set_sk_state(sk, TIPC_DISCONNECTING);
			tipc_node_remove_conn(net, dnode, tsk->portid);
		}
		tipc_sk_respond(sk, skb, error);
	}

	if (tipc_sk_type_connectionless(sk))
		return;

	if (sk->sk_state != TIPC_DISCONNECTING) {
		skb = tipc_msg_create(TIPC_CRITICAL_IMPORTANCE,
				      TIPC_CONN_MSG, SHORT_H_SIZE, 0, dnode,
				      tsk_own_node(tsk), tsk_peer_port(tsk),
				      tsk->portid, error);
		if (skb)
			tipc_node_xmit_skb(net, skb, dnode, tsk->portid);
		tipc_node_remove_conn(net, dnode, tsk->portid);
		tipc_set_sk_state(sk, TIPC_DISCONNECTING);
	}
}

/**
 * tipc_release - destroy a TIPC socket
 * @sock: socket to destroy
 *
 * This routine cleans up any messages that are still queued on the socket.
 * For DGRAM and RDM socket types, all queued messages are rejected.
 * For SEQPACKET and STREAM socket types, the first message is rejected
 * and any others are discarded.  (If the first message on a STREAM socket
 * is partially-read, it is discarded and the next one is rejected instead.)
 *
 * NOTE: Rejected messages are not necessarily returned to the sender!  They
 * are returned or discarded according to the "destination droppable" setting
 * specified for the message by the sender.
 *
 * Returns 0 on success, errno otherwise
 */
static int tipc_release(struct socket *sock)
{
	struct sock *sk = sock->sk;
	struct tipc_sock *tsk;

	/*
	 * Exit if socket isn't fully initialized (occurs when a failed accept()
	 * releases a pre-allocated child socket that was never used)
	 */
	if (sk == NULL)
		return 0;

	tsk = tipc_sk(sk);
	lock_sock(sk);

	__tipc_shutdown(sock, TIPC_ERR_NO_PORT);
	sk->sk_shutdown = SHUTDOWN_MASK;
	tipc_sk_leave(tsk);
	tipc_sk_withdraw(tsk, 0, NULL);
	sk_stop_timer(sk, &sk->sk_timer);
	tipc_sk_remove(tsk);

	sock_orphan(sk);
	/* Reject any messages that accumulated in backlog queue */
	release_sock(sk);
	tipc_dest_list_purge(&tsk->cong_links);
	tsk->cong_link_cnt = 0;
	call_rcu(&tsk->rcu, tipc_sk_callback);
	sock->sk = NULL;

	return 0;
}

/**
 * tipc_bind - associate or disassocate TIPC name(s) with a socket
 * @sock: socket structure
 * @uaddr: socket address describing name(s) and desired operation
 * @uaddr_len: size of socket address data structure
 *
 * Name and name sequence binding is indicated using a positive scope value;
 * a negative scope value unbinds the specified name.  Specifying no name
 * (i.e. a socket address length of 0) unbinds all names from the socket.
 *
 * Returns 0 on success, errno otherwise
 *
 * NOTE: This routine doesn't need to take the socket lock since it doesn't
 *       access any non-constant socket information.
 */
static int tipc_bind(struct socket *sock, struct sockaddr *uaddr,
		     int uaddr_len)
{
	struct sock *sk = sock->sk;
	struct sockaddr_tipc *addr = (struct sockaddr_tipc *)uaddr;
	struct tipc_sock *tsk = tipc_sk(sk);
	int res = -EINVAL;

	lock_sock(sk);
	if (unlikely(!uaddr_len)) {
		res = tipc_sk_withdraw(tsk, 0, NULL);
		goto exit;
	}
	if (tsk->group) {
		res = -EACCES;
		goto exit;
	}
	if (uaddr_len < sizeof(struct sockaddr_tipc)) {
		res = -EINVAL;
		goto exit;
	}
	if (addr->family != AF_TIPC) {
		res = -EAFNOSUPPORT;
		goto exit;
	}

	if (addr->addrtype == TIPC_ADDR_NAME)
		addr->addr.nameseq.upper = addr->addr.nameseq.lower;
	else if (addr->addrtype != TIPC_ADDR_NAMESEQ) {
		res = -EAFNOSUPPORT;
		goto exit;
	}

	if ((addr->addr.nameseq.type < TIPC_RESERVED_TYPES) &&
	    (addr->addr.nameseq.type != TIPC_TOP_SRV) &&
	    (addr->addr.nameseq.type != TIPC_CFG_SRV)) {
		res = -EACCES;
		goto exit;
	}

	res = (addr->scope >= 0) ?
		tipc_sk_publish(tsk, addr->scope, &addr->addr.nameseq) :
		tipc_sk_withdraw(tsk, -addr->scope, &addr->addr.nameseq);
exit:
	release_sock(sk);
	return res;
}

/**
 * tipc_getname - get port ID of socket or peer socket
 * @sock: socket structure
 * @uaddr: area for returned socket address
 * @uaddr_len: area for returned length of socket address
 * @peer: 0 = own ID, 1 = current peer ID, 2 = current/former peer ID
 *
 * Returns 0 on success, errno otherwise
 *
 * NOTE: This routine doesn't need to take the socket lock since it only
 *       accesses socket information that is unchanging (or which changes in
 *       a completely predictable manner).
 */
static int tipc_getname(struct socket *sock, struct sockaddr *uaddr,
			int peer)
{
	struct sockaddr_tipc *addr = (struct sockaddr_tipc *)uaddr;
	struct sock *sk = sock->sk;
	struct tipc_sock *tsk = tipc_sk(sk);

	memset(addr, 0, sizeof(*addr));
	if (peer) {
		if ((!tipc_sk_connected(sk)) &&
		    ((peer != 2) || (sk->sk_state != TIPC_DISCONNECTING)))
			return -ENOTCONN;
		addr->addr.id.ref = tsk_peer_port(tsk);
		addr->addr.id.node = tsk_peer_node(tsk);
	} else {
		addr->addr.id.ref = tsk->portid;
		addr->addr.id.node = tipc_own_addr(sock_net(sk));
	}

	addr->addrtype = TIPC_ADDR_ID;
	addr->family = AF_TIPC;
	addr->scope = 0;
	addr->addr.name.domain = 0;

	return sizeof(*addr);
}

/**
 * tipc_poll - read and possibly block on pollmask
 * @file: file structure associated with the socket
 * @sock: socket for which to calculate the poll bits
 * @wait: ???
 *
 * Returns pollmask value
 *
 * COMMENTARY:
 * It appears that the usual socket locking mechanisms are not useful here
 * since the pollmask info is potentially out-of-date the moment this routine
 * exits.  TCP and other protocols seem to rely on higher level poll routines
 * to handle any preventable race conditions, so TIPC will do the same ...
 *
 * IMPORTANT: The fact that a read or write operation is indicated does NOT
 * imply that the operation will succeed, merely that it should be performed
 * and will not block.
 */
static __poll_t tipc_poll(struct file *file, struct socket *sock,
			      poll_table *wait)
{
	struct sock *sk = sock->sk;
	struct tipc_sock *tsk = tipc_sk(sk);
	__poll_t revents = 0;

	sock_poll_wait(file, wait);

	if (sk->sk_shutdown & RCV_SHUTDOWN)
		revents |= EPOLLRDHUP | EPOLLIN | EPOLLRDNORM;
	if (sk->sk_shutdown == SHUTDOWN_MASK)
		revents |= EPOLLHUP;

	switch (sk->sk_state) {
	case TIPC_ESTABLISHED:
	case TIPC_CONNECTING:
		if (!tsk->cong_link_cnt && !tsk_conn_cong(tsk))
			revents |= EPOLLOUT;
		/* fall thru' */
	case TIPC_LISTEN:
		if (!skb_queue_empty(&sk->sk_receive_queue))
			revents |= EPOLLIN | EPOLLRDNORM;
		break;
	case TIPC_OPEN:
		if (tsk->group_is_open && !tsk->cong_link_cnt)
			revents |= EPOLLOUT;
		if (!tipc_sk_type_connectionless(sk))
			break;
		if (skb_queue_empty(&sk->sk_receive_queue))
			break;
		revents |= EPOLLIN | EPOLLRDNORM;
		break;
	case TIPC_DISCONNECTING:
		revents = EPOLLIN | EPOLLRDNORM | EPOLLHUP;
		break;
	}
	return revents;
}

/**
 * tipc_sendmcast - send multicast message
 * @sock: socket structure
 * @seq: destination address
 * @msg: message to send
 * @dlen: length of data to send
 * @timeout: timeout to wait for wakeup
 *
 * Called from function tipc_sendmsg(), which has done all sanity checks
 * Returns the number of bytes sent on success, or errno
 */
static int tipc_sendmcast(struct  socket *sock, struct tipc_name_seq *seq,
			  struct msghdr *msg, size_t dlen, long timeout)
{
	struct sock *sk = sock->sk;
	struct tipc_sock *tsk = tipc_sk(sk);
	struct tipc_msg *hdr = &tsk->phdr;
	struct net *net = sock_net(sk);
	int mtu = tipc_bcast_get_mtu(net);
	struct tipc_mc_method *method = &tsk->mc_method;
	struct sk_buff_head pkts;
	struct tipc_nlist dsts;
	int rc;

	if (tsk->group)
		return -EACCES;

	/* Block or return if any destination link is congested */
	rc = tipc_wait_for_cond(sock, &timeout, !tsk->cong_link_cnt);
	if (unlikely(rc))
		return rc;

	/* Lookup destination nodes */
	tipc_nlist_init(&dsts, tipc_own_addr(net));
	tipc_nametbl_lookup_dst_nodes(net, seq->type, seq->lower,
				      seq->upper, &dsts);
	if (!dsts.local && !dsts.remote)
		return -EHOSTUNREACH;

	/* Build message header */
	msg_set_type(hdr, TIPC_MCAST_MSG);
	msg_set_hdr_sz(hdr, MCAST_H_SIZE);
	msg_set_lookup_scope(hdr, TIPC_CLUSTER_SCOPE);
	msg_set_destport(hdr, 0);
	msg_set_destnode(hdr, 0);
	msg_set_nametype(hdr, seq->type);
	msg_set_namelower(hdr, seq->lower);
	msg_set_nameupper(hdr, seq->upper);

	/* Build message as chain of buffers */
	skb_queue_head_init(&pkts);
	rc = tipc_msg_build(hdr, msg, 0, dlen, mtu, &pkts);

	/* Send message if build was successful */
	if (unlikely(rc == dlen))
		rc = tipc_mcast_xmit(net, &pkts, method, &dsts,
				     &tsk->cong_link_cnt);

	tipc_nlist_purge(&dsts);

	return rc ? rc : dlen;
}

/**
 * tipc_send_group_msg - send a message to a member in the group
 * @net: network namespace
 * @m: message to send
 * @mb: group member
 * @dnode: destination node
 * @dport: destination port
 * @dlen: total length of message data
 */
static int tipc_send_group_msg(struct net *net, struct tipc_sock *tsk,
			       struct msghdr *m, struct tipc_member *mb,
			       u32 dnode, u32 dport, int dlen)
{
	u16 bc_snd_nxt = tipc_group_bc_snd_nxt(tsk->group);
	struct tipc_mc_method *method = &tsk->mc_method;
	int blks = tsk_blocks(GROUP_H_SIZE + dlen);
	struct tipc_msg *hdr = &tsk->phdr;
	struct sk_buff_head pkts;
	int mtu, rc;

	/* Complete message header */
	msg_set_type(hdr, TIPC_GRP_UCAST_MSG);
	msg_set_hdr_sz(hdr, GROUP_H_SIZE);
	msg_set_destport(hdr, dport);
	msg_set_destnode(hdr, dnode);
	msg_set_grp_bc_seqno(hdr, bc_snd_nxt);

	/* Build message as chain of buffers */
	skb_queue_head_init(&pkts);
	mtu = tipc_node_get_mtu(net, dnode, tsk->portid);
	rc = tipc_msg_build(hdr, m, 0, dlen, mtu, &pkts);
	if (unlikely(rc != dlen))
		return rc;

	/* Send message */
	rc = tipc_node_xmit(net, &pkts, dnode, tsk->portid);
	if (unlikely(rc == -ELINKCONG)) {
		tipc_dest_push(&tsk->cong_links, dnode, 0);
		tsk->cong_link_cnt++;
	}

	/* Update send window */
	tipc_group_update_member(mb, blks);

	/* A broadcast sent within next EXPIRE period must follow same path */
	method->rcast = true;
	method->mandatory = true;
	return dlen;
}

/**
 * tipc_send_group_unicast - send message to a member in the group
 * @sock: socket structure
 * @m: message to send
 * @dlen: total length of message data
 * @timeout: timeout to wait for wakeup
 *
 * Called from function tipc_sendmsg(), which has done all sanity checks
 * Returns the number of bytes sent on success, or errno
 */
static int tipc_send_group_unicast(struct socket *sock, struct msghdr *m,
				   int dlen, long timeout)
{
	struct sock *sk = sock->sk;
	DECLARE_SOCKADDR(struct sockaddr_tipc *, dest, m->msg_name);
	int blks = tsk_blocks(GROUP_H_SIZE + dlen);
	struct tipc_sock *tsk = tipc_sk(sk);
	struct tipc_group *grp = tsk->group;
	struct net *net = sock_net(sk);
	struct tipc_member *mb = NULL;
	u32 node, port;
	int rc;

	node = dest->addr.id.node;
	port = dest->addr.id.ref;
	if (!port && !node)
		return -EHOSTUNREACH;

	/* Block or return if destination link or member is congested */
	rc = tipc_wait_for_cond(sock, &timeout,
				!tipc_dest_find(&tsk->cong_links, node, 0) &&
				!tipc_group_cong(grp, node, port, blks, &mb));
	if (unlikely(rc))
		return rc;

	if (unlikely(!mb))
		return -EHOSTUNREACH;

	rc = tipc_send_group_msg(net, tsk, m, mb, node, port, dlen);

	return rc ? rc : dlen;
}

/**
 * tipc_send_group_anycast - send message to any member with given identity
 * @sock: socket structure
 * @m: message to send
 * @dlen: total length of message data
 * @timeout: timeout to wait for wakeup
 *
 * Called from function tipc_sendmsg(), which has done all sanity checks
 * Returns the number of bytes sent on success, or errno
 */
static int tipc_send_group_anycast(struct socket *sock, struct msghdr *m,
				   int dlen, long timeout)
{
	DECLARE_SOCKADDR(struct sockaddr_tipc *, dest, m->msg_name);
	struct sock *sk = sock->sk;
	struct tipc_sock *tsk = tipc_sk(sk);
	struct list_head *cong_links = &tsk->cong_links;
	int blks = tsk_blocks(GROUP_H_SIZE + dlen);
	struct tipc_group *grp = tsk->group;
	struct tipc_msg *hdr = &tsk->phdr;
	struct tipc_member *first = NULL;
	struct tipc_member *mbr = NULL;
	struct net *net = sock_net(sk);
	u32 node, port, exclude;
	struct list_head dsts;
	u32 type, inst, scope;
	int lookups = 0;
	int dstcnt, rc;
	bool cong;

	INIT_LIST_HEAD(&dsts);

	type = msg_nametype(hdr);
	inst = dest->addr.name.name.instance;
	scope = msg_lookup_scope(hdr);
	exclude = tipc_group_exclude(grp);

	while (++lookups < 4) {
		first = NULL;

		/* Look for a non-congested destination member, if any */
		while (1) {
			if (!tipc_nametbl_lookup(net, type, inst, scope, &dsts,
						 &dstcnt, exclude, false))
				return -EHOSTUNREACH;
			tipc_dest_pop(&dsts, &node, &port);
			cong = tipc_group_cong(grp, node, port, blks, &mbr);
			if (!cong)
				break;
			if (mbr == first)
				break;
			if (!first)
				first = mbr;
		}

		/* Start over if destination was not in member list */
		if (unlikely(!mbr))
			continue;

		if (likely(!cong && !tipc_dest_find(cong_links, node, 0)))
			break;

		/* Block or return if destination link or member is congested */
		rc = tipc_wait_for_cond(sock, &timeout,
					!tipc_dest_find(cong_links, node, 0) &&
					!tipc_group_cong(grp, node, port,
							 blks, &mbr));
		if (unlikely(rc))
			return rc;

		/* Send, unless destination disappeared while waiting */
		if (likely(mbr))
			break;
	}

	if (unlikely(lookups >= 4))
		return -EHOSTUNREACH;

	rc = tipc_send_group_msg(net, tsk, m, mbr, node, port, dlen);

	return rc ? rc : dlen;
}

/**
 * tipc_send_group_bcast - send message to all members in communication group
 * @sk: socket structure
 * @m: message to send
 * @dlen: total length of message data
 * @timeout: timeout to wait for wakeup
 *
 * Called from function tipc_sendmsg(), which has done all sanity checks
 * Returns the number of bytes sent on success, or errno
 */
static int tipc_send_group_bcast(struct socket *sock, struct msghdr *m,
				 int dlen, long timeout)
{
	DECLARE_SOCKADDR(struct sockaddr_tipc *, dest, m->msg_name);
	struct sock *sk = sock->sk;
	struct net *net = sock_net(sk);
	struct tipc_sock *tsk = tipc_sk(sk);
	struct tipc_group *grp = tsk->group;
	struct tipc_nlist *dsts = tipc_group_dests(grp);
	struct tipc_mc_method *method = &tsk->mc_method;
	bool ack = method->mandatory && method->rcast;
	int blks = tsk_blocks(MCAST_H_SIZE + dlen);
	struct tipc_msg *hdr = &tsk->phdr;
	int mtu = tipc_bcast_get_mtu(net);
	struct sk_buff_head pkts;
	int rc = -EHOSTUNREACH;

	if (!dsts->local && !dsts->remote)
		return -EHOSTUNREACH;

	/* Block or return if any destination link or member is congested */
	rc = tipc_wait_for_cond(sock, &timeout,	!tsk->cong_link_cnt &&
				!tipc_group_bc_cong(grp, blks));
	if (unlikely(rc))
		return rc;

	/* Complete message header */
	if (dest) {
		msg_set_type(hdr, TIPC_GRP_MCAST_MSG);
		msg_set_nameinst(hdr, dest->addr.name.name.instance);
	} else {
		msg_set_type(hdr, TIPC_GRP_BCAST_MSG);
		msg_set_nameinst(hdr, 0);
	}
	msg_set_hdr_sz(hdr, GROUP_H_SIZE);
	msg_set_destport(hdr, 0);
	msg_set_destnode(hdr, 0);
	msg_set_grp_bc_seqno(hdr, tipc_group_bc_snd_nxt(grp));

	/* Avoid getting stuck with repeated forced replicasts */
	msg_set_grp_bc_ack_req(hdr, ack);

	/* Build message as chain of buffers */
	skb_queue_head_init(&pkts);
	rc = tipc_msg_build(hdr, m, 0, dlen, mtu, &pkts);
	if (unlikely(rc != dlen))
		return rc;

	/* Send message */
	rc = tipc_mcast_xmit(net, &pkts, method, dsts, &tsk->cong_link_cnt);
	if (unlikely(rc))
		return rc;

	/* Update broadcast sequence number and send windows */
	tipc_group_update_bc_members(tsk->group, blks, ack);

	/* Broadcast link is now free to choose method for next broadcast */
	method->mandatory = false;
	method->expires = jiffies;

	return dlen;
}

/**
 * tipc_send_group_mcast - send message to all members with given identity
 * @sock: socket structure
 * @m: message to send
 * @dlen: total length of message data
 * @timeout: timeout to wait for wakeup
 *
 * Called from function tipc_sendmsg(), which has done all sanity checks
 * Returns the number of bytes sent on success, or errno
 */
static int tipc_send_group_mcast(struct socket *sock, struct msghdr *m,
				 int dlen, long timeout)
{
	struct sock *sk = sock->sk;
	DECLARE_SOCKADDR(struct sockaddr_tipc *, dest, m->msg_name);
	struct tipc_sock *tsk = tipc_sk(sk);
	struct tipc_group *grp = tsk->group;
	struct tipc_msg *hdr = &tsk->phdr;
	struct net *net = sock_net(sk);
	u32 type, inst, scope, exclude;
	struct list_head dsts;
	u32 dstcnt;

	INIT_LIST_HEAD(&dsts);

	type = msg_nametype(hdr);
	inst = dest->addr.name.name.instance;
	scope = msg_lookup_scope(hdr);
	exclude = tipc_group_exclude(grp);

	if (!tipc_nametbl_lookup(net, type, inst, scope, &dsts,
				 &dstcnt, exclude, true))
		return -EHOSTUNREACH;

	if (dstcnt == 1) {
		tipc_dest_pop(&dsts, &dest->addr.id.node, &dest->addr.id.ref);
		return tipc_send_group_unicast(sock, m, dlen, timeout);
	}

	tipc_dest_list_purge(&dsts);
	return tipc_send_group_bcast(sock, m, dlen, timeout);
}

/**
 * tipc_sk_mcast_rcv - Deliver multicast messages to all destination sockets
 * @arrvq: queue with arriving messages, to be cloned after destination lookup
 * @inputq: queue with cloned messages, delivered to socket after dest lookup
 *
 * Multi-threaded: parallel calls with reference to same queues may occur
 */
void tipc_sk_mcast_rcv(struct net *net, struct sk_buff_head *arrvq,
		       struct sk_buff_head *inputq)
{
	u32 self = tipc_own_addr(net);
	u32 type, lower, upper, scope;
	struct sk_buff *skb, *_skb;
	u32 portid, onode;
	struct sk_buff_head tmpq;
	struct list_head dports;
	struct tipc_msg *hdr;
	int user, mtyp, hlen;
	bool exact;

	__skb_queue_head_init(&tmpq);
	INIT_LIST_HEAD(&dports);

	skb = tipc_skb_peek(arrvq, &inputq->lock);
	for (; skb; skb = tipc_skb_peek(arrvq, &inputq->lock)) {
		hdr = buf_msg(skb);
		user = msg_user(hdr);
		mtyp = msg_type(hdr);
		hlen = skb_headroom(skb) + msg_hdr_sz(hdr);
		onode = msg_orignode(hdr);
		type = msg_nametype(hdr);

		if (mtyp == TIPC_GRP_UCAST_MSG || user == GROUP_PROTOCOL) {
			spin_lock_bh(&inputq->lock);
			if (skb_peek(arrvq) == skb) {
				__skb_dequeue(arrvq);
				__skb_queue_tail(inputq, skb);
			}
			kfree_skb(skb);
			spin_unlock_bh(&inputq->lock);
			continue;
		}

		/* Group messages require exact scope match */
		if (msg_in_group(hdr)) {
			lower = 0;
			upper = ~0;
			scope = msg_lookup_scope(hdr);
			exact = true;
		} else {
			/* TIPC_NODE_SCOPE means "any scope" in this context */
			if (onode == self)
				scope = TIPC_NODE_SCOPE;
			else
				scope = TIPC_CLUSTER_SCOPE;
			exact = false;
			lower = msg_namelower(hdr);
			upper = msg_nameupper(hdr);
		}

		/* Create destination port list: */
		tipc_nametbl_mc_lookup(net, type, lower, upper,
				       scope, exact, &dports);

		/* Clone message per destination */
		while (tipc_dest_pop(&dports, NULL, &portid)) {
			_skb = __pskb_copy(skb, hlen, GFP_ATOMIC);
			if (_skb) {
				msg_set_destport(buf_msg(_skb), portid);
				__skb_queue_tail(&tmpq, _skb);
				continue;
			}
			pr_warn("Failed to clone mcast rcv buffer\n");
		}
		/* Append to inputq if not already done by other thread */
		spin_lock_bh(&inputq->lock);
		if (skb_peek(arrvq) == skb) {
			skb_queue_splice_tail_init(&tmpq, inputq);
			kfree_skb(__skb_dequeue(arrvq));
		}
		spin_unlock_bh(&inputq->lock);
		__skb_queue_purge(&tmpq);
		kfree_skb(skb);
	}
	tipc_sk_rcv(net, inputq);
}

/**
 * tipc_sk_conn_proto_rcv - receive a connection mng protocol message
 * @tsk: receiving socket
 * @skb: pointer to message buffer.
 */
static void tipc_sk_conn_proto_rcv(struct tipc_sock *tsk, struct sk_buff *skb,
				   struct sk_buff_head *xmitq)
{
	struct tipc_msg *hdr = buf_msg(skb);
	u32 onode = tsk_own_node(tsk);
	struct sock *sk = &tsk->sk;
	int mtyp = msg_type(hdr);
	bool conn_cong;

	/* Ignore if connection cannot be validated: */
	if (!tsk_peer_msg(tsk, hdr))
		goto exit;

	if (unlikely(msg_errcode(hdr))) {
		tipc_set_sk_state(sk, TIPC_DISCONNECTING);
		tipc_node_remove_conn(sock_net(sk), tsk_peer_node(tsk),
				      tsk_peer_port(tsk));
		sk->sk_state_change(sk);
		goto exit;
	}

	tsk->probe_unacked = false;

	if (mtyp == CONN_PROBE) {
		msg_set_type(hdr, CONN_PROBE_REPLY);
		if (tipc_msg_reverse(onode, &skb, TIPC_OK))
			__skb_queue_tail(xmitq, skb);
		return;
	} else if (mtyp == CONN_ACK) {
		conn_cong = tsk_conn_cong(tsk);
		tsk->snt_unacked -= msg_conn_ack(hdr);
		if (tsk->peer_caps & TIPC_BLOCK_FLOWCTL)
			tsk->snd_win = msg_adv_win(hdr);
		if (conn_cong)
			sk->sk_write_space(sk);
	} else if (mtyp != CONN_PROBE_REPLY) {
		pr_warn("Received unknown CONN_PROTO msg\n");
	}
exit:
	kfree_skb(skb);
}

/**
 * tipc_sendmsg - send message in connectionless manner
 * @sock: socket structure
 * @m: message to send
 * @dsz: amount of user data to be sent
 *
 * Message must have an destination specified explicitly.
 * Used for SOCK_RDM and SOCK_DGRAM messages,
 * and for 'SYN' messages on SOCK_SEQPACKET and SOCK_STREAM connections.
 * (Note: 'SYN+' is prohibited on SOCK_STREAM.)
 *
 * Returns the number of bytes sent on success, or errno otherwise
 */
static int tipc_sendmsg(struct socket *sock,
			struct msghdr *m, size_t dsz)
{
	struct sock *sk = sock->sk;
	int ret;

	lock_sock(sk);
	ret = __tipc_sendmsg(sock, m, dsz);
	release_sock(sk);

	return ret;
}

static int __tipc_sendmsg(struct socket *sock, struct msghdr *m, size_t dlen)
{
	struct sock *sk = sock->sk;
	struct net *net = sock_net(sk);
	struct tipc_sock *tsk = tipc_sk(sk);
	DECLARE_SOCKADDR(struct sockaddr_tipc *, dest, m->msg_name);
	long timeout = sock_sndtimeo(sk, m->msg_flags & MSG_DONTWAIT);
	struct list_head *clinks = &tsk->cong_links;
	bool syn = !tipc_sk_type_connectionless(sk);
	struct tipc_group *grp = tsk->group;
	struct tipc_msg *hdr = &tsk->phdr;
	struct tipc_name_seq *seq;
	struct sk_buff_head pkts;
	u32 dport, dnode = 0;
	u32 type, inst;
	int mtu, rc;

	if (unlikely(dlen > TIPC_MAX_USER_MSG_SIZE))
		return -EMSGSIZE;

	if (likely(dest)) {
		if (unlikely(m->msg_namelen < sizeof(*dest)))
			return -EINVAL;
		if (unlikely(dest->family != AF_TIPC))
			return -EINVAL;
	}

	if (grp) {
		if (!dest)
			return tipc_send_group_bcast(sock, m, dlen, timeout);
		if (dest->addrtype == TIPC_ADDR_NAME)
			return tipc_send_group_anycast(sock, m, dlen, timeout);
		if (dest->addrtype == TIPC_ADDR_ID)
			return tipc_send_group_unicast(sock, m, dlen, timeout);
		if (dest->addrtype == TIPC_ADDR_MCAST)
			return tipc_send_group_mcast(sock, m, dlen, timeout);
		return -EINVAL;
	}

	if (unlikely(!dest)) {
		dest = &tsk->peer;
		if (!syn || dest->family != AF_TIPC)
			return -EDESTADDRREQ;
	}

	if (unlikely(syn)) {
		if (sk->sk_state == TIPC_LISTEN)
			return -EPIPE;
		if (sk->sk_state != TIPC_OPEN)
			return -EISCONN;
		if (tsk->published)
			return -EOPNOTSUPP;
		if (dest->addrtype == TIPC_ADDR_NAME) {
			tsk->conn_type = dest->addr.name.name.type;
			tsk->conn_instance = dest->addr.name.name.instance;
		}
	}

	seq = &dest->addr.nameseq;
	if (dest->addrtype == TIPC_ADDR_MCAST)
		return tipc_sendmcast(sock, seq, m, dlen, timeout);

	if (dest->addrtype == TIPC_ADDR_NAME) {
		type = dest->addr.name.name.type;
		inst = dest->addr.name.name.instance;
		dnode = dest->addr.name.domain;
		msg_set_type(hdr, TIPC_NAMED_MSG);
		msg_set_hdr_sz(hdr, NAMED_H_SIZE);
		msg_set_nametype(hdr, type);
		msg_set_nameinst(hdr, inst);
		msg_set_lookup_scope(hdr, tipc_node2scope(dnode));
		dport = tipc_nametbl_translate(net, type, inst, &dnode);
		msg_set_destnode(hdr, dnode);
		msg_set_destport(hdr, dport);
		if (unlikely(!dport && !dnode))
			return -EHOSTUNREACH;
	} else if (dest->addrtype == TIPC_ADDR_ID) {
		dnode = dest->addr.id.node;
		msg_set_type(hdr, TIPC_DIRECT_MSG);
		msg_set_lookup_scope(hdr, 0);
		msg_set_destnode(hdr, dnode);
		msg_set_destport(hdr, dest->addr.id.ref);
		msg_set_hdr_sz(hdr, BASIC_H_SIZE);
	} else {
		return -EINVAL;
	}

	/* Block or return if destination link is congested */
	rc = tipc_wait_for_cond(sock, &timeout,
				!tipc_dest_find(clinks, dnode, 0));
	if (unlikely(rc))
		return rc;

	skb_queue_head_init(&pkts);
	mtu = tipc_node_get_mtu(net, dnode, tsk->portid);
	rc = tipc_msg_build(hdr, m, 0, dlen, mtu, &pkts);
	if (unlikely(rc != dlen))
		return rc;

	rc = tipc_node_xmit(net, &pkts, dnode, tsk->portid);
	if (unlikely(rc == -ELINKCONG)) {
		tipc_dest_push(clinks, dnode, 0);
		tsk->cong_link_cnt++;
		rc = 0;
	}

	if (unlikely(syn && !rc))
		tipc_set_sk_state(sk, TIPC_CONNECTING);

	return rc ? rc : dlen;
}

/**
 * tipc_sendstream - send stream-oriented data
 * @sock: socket structure
 * @m: data to send
 * @dsz: total length of data to be transmitted
 *
 * Used for SOCK_STREAM data.
 *
 * Returns the number of bytes sent on success (or partial success),
 * or errno if no data sent
 */
static int tipc_sendstream(struct socket *sock, struct msghdr *m, size_t dsz)
{
	struct sock *sk = sock->sk;
	int ret;

	lock_sock(sk);
	ret = __tipc_sendstream(sock, m, dsz);
	release_sock(sk);

	return ret;
}

static int __tipc_sendstream(struct socket *sock, struct msghdr *m, size_t dlen)
{
	struct sock *sk = sock->sk;
	DECLARE_SOCKADDR(struct sockaddr_tipc *, dest, m->msg_name);
	long timeout = sock_sndtimeo(sk, m->msg_flags & MSG_DONTWAIT);
	struct tipc_sock *tsk = tipc_sk(sk);
	struct tipc_msg *hdr = &tsk->phdr;
	struct net *net = sock_net(sk);
	struct sk_buff_head pkts;
	u32 dnode = tsk_peer_node(tsk);
	int send, sent = 0;
	int rc = 0;

	skb_queue_head_init(&pkts);

	if (unlikely(dlen > INT_MAX))
		return -EMSGSIZE;

	/* Handle implicit connection setup */
	if (unlikely(dest)) {
		rc = __tipc_sendmsg(sock, m, dlen);
		if (dlen && (dlen == rc))
			tsk->snt_unacked = tsk_inc(tsk, dlen + msg_hdr_sz(hdr));
		return rc;
	}

	do {
		rc = tipc_wait_for_cond(sock, &timeout,
					(!tsk->cong_link_cnt &&
					 !tsk_conn_cong(tsk) &&
					 tipc_sk_connected(sk)));
		if (unlikely(rc))
			break;

		send = min_t(size_t, dlen - sent, TIPC_MAX_USER_MSG_SIZE);
		rc = tipc_msg_build(hdr, m, sent, send, tsk->max_pkt, &pkts);
		if (unlikely(rc != send))
			break;

		rc = tipc_node_xmit(net, &pkts, dnode, tsk->portid);
		if (unlikely(rc == -ELINKCONG)) {
			tsk->cong_link_cnt = 1;
			rc = 0;
		}
		if (likely(!rc)) {
			tsk->snt_unacked += tsk_inc(tsk, send + MIN_H_SIZE);
			sent += send;
		}
	} while (sent < dlen && !rc);

	return sent ? sent : rc;
}

/**
 * tipc_send_packet - send a connection-oriented message
 * @sock: socket structure
 * @m: message to send
 * @dsz: length of data to be transmitted
 *
 * Used for SOCK_SEQPACKET messages.
 *
 * Returns the number of bytes sent on success, or errno otherwise
 */
static int tipc_send_packet(struct socket *sock, struct msghdr *m, size_t dsz)
{
	if (dsz > TIPC_MAX_USER_MSG_SIZE)
		return -EMSGSIZE;

	return tipc_sendstream(sock, m, dsz);
}

/* tipc_sk_finish_conn - complete the setup of a connection
 */
static void tipc_sk_finish_conn(struct tipc_sock *tsk, u32 peer_port,
				u32 peer_node)
{
	struct sock *sk = &tsk->sk;
	struct net *net = sock_net(sk);
	struct tipc_msg *msg = &tsk->phdr;

	msg_set_destnode(msg, peer_node);
	msg_set_destport(msg, peer_port);
	msg_set_type(msg, TIPC_CONN_MSG);
	msg_set_lookup_scope(msg, 0);
	msg_set_hdr_sz(msg, SHORT_H_SIZE);

	sk_reset_timer(sk, &sk->sk_timer, jiffies + CONN_PROBING_INTV);
	tipc_set_sk_state(sk, TIPC_ESTABLISHED);
	tipc_node_add_conn(net, peer_node, tsk->portid, peer_port);
	tsk->max_pkt = tipc_node_get_mtu(net, peer_node, tsk->portid);
	tsk->peer_caps = tipc_node_get_capabilities(net, peer_node);
	if (tsk->peer_caps & TIPC_BLOCK_FLOWCTL)
		return;

	/* Fall back to message based flow control */
	tsk->rcv_win = FLOWCTL_MSG_WIN;
	tsk->snd_win = FLOWCTL_MSG_WIN;
}

/**
 * tipc_sk_set_orig_addr - capture sender's address for received message
 * @m: descriptor for message info
 * @hdr: received message header
 *
 * Note: Address is not captured if not requested by receiver.
 */
static void tipc_sk_set_orig_addr(struct msghdr *m, struct sk_buff *skb)
{
	DECLARE_SOCKADDR(struct sockaddr_pair *, srcaddr, m->msg_name);
	struct tipc_msg *hdr = buf_msg(skb);

	if (!srcaddr)
		return;

	srcaddr->sock.family = AF_TIPC;
	srcaddr->sock.addrtype = TIPC_ADDR_ID;
	srcaddr->sock.scope = 0;
	srcaddr->sock.addr.id.ref = msg_origport(hdr);
	srcaddr->sock.addr.id.node = msg_orignode(hdr);
	srcaddr->sock.addr.name.domain = 0;
	m->msg_namelen = sizeof(struct sockaddr_tipc);

	if (!msg_in_group(hdr))
		return;

	/* Group message users may also want to know sending member's id */
	srcaddr->member.family = AF_TIPC;
	srcaddr->member.addrtype = TIPC_ADDR_NAME;
	srcaddr->member.scope = 0;
	srcaddr->member.addr.name.name.type = msg_nametype(hdr);
	srcaddr->member.addr.name.name.instance = TIPC_SKB_CB(skb)->orig_member;
	srcaddr->member.addr.name.domain = 0;
	m->msg_namelen = sizeof(*srcaddr);
}

/**
 * tipc_sk_anc_data_recv - optionally capture ancillary data for received message
 * @m: descriptor for message info
 * @msg: received message header
 * @tsk: TIPC port associated with message
 *
 * Note: Ancillary data is not captured if not requested by receiver.
 *
 * Returns 0 if successful, otherwise errno
 */
static int tipc_sk_anc_data_recv(struct msghdr *m, struct tipc_msg *msg,
				 struct tipc_sock *tsk)
{
	u32 anc_data[3];
	u32 err;
	u32 dest_type;
	int has_name;
	int res;

	if (likely(m->msg_controllen == 0))
		return 0;

	/* Optionally capture errored message object(s) */
	err = msg ? msg_errcode(msg) : 0;
	if (unlikely(err)) {
		anc_data[0] = err;
		anc_data[1] = msg_data_sz(msg);
		res = put_cmsg(m, SOL_TIPC, TIPC_ERRINFO, 8, anc_data);
		if (res)
			return res;
		if (anc_data[1]) {
			res = put_cmsg(m, SOL_TIPC, TIPC_RETDATA, anc_data[1],
				       msg_data(msg));
			if (res)
				return res;
		}
	}

	/* Optionally capture message destination object */
	dest_type = msg ? msg_type(msg) : TIPC_DIRECT_MSG;
	switch (dest_type) {
	case TIPC_NAMED_MSG:
		has_name = 1;
		anc_data[0] = msg_nametype(msg);
		anc_data[1] = msg_namelower(msg);
		anc_data[2] = msg_namelower(msg);
		break;
	case TIPC_MCAST_MSG:
		has_name = 1;
		anc_data[0] = msg_nametype(msg);
		anc_data[1] = msg_namelower(msg);
		anc_data[2] = msg_nameupper(msg);
		break;
	case TIPC_CONN_MSG:
		has_name = (tsk->conn_type != 0);
		anc_data[0] = tsk->conn_type;
		anc_data[1] = tsk->conn_instance;
		anc_data[2] = tsk->conn_instance;
		break;
	default:
		has_name = 0;
	}
	if (has_name) {
		res = put_cmsg(m, SOL_TIPC, TIPC_DESTNAME, 12, anc_data);
		if (res)
			return res;
	}

	return 0;
}

static void tipc_sk_send_ack(struct tipc_sock *tsk)
{
	struct sock *sk = &tsk->sk;
	struct net *net = sock_net(sk);
	struct sk_buff *skb = NULL;
	struct tipc_msg *msg;
	u32 peer_port = tsk_peer_port(tsk);
	u32 dnode = tsk_peer_node(tsk);

	if (!tipc_sk_connected(sk))
		return;
	skb = tipc_msg_create(CONN_MANAGER, CONN_ACK, INT_H_SIZE, 0,
			      dnode, tsk_own_node(tsk), peer_port,
			      tsk->portid, TIPC_OK);
	if (!skb)
		return;
	msg = buf_msg(skb);
	msg_set_conn_ack(msg, tsk->rcv_unacked);
	tsk->rcv_unacked = 0;

	/* Adjust to and advertize the correct window limit */
	if (tsk->peer_caps & TIPC_BLOCK_FLOWCTL) {
		tsk->rcv_win = tsk_adv_blocks(tsk->sk.sk_rcvbuf);
		msg_set_adv_win(msg, tsk->rcv_win);
	}
	tipc_node_xmit_skb(net, skb, dnode, msg_link_selector(msg));
}

static int tipc_wait_for_rcvmsg(struct socket *sock, long *timeop)
{
	struct sock *sk = sock->sk;
	DEFINE_WAIT(wait);
	long timeo = *timeop;
	int err = sock_error(sk);

	if (err)
		return err;

	for (;;) {
		prepare_to_wait(sk_sleep(sk), &wait, TASK_INTERRUPTIBLE);
		if (timeo && skb_queue_empty(&sk->sk_receive_queue)) {
			if (sk->sk_shutdown & RCV_SHUTDOWN) {
				err = -ENOTCONN;
				break;
			}
			release_sock(sk);
			timeo = schedule_timeout(timeo);
			lock_sock(sk);
		}
		err = 0;
		if (!skb_queue_empty(&sk->sk_receive_queue))
			break;
		err = -EAGAIN;
		if (!timeo)
			break;
		err = sock_intr_errno(timeo);
		if (signal_pending(current))
			break;

		err = sock_error(sk);
		if (err)
			break;
	}
	finish_wait(sk_sleep(sk), &wait);
	*timeop = timeo;
	return err;
}

/**
 * tipc_recvmsg - receive packet-oriented message
 * @m: descriptor for message info
 * @buflen: length of user buffer area
 * @flags: receive flags
 *
 * Used for SOCK_DGRAM, SOCK_RDM, and SOCK_SEQPACKET messages.
 * If the complete message doesn't fit in user area, truncate it.
 *
 * Returns size of returned message data, errno otherwise
 */
static int tipc_recvmsg(struct socket *sock, struct msghdr *m,
			size_t buflen,	int flags)
{
	struct sock *sk = sock->sk;
	bool connected = !tipc_sk_type_connectionless(sk);
	struct tipc_sock *tsk = tipc_sk(sk);
	int rc, err, hlen, dlen, copy;
	struct sk_buff_head xmitq;
	struct tipc_msg *hdr;
	struct sk_buff *skb;
	bool grp_evt;
	long timeout;

	/* Catch invalid receive requests */
	if (unlikely(!buflen))
		return -EINVAL;

	lock_sock(sk);
	if (unlikely(connected && sk->sk_state == TIPC_OPEN)) {
		rc = -ENOTCONN;
		goto exit;
	}
	timeout = sock_rcvtimeo(sk, flags & MSG_DONTWAIT);

	/* Step rcv queue to first msg with data or error; wait if necessary */
	do {
		rc = tipc_wait_for_rcvmsg(sock, &timeout);
		if (unlikely(rc))
			goto exit;
		skb = skb_peek(&sk->sk_receive_queue);
		hdr = buf_msg(skb);
		dlen = msg_data_sz(hdr);
		hlen = msg_hdr_sz(hdr);
		err = msg_errcode(hdr);
		grp_evt = msg_is_grp_evt(hdr);
		if (likely(dlen || err))
			break;
		tsk_advance_rx_queue(sk);
	} while (1);

	/* Collect msg meta data, including error code and rejected data */
	tipc_sk_set_orig_addr(m, skb);
	rc = tipc_sk_anc_data_recv(m, hdr, tsk);
	if (unlikely(rc))
		goto exit;

	/* Capture data if non-error msg, otherwise just set return value */
	if (likely(!err)) {
		copy = min_t(int, dlen, buflen);
		if (unlikely(copy != dlen))
			m->msg_flags |= MSG_TRUNC;
		rc = skb_copy_datagram_msg(skb, hlen, m, copy);
	} else {
		copy = 0;
		rc = 0;
		if (err != TIPC_CONN_SHUTDOWN && connected && !m->msg_control)
			rc = -ECONNRESET;
	}
	if (unlikely(rc))
		goto exit;

	/* Mark message as group event if applicable */
	if (unlikely(grp_evt)) {
		if (msg_grp_evt(hdr) == TIPC_WITHDRAWN)
			m->msg_flags |= MSG_EOR;
		m->msg_flags |= MSG_OOB;
		copy = 0;
	}

	/* Caption of data or error code/rejected data was successful */
	if (unlikely(flags & MSG_PEEK))
		goto exit;

	/* Send group flow control advertisement when applicable */
	if (tsk->group && msg_in_group(hdr) && !grp_evt) {
		skb_queue_head_init(&xmitq);
		tipc_group_update_rcv_win(tsk->group, tsk_blocks(hlen + dlen),
					  msg_orignode(hdr), msg_origport(hdr),
					  &xmitq);
		tipc_node_distr_xmit(sock_net(sk), &xmitq);
	}

	tsk_advance_rx_queue(sk);

	if (likely(!connected))
		goto exit;

	/* Send connection flow control advertisement when applicable */
	tsk->rcv_unacked += tsk_inc(tsk, hlen + dlen);
	if (tsk->rcv_unacked >= tsk->rcv_win / TIPC_ACK_RATE)
		tipc_sk_send_ack(tsk);
exit:
	release_sock(sk);
	return rc ? rc : copy;
}

/**
 * tipc_recvstream - receive stream-oriented data
 * @m: descriptor for message info
 * @buflen: total size of user buffer area
 * @flags: receive flags
 *
 * Used for SOCK_STREAM messages only.  If not enough data is available
 * will optionally wait for more; never truncates data.
 *
 * Returns size of returned message data, errno otherwise
 */
static int tipc_recvstream(struct socket *sock, struct msghdr *m,
			   size_t buflen, int flags)
{
	struct sock *sk = sock->sk;
	struct tipc_sock *tsk = tipc_sk(sk);
	struct sk_buff *skb;
	struct tipc_msg *hdr;
	struct tipc_skb_cb *skb_cb;
	bool peek = flags & MSG_PEEK;
	int offset, required, copy, copied = 0;
	int hlen, dlen, err, rc;
	long timeout;

	/* Catch invalid receive attempts */
	if (unlikely(!buflen))
		return -EINVAL;

	lock_sock(sk);

	if (unlikely(sk->sk_state == TIPC_OPEN)) {
		rc = -ENOTCONN;
		goto exit;
	}
	required = sock_rcvlowat(sk, flags & MSG_WAITALL, buflen);
	timeout = sock_rcvtimeo(sk, flags & MSG_DONTWAIT);

	do {
		/* Look at first msg in receive queue; wait if necessary */
		rc = tipc_wait_for_rcvmsg(sock, &timeout);
		if (unlikely(rc))
			break;
		skb = skb_peek(&sk->sk_receive_queue);
		skb_cb = TIPC_SKB_CB(skb);
		hdr = buf_msg(skb);
		dlen = msg_data_sz(hdr);
		hlen = msg_hdr_sz(hdr);
		err = msg_errcode(hdr);

		/* Discard any empty non-errored (SYN-) message */
		if (unlikely(!dlen && !err)) {
			tsk_advance_rx_queue(sk);
			continue;
		}

		/* Collect msg meta data, incl. error code and rejected data */
		if (!copied) {
			tipc_sk_set_orig_addr(m, skb);
			rc = tipc_sk_anc_data_recv(m, hdr, tsk);
			if (rc)
				break;
		}

		/* Copy data if msg ok, otherwise return error/partial data */
		if (likely(!err)) {
			offset = skb_cb->bytes_read;
			copy = min_t(int, dlen - offset, buflen - copied);
			rc = skb_copy_datagram_msg(skb, hlen + offset, m, copy);
			if (unlikely(rc))
				break;
			copied += copy;
			offset += copy;
			if (unlikely(offset < dlen)) {
				if (!peek)
					skb_cb->bytes_read = offset;
				break;
			}
		} else {
			rc = 0;
			if ((err != TIPC_CONN_SHUTDOWN) && !m->msg_control)
				rc = -ECONNRESET;
			if (copied || rc)
				break;
		}

		if (unlikely(peek))
			break;

		tsk_advance_rx_queue(sk);

		/* Send connection flow control advertisement when applicable */
		tsk->rcv_unacked += tsk_inc(tsk, hlen + dlen);
		if (unlikely(tsk->rcv_unacked >= tsk->rcv_win / TIPC_ACK_RATE))
			tipc_sk_send_ack(tsk);

		/* Exit if all requested data or FIN/error received */
		if (copied == buflen || err)
			break;

	} while (!skb_queue_empty(&sk->sk_receive_queue) || copied < required);
exit:
	release_sock(sk);
	return copied ? copied : rc;
}

/**
 * tipc_write_space - wake up thread if port congestion is released
 * @sk: socket
 */
static void tipc_write_space(struct sock *sk)
{
	struct socket_wq *wq;

	rcu_read_lock();
	wq = rcu_dereference(sk->sk_wq);
	if (skwq_has_sleeper(wq))
		wake_up_interruptible_sync_poll(&wq->wait, EPOLLOUT |
						EPOLLWRNORM | EPOLLWRBAND);
	rcu_read_unlock();
}

/**
 * tipc_data_ready - wake up threads to indicate messages have been received
 * @sk: socket
 * @len: the length of messages
 */
static void tipc_data_ready(struct sock *sk)
{
	struct socket_wq *wq;

	rcu_read_lock();
	wq = rcu_dereference(sk->sk_wq);
	if (skwq_has_sleeper(wq))
		wake_up_interruptible_sync_poll(&wq->wait, EPOLLIN |
						EPOLLRDNORM | EPOLLRDBAND);
	rcu_read_unlock();
}

static void tipc_sock_destruct(struct sock *sk)
{
	__skb_queue_purge(&sk->sk_receive_queue);
}

static void tipc_sk_proto_rcv(struct sock *sk,
			      struct sk_buff_head *inputq,
			      struct sk_buff_head *xmitq)
{
	struct sk_buff *skb = __skb_dequeue(inputq);
	struct tipc_sock *tsk = tipc_sk(sk);
	struct tipc_msg *hdr = buf_msg(skb);
	struct tipc_group *grp = tsk->group;
	bool wakeup = false;

	switch (msg_user(hdr)) {
	case CONN_MANAGER:
		tipc_sk_conn_proto_rcv(tsk, skb, xmitq);
		return;
	case SOCK_WAKEUP:
		tipc_dest_del(&tsk->cong_links, msg_orignode(hdr), 0);
		tsk->cong_link_cnt--;
		wakeup = true;
		break;
	case GROUP_PROTOCOL:
		tipc_group_proto_rcv(grp, &wakeup, hdr, inputq, xmitq);
		break;
	case TOP_SRV:
		tipc_group_member_evt(tsk->group, &wakeup, &sk->sk_rcvbuf,
				      hdr, inputq, xmitq);
		break;
	default:
		break;
	}

	if (wakeup)
		sk->sk_write_space(sk);

	kfree_skb(skb);
}

/**
 * tipc_filter_connect - Handle incoming message for a connection-based socket
 * @tsk: TIPC socket
 * @skb: pointer to message buffer. Set to NULL if buffer is consumed
 *
 * Returns true if everything ok, false otherwise
 */
static bool tipc_sk_filter_connect(struct tipc_sock *tsk, struct sk_buff *skb)
{
	struct sock *sk = &tsk->sk;
	struct net *net = sock_net(sk);
	struct tipc_msg *hdr = buf_msg(skb);
	u32 pport = msg_origport(hdr);
	u32 pnode = msg_orignode(hdr);

	if (unlikely(msg_mcast(hdr)))
		return false;

	switch (sk->sk_state) {
	case TIPC_CONNECTING:
		/* Accept only ACK or NACK message */
		if (unlikely(!msg_connected(hdr))) {
			if (pport != tsk_peer_port(tsk) ||
			    pnode != tsk_peer_node(tsk))
				return false;

			tipc_set_sk_state(sk, TIPC_DISCONNECTING);
			sk->sk_err = ECONNREFUSED;
			sk->sk_state_change(sk);
			return true;
		}

		if (unlikely(msg_errcode(hdr))) {
			tipc_set_sk_state(sk, TIPC_DISCONNECTING);
			sk->sk_err = ECONNREFUSED;
			sk->sk_state_change(sk);
			return true;
		}

		if (unlikely(!msg_isdata(hdr))) {
			tipc_set_sk_state(sk, TIPC_DISCONNECTING);
			sk->sk_err = EINVAL;
			sk->sk_state_change(sk);
			return true;
		}

		tipc_sk_finish_conn(tsk, msg_origport(hdr), msg_orignode(hdr));
		msg_set_importance(&tsk->phdr, msg_importance(hdr));

		/* If 'ACK+' message, add to socket receive queue */
		if (msg_data_sz(hdr))
			return true;

		/* If empty 'ACK-' message, wake up sleeping connect() */
		sk->sk_data_ready(sk);

		/* 'ACK-' message is neither accepted nor rejected: */
		msg_set_dest_droppable(hdr, 1);
		return false;

	case TIPC_OPEN:
	case TIPC_DISCONNECTING:
		break;
	case TIPC_LISTEN:
		/* Accept only SYN message */
		if (!msg_connected(hdr) && !(msg_errcode(hdr)))
			return true;
		break;
	case TIPC_ESTABLISHED:
		/* Accept only connection-based messages sent by peer */
		if (unlikely(!tsk_peer_msg(tsk, hdr)))
			return false;

		if (unlikely(msg_errcode(hdr))) {
			tipc_set_sk_state(sk, TIPC_DISCONNECTING);
			/* Let timer expire on it's own */
			tipc_node_remove_conn(net, tsk_peer_node(tsk),
					      tsk->portid);
			sk->sk_state_change(sk);
		}
		return true;
	default:
		pr_err("Unknown sk_state %u\n", sk->sk_state);
	}

	return false;
}

/**
 * rcvbuf_limit - get proper overload limit of socket receive queue
 * @sk: socket
 * @skb: message
 *
 * For connection oriented messages, irrespective of importance,
 * default queue limit is 2 MB.
 *
 * For connectionless messages, queue limits are based on message
 * importance as follows:
 *
 * TIPC_LOW_IMPORTANCE       (2 MB)
 * TIPC_MEDIUM_IMPORTANCE    (4 MB)
 * TIPC_HIGH_IMPORTANCE      (8 MB)
 * TIPC_CRITICAL_IMPORTANCE  (16 MB)
 *
 * Returns overload limit according to corresponding message importance
 */
static unsigned int rcvbuf_limit(struct sock *sk, struct sk_buff *skb)
{
	struct tipc_sock *tsk = tipc_sk(sk);
	struct tipc_msg *hdr = buf_msg(skb);

	if (unlikely(msg_in_group(hdr)))
		return sk->sk_rcvbuf;

	if (unlikely(!msg_connected(hdr)))
		return sk->sk_rcvbuf << msg_importance(hdr);

	if (likely(tsk->peer_caps & TIPC_BLOCK_FLOWCTL))
		return sk->sk_rcvbuf;

	return FLOWCTL_MSG_LIM;
}

/**
 * tipc_sk_filter_rcv - validate incoming message
 * @sk: socket
 * @skb: pointer to message.
 *
 * Enqueues message on receive queue if acceptable; optionally handles
 * disconnect indication for a connected socket.
 *
 * Called with socket lock already taken
 *
 */
static void tipc_sk_filter_rcv(struct sock *sk, struct sk_buff *skb,
			       struct sk_buff_head *xmitq)
{
	bool sk_conn = !tipc_sk_type_connectionless(sk);
	struct tipc_sock *tsk = tipc_sk(sk);
	struct tipc_group *grp = tsk->group;
	struct tipc_msg *hdr = buf_msg(skb);
	struct net *net = sock_net(sk);
	struct sk_buff_head inputq;
	int limit, err = TIPC_OK;

	TIPC_SKB_CB(skb)->bytes_read = 0;
	__skb_queue_head_init(&inputq);
	__skb_queue_tail(&inputq, skb);

	if (unlikely(!msg_isdata(hdr)))
		tipc_sk_proto_rcv(sk, &inputq, xmitq);

	if (unlikely(grp))
		tipc_group_filter_msg(grp, &inputq, xmitq);

	/* Validate and add to receive buffer if there is space */
	while ((skb = __skb_dequeue(&inputq))) {
		hdr = buf_msg(skb);
		limit = rcvbuf_limit(sk, skb);
		if ((sk_conn && !tipc_sk_filter_connect(tsk, skb)) ||
		    (!sk_conn && msg_connected(hdr)) ||
		    (!grp && msg_in_group(hdr)))
			err = TIPC_ERR_NO_PORT;
		else if (sk_rmem_alloc_get(sk) + skb->truesize >= limit) {
			atomic_inc(&sk->sk_drops);
			err = TIPC_ERR_OVERLOAD;
		}

		if (unlikely(err)) {
			tipc_skb_reject(net, err, skb, xmitq);
			err = TIPC_OK;
			continue;
		}
		__skb_queue_tail(&sk->sk_receive_queue, skb);
		skb_set_owner_r(skb, sk);
		sk->sk_data_ready(sk);
	}
}

/**
 * tipc_sk_backlog_rcv - handle incoming message from backlog queue
 * @sk: socket
 * @skb: message
 *
 * Caller must hold socket lock
 */
static int tipc_sk_backlog_rcv(struct sock *sk, struct sk_buff *skb)
{
	unsigned int before = sk_rmem_alloc_get(sk);
	struct sk_buff_head xmitq;
	unsigned int added;

	__skb_queue_head_init(&xmitq);

	tipc_sk_filter_rcv(sk, skb, &xmitq);
	added = sk_rmem_alloc_get(sk) - before;
	atomic_add(added, &tipc_sk(sk)->dupl_rcvcnt);

	/* Send pending response/rejected messages, if any */
	tipc_node_distr_xmit(sock_net(sk), &xmitq);
	return 0;
}

/**
 * tipc_sk_enqueue - extract all buffers with destination 'dport' from
 *                   inputq and try adding them to socket or backlog queue
 * @inputq: list of incoming buffers with potentially different destinations
 * @sk: socket where the buffers should be enqueued
 * @dport: port number for the socket
 *
 * Caller must hold socket lock
 */
static void tipc_sk_enqueue(struct sk_buff_head *inputq, struct sock *sk,
			    u32 dport, struct sk_buff_head *xmitq)
{
	unsigned long time_limit = jiffies + 2;
	struct sk_buff *skb;
	unsigned int lim;
	atomic_t *dcnt;
	u32 onode;

	while (skb_queue_len(inputq)) {
		if (unlikely(time_after_eq(jiffies, time_limit)))
			return;

		skb = tipc_skb_dequeue(inputq, dport);
		if (unlikely(!skb))
			return;

		/* Add message directly to receive queue if possible */
		if (!sock_owned_by_user(sk)) {
			tipc_sk_filter_rcv(sk, skb, xmitq);
			continue;
		}

		/* Try backlog, compensating for double-counted bytes */
		dcnt = &tipc_sk(sk)->dupl_rcvcnt;
		if (!sk->sk_backlog.len)
			atomic_set(dcnt, 0);
		lim = rcvbuf_limit(sk, skb) + atomic_read(dcnt);
		if (likely(!sk_add_backlog(sk, skb, lim)))
			continue;

		/* Overload => reject message back to sender */
		onode = tipc_own_addr(sock_net(sk));
		atomic_inc(&sk->sk_drops);
		if (tipc_msg_reverse(onode, &skb, TIPC_ERR_OVERLOAD))
			__skb_queue_tail(xmitq, skb);
		break;
	}
}

/**
 * tipc_sk_rcv - handle a chain of incoming buffers
 * @inputq: buffer list containing the buffers
 * Consumes all buffers in list until inputq is empty
 * Note: may be called in multiple threads referring to the same queue
 */
void tipc_sk_rcv(struct net *net, struct sk_buff_head *inputq)
{
	struct sk_buff_head xmitq;
	u32 dnode, dport = 0;
	int err;
	struct tipc_sock *tsk;
	struct sock *sk;
	struct sk_buff *skb;

	__skb_queue_head_init(&xmitq);
	while (skb_queue_len(inputq)) {
		dport = tipc_skb_peek_port(inputq, dport);
		tsk = tipc_sk_lookup(net, dport);

		if (likely(tsk)) {
			sk = &tsk->sk;
			if (likely(spin_trylock_bh(&sk->sk_lock.slock))) {
				tipc_sk_enqueue(inputq, sk, dport, &xmitq);
				spin_unlock_bh(&sk->sk_lock.slock);
			}
			/* Send pending response/rejected messages, if any */
			tipc_node_distr_xmit(sock_net(sk), &xmitq);
			sock_put(sk);
			continue;
		}
		/* No destination socket => dequeue skb if still there */
		skb = tipc_skb_dequeue(inputq, dport);
		if (!skb)
			return;

		/* Try secondary lookup if unresolved named message */
		err = TIPC_ERR_NO_PORT;
		if (tipc_msg_lookup_dest(net, skb, &err))
			goto xmit;

		/* Prepare for message rejection */
		if (!tipc_msg_reverse(tipc_own_addr(net), &skb, err))
			continue;
xmit:
		dnode = msg_destnode(buf_msg(skb));
		tipc_node_xmit_skb(net, skb, dnode, dport);
	}
}

static int tipc_wait_for_connect(struct socket *sock, long *timeo_p)
{
	DEFINE_WAIT_FUNC(wait, woken_wake_function);
	struct sock *sk = sock->sk;
	int done;

	do {
		int err = sock_error(sk);
		if (err)
			return err;
		if (!*timeo_p)
			return -ETIMEDOUT;
		if (signal_pending(current))
			return sock_intr_errno(*timeo_p);

		add_wait_queue(sk_sleep(sk), &wait);
		done = sk_wait_event(sk, timeo_p,
				     sk->sk_state != TIPC_CONNECTING, &wait);
		remove_wait_queue(sk_sleep(sk), &wait);
	} while (!done);
	return 0;
}

/**
 * tipc_connect - establish a connection to another TIPC port
 * @sock: socket structure
 * @dest: socket address for destination port
 * @destlen: size of socket address data structure
 * @flags: file-related flags associated with socket
 *
 * Returns 0 on success, errno otherwise
 */
static int tipc_connect(struct socket *sock, struct sockaddr *dest,
			int destlen, int flags)
{
	struct sock *sk = sock->sk;
	struct tipc_sock *tsk = tipc_sk(sk);
	struct sockaddr_tipc *dst = (struct sockaddr_tipc *)dest;
	struct msghdr m = {NULL,};
	long timeout = (flags & O_NONBLOCK) ? 0 : tsk->conn_timeout;
	int previous;
	int res = 0;

	if (destlen != sizeof(struct sockaddr_tipc))
		return -EINVAL;

	lock_sock(sk);

	if (tsk->group) {
		res = -EINVAL;
		goto exit;
	}

	if (dst->family == AF_UNSPEC) {
		memset(&tsk->peer, 0, sizeof(struct sockaddr_tipc));
		if (!tipc_sk_type_connectionless(sk))
			res = -EINVAL;
		goto exit;
	} else if (dst->family != AF_TIPC) {
		res = -EINVAL;
	}
	if (dst->addrtype != TIPC_ADDR_ID && dst->addrtype != TIPC_ADDR_NAME)
		res = -EINVAL;
	if (res)
		goto exit;

	/* DGRAM/RDM connect(), just save the destaddr */
	if (tipc_sk_type_connectionless(sk)) {
		memcpy(&tsk->peer, dest, destlen);
		goto exit;
	}

	previous = sk->sk_state;

	switch (sk->sk_state) {
	case TIPC_OPEN:
		/* Send a 'SYN-' to destination */
		m.msg_name = dest;
		m.msg_namelen = destlen;

		/* If connect is in non-blocking case, set MSG_DONTWAIT to
		 * indicate send_msg() is never blocked.
		 */
		if (!timeout)
			m.msg_flags = MSG_DONTWAIT;

		res = __tipc_sendmsg(sock, &m, 0);
		if ((res < 0) && (res != -EWOULDBLOCK))
			goto exit;

		/* Just entered TIPC_CONNECTING state; the only
		 * difference is that return value in non-blocking
		 * case is EINPROGRESS, rather than EALREADY.
		 */
		res = -EINPROGRESS;
		/* fall thru' */
	case TIPC_CONNECTING:
		if (!timeout) {
			if (previous == TIPC_CONNECTING)
				res = -EALREADY;
			goto exit;
		}
		timeout = msecs_to_jiffies(timeout);
		/* Wait until an 'ACK' or 'RST' arrives, or a timeout occurs */
		res = tipc_wait_for_connect(sock, &timeout);
		break;
	case TIPC_ESTABLISHED:
		res = -EISCONN;
		break;
	default:
		res = -EINVAL;
	}

exit:
	release_sock(sk);
	return res;
}

/**
 * tipc_listen - allow socket to listen for incoming connections
 * @sock: socket structure
 * @len: (unused)
 *
 * Returns 0 on success, errno otherwise
 */
static int tipc_listen(struct socket *sock, int len)
{
	struct sock *sk = sock->sk;
	int res;

	lock_sock(sk);
	res = tipc_set_sk_state(sk, TIPC_LISTEN);
	release_sock(sk);

	return res;
}

static int tipc_wait_for_accept(struct socket *sock, long timeo)
{
	struct sock *sk = sock->sk;
	DEFINE_WAIT(wait);
	int err;

	/* True wake-one mechanism for incoming connections: only
	 * one process gets woken up, not the 'whole herd'.
	 * Since we do not 'race & poll' for established sockets
	 * anymore, the common case will execute the loop only once.
	*/
	for (;;) {
		prepare_to_wait_exclusive(sk_sleep(sk), &wait,
					  TASK_INTERRUPTIBLE);
		if (timeo && skb_queue_empty(&sk->sk_receive_queue)) {
			release_sock(sk);
			timeo = schedule_timeout(timeo);
			lock_sock(sk);
		}
		err = 0;
		if (!skb_queue_empty(&sk->sk_receive_queue))
			break;
		err = -EAGAIN;
		if (!timeo)
			break;
		err = sock_intr_errno(timeo);
		if (signal_pending(current))
			break;
	}
	finish_wait(sk_sleep(sk), &wait);
	return err;
}

/**
 * tipc_accept - wait for connection request
 * @sock: listening socket
 * @newsock: new socket that is to be connected
 * @flags: file-related flags associated with socket
 *
 * Returns 0 on success, errno otherwise
 */
static int tipc_accept(struct socket *sock, struct socket *new_sock, int flags,
		       bool kern)
{
	struct sock *new_sk, *sk = sock->sk;
	struct sk_buff *buf;
	struct tipc_sock *new_tsock;
	struct tipc_msg *msg;
	long timeo;
	int res;

	lock_sock(sk);

	if (sk->sk_state != TIPC_LISTEN) {
		res = -EINVAL;
		goto exit;
	}
	timeo = sock_rcvtimeo(sk, flags & O_NONBLOCK);
	res = tipc_wait_for_accept(sock, timeo);
	if (res)
		goto exit;

	buf = skb_peek(&sk->sk_receive_queue);

	res = tipc_sk_create(sock_net(sock->sk), new_sock, 0, kern);
	if (res)
		goto exit;
	security_sk_clone(sock->sk, new_sock->sk);

	new_sk = new_sock->sk;
	new_tsock = tipc_sk(new_sk);
	msg = buf_msg(buf);

	/* we lock on new_sk; but lockdep sees the lock on sk */
	lock_sock_nested(new_sk, SINGLE_DEPTH_NESTING);

	/*
	 * Reject any stray messages received by new socket
	 * before the socket lock was taken (very, very unlikely)
	 */
	tsk_rej_rx_queue(new_sk);

	/* Connect new socket to it's peer */
	tipc_sk_finish_conn(new_tsock, msg_origport(msg), msg_orignode(msg));

	tsk_set_importance(new_tsock, msg_importance(msg));
	if (msg_named(msg)) {
		new_tsock->conn_type = msg_nametype(msg);
		new_tsock->conn_instance = msg_nameinst(msg);
	}

	/*
	 * Respond to 'SYN-' by discarding it & returning 'ACK'-.
	 * Respond to 'SYN+' by queuing it on new socket.
	 */
	if (!msg_data_sz(msg)) {
		struct msghdr m = {NULL,};

		tsk_advance_rx_queue(sk);
		__tipc_sendstream(new_sock, &m, 0);
	} else {
		__skb_dequeue(&sk->sk_receive_queue);
		__skb_queue_head(&new_sk->sk_receive_queue, buf);
		skb_set_owner_r(buf, new_sk);
	}
	release_sock(new_sk);
exit:
	release_sock(sk);
	return res;
}

/**
 * tipc_shutdown - shutdown socket connection
 * @sock: socket structure
 * @how: direction to close (must be SHUT_RDWR)
 *
 * Terminates connection (if necessary), then purges socket's receive queue.
 *
 * Returns 0 on success, errno otherwise
 */
static int tipc_shutdown(struct socket *sock, int how)
{
	struct sock *sk = sock->sk;
	int res;

	if (how != SHUT_RDWR)
		return -EINVAL;

	lock_sock(sk);

	__tipc_shutdown(sock, TIPC_CONN_SHUTDOWN);
	sk->sk_shutdown = SEND_SHUTDOWN;

	if (sk->sk_state == TIPC_DISCONNECTING) {
		/* Discard any unreceived messages */
		__skb_queue_purge(&sk->sk_receive_queue);

		/* Wake up anyone sleeping in poll */
		sk->sk_state_change(sk);
		res = 0;
	} else {
		res = -ENOTCONN;
	}

	release_sock(sk);
	return res;
}

static void tipc_sk_timeout(struct timer_list *t)
{
	struct sock *sk = from_timer(sk, t, sk_timer);
	struct tipc_sock *tsk = tipc_sk(sk);
	u32 peer_port = tsk_peer_port(tsk);
	u32 peer_node = tsk_peer_node(tsk);
	u32 own_node = tsk_own_node(tsk);
	u32 own_port = tsk->portid;
	struct net *net = sock_net(sk);
	struct sk_buff *skb = NULL;

	bh_lock_sock(sk);
	if (!tipc_sk_connected(sk))
		goto exit;

	/* Try again later if socket is busy */
	if (sock_owned_by_user(sk)) {
		sk_reset_timer(sk, &sk->sk_timer, jiffies + HZ / 20);
		goto exit;
	}

	if (tsk->probe_unacked) {
		tipc_set_sk_state(sk, TIPC_DISCONNECTING);
		tipc_node_remove_conn(net, peer_node, peer_port);
		sk->sk_state_change(sk);
		goto exit;
	}
	/* Send new probe */
	skb = tipc_msg_create(CONN_MANAGER, CONN_PROBE, INT_H_SIZE, 0,
			      peer_node, own_node, peer_port, own_port,
			      TIPC_OK);
	tsk->probe_unacked = true;
	sk_reset_timer(sk, &sk->sk_timer, jiffies + CONN_PROBING_INTV);
exit:
	bh_unlock_sock(sk);
	if (skb)
		tipc_node_xmit_skb(net, skb, peer_node, own_port);
	sock_put(sk);
}

static int tipc_sk_publish(struct tipc_sock *tsk, uint scope,
			   struct tipc_name_seq const *seq)
{
	struct sock *sk = &tsk->sk;
	struct net *net = sock_net(sk);
	struct publication *publ;
	u32 key;

	if (scope != TIPC_NODE_SCOPE)
		scope = TIPC_CLUSTER_SCOPE;

	if (tipc_sk_connected(sk))
		return -EINVAL;
	key = tsk->portid + tsk->pub_count + 1;
	if (key == tsk->portid)
		return -EADDRINUSE;

	publ = tipc_nametbl_publish(net, seq->type, seq->lower, seq->upper,
				    scope, tsk->portid, key);
	if (unlikely(!publ))
		return -EINVAL;

	list_add(&publ->binding_sock, &tsk->publications);
	tsk->pub_count++;
	tsk->published = 1;
	return 0;
}

static int tipc_sk_withdraw(struct tipc_sock *tsk, uint scope,
			    struct tipc_name_seq const *seq)
{
	struct net *net = sock_net(&tsk->sk);
	struct publication *publ;
	struct publication *safe;
	int rc = -EINVAL;

	if (scope != TIPC_NODE_SCOPE)
		scope = TIPC_CLUSTER_SCOPE;

	list_for_each_entry_safe(publ, safe, &tsk->publications, binding_sock) {
		if (seq) {
			if (publ->scope != scope)
				continue;
			if (publ->type != seq->type)
				continue;
			if (publ->lower != seq->lower)
				continue;
			if (publ->upper != seq->upper)
				break;
			tipc_nametbl_withdraw(net, publ->type, publ->lower,
					      publ->upper, publ->key);
			rc = 0;
			break;
		}
		tipc_nametbl_withdraw(net, publ->type, publ->lower,
				      publ->upper, publ->key);
		rc = 0;
	}
	if (list_empty(&tsk->publications))
		tsk->published = 0;
	return rc;
}

/* tipc_sk_reinit: set non-zero address in all existing sockets
 *                 when we go from standalone to network mode.
 */
void tipc_sk_reinit(struct net *net)
{
	struct tipc_net *tn = net_generic(net, tipc_net_id);
	struct rhashtable_iter iter;
	struct tipc_sock *tsk;
	struct tipc_msg *msg;

	rhashtable_walk_enter(&tn->sk_rht, &iter);

	do {
		rhashtable_walk_start(&iter);

		while ((tsk = rhashtable_walk_next(&iter)) && !IS_ERR(tsk)) {
			spin_lock_bh(&tsk->sk.sk_lock.slock);
			msg = &tsk->phdr;
			msg_set_prevnode(msg, tipc_own_addr(net));
			msg_set_orignode(msg, tipc_own_addr(net));
			spin_unlock_bh(&tsk->sk.sk_lock.slock);
		}

		rhashtable_walk_stop(&iter);
	} while (tsk == ERR_PTR(-EAGAIN));

	rhashtable_walk_exit(&iter);
}

static struct tipc_sock *tipc_sk_lookup(struct net *net, u32 portid)
{
	struct tipc_net *tn = net_generic(net, tipc_net_id);
	struct tipc_sock *tsk;

	rcu_read_lock();
	tsk = rhashtable_lookup_fast(&tn->sk_rht, &portid, tsk_rht_params);
	if (tsk)
		sock_hold(&tsk->sk);
	rcu_read_unlock();

	return tsk;
}

static int tipc_sk_insert(struct tipc_sock *tsk)
{
	struct sock *sk = &tsk->sk;
	struct net *net = sock_net(sk);
	struct tipc_net *tn = net_generic(net, tipc_net_id);
	u32 remaining = (TIPC_MAX_PORT - TIPC_MIN_PORT) + 1;
	u32 portid = prandom_u32() % remaining + TIPC_MIN_PORT;

	while (remaining--) {
		portid++;
		if ((portid < TIPC_MIN_PORT) || (portid > TIPC_MAX_PORT))
			portid = TIPC_MIN_PORT;
		tsk->portid = portid;
		sock_hold(&tsk->sk);
		if (!rhashtable_lookup_insert_fast(&tn->sk_rht, &tsk->node,
						   tsk_rht_params))
			return 0;
		sock_put(&tsk->sk);
	}

	return -1;
}

static void tipc_sk_remove(struct tipc_sock *tsk)
{
	struct sock *sk = &tsk->sk;
	struct tipc_net *tn = net_generic(sock_net(sk), tipc_net_id);

	if (!rhashtable_remove_fast(&tn->sk_rht, &tsk->node, tsk_rht_params)) {
		WARN_ON(refcount_read(&sk->sk_refcnt) == 1);
		__sock_put(sk);
	}
}

static const struct rhashtable_params tsk_rht_params = {
	.nelem_hint = 192,
	.head_offset = offsetof(struct tipc_sock, node),
	.key_offset = offsetof(struct tipc_sock, portid),
	.key_len = sizeof(u32), /* portid */
	.max_size = 1048576,
	.min_size = 256,
	.automatic_shrinking = true,
};

int tipc_sk_rht_init(struct net *net)
{
	struct tipc_net *tn = net_generic(net, tipc_net_id);

	return rhashtable_init(&tn->sk_rht, &tsk_rht_params);
}

void tipc_sk_rht_destroy(struct net *net)
{
	struct tipc_net *tn = net_generic(net, tipc_net_id);

	/* Wait for socket readers to complete */
	synchronize_net();

	rhashtable_destroy(&tn->sk_rht);
}

static int tipc_sk_join(struct tipc_sock *tsk, struct tipc_group_req *mreq)
{
	struct net *net = sock_net(&tsk->sk);
	struct tipc_group *grp = tsk->group;
	struct tipc_msg *hdr = &tsk->phdr;
	struct tipc_name_seq seq;
	int rc;

	if (mreq->type < TIPC_RESERVED_TYPES)
		return -EACCES;
	if (mreq->scope > TIPC_NODE_SCOPE)
		return -EINVAL;
	if (grp)
		return -EACCES;
	grp = tipc_group_create(net, tsk->portid, mreq, &tsk->group_is_open);
	if (!grp)
		return -ENOMEM;
	tsk->group = grp;
	msg_set_lookup_scope(hdr, mreq->scope);
	msg_set_nametype(hdr, mreq->type);
	msg_set_dest_droppable(hdr, true);
	seq.type = mreq->type;
	seq.lower = mreq->instance;
	seq.upper = seq.lower;
	tipc_nametbl_build_group(net, grp, mreq->type, mreq->scope);
	rc = tipc_sk_publish(tsk, mreq->scope, &seq);
	if (rc) {
		tipc_group_delete(net, grp);
		tsk->group = NULL;
		return rc;
	}
	/* Eliminate any risk that a broadcast overtakes sent JOINs */
	tsk->mc_method.rcast = true;
	tsk->mc_method.mandatory = true;
	tipc_group_join(net, grp, &tsk->sk.sk_rcvbuf);
	return rc;
}

static int tipc_sk_leave(struct tipc_sock *tsk)
{
	struct net *net = sock_net(&tsk->sk);
	struct tipc_group *grp = tsk->group;
	struct tipc_name_seq seq;
	int scope;

	if (!grp)
		return -EINVAL;
	tipc_group_self(grp, &seq, &scope);
	tipc_group_delete(net, grp);
	tsk->group = NULL;
	tipc_sk_withdraw(tsk, scope, &seq);
	return 0;
}

/**
 * tipc_setsockopt - set socket option
 * @sock: socket structure
 * @lvl: option level
 * @opt: option identifier
 * @ov: pointer to new option value
 * @ol: length of option value
 *
 * For stream sockets only, accepts and ignores all IPPROTO_TCP options
 * (to ease compatibility).
 *
 * Returns 0 on success, errno otherwise
 */
static int tipc_setsockopt(struct socket *sock, int lvl, int opt,
			   char __user *ov, unsigned int ol)
{
	struct sock *sk = sock->sk;
	struct tipc_sock *tsk = tipc_sk(sk);
	struct tipc_group_req mreq;
	u32 value = 0;
	int res = 0;

	if ((lvl == IPPROTO_TCP) && (sock->type == SOCK_STREAM))
		return 0;
	if (lvl != SOL_TIPC)
		return -ENOPROTOOPT;

	switch (opt) {
	case TIPC_IMPORTANCE:
	case TIPC_SRC_DROPPABLE:
	case TIPC_DEST_DROPPABLE:
	case TIPC_CONN_TIMEOUT:
		if (ol < sizeof(value))
			return -EINVAL;
		if (get_user(value, (u32 __user *)ov))
			return -EFAULT;
		break;
	case TIPC_GROUP_JOIN:
		if (ol < sizeof(mreq))
			return -EINVAL;
		if (copy_from_user(&mreq, ov, sizeof(mreq)))
			return -EFAULT;
		break;
	default:
		if (ov || ol)
			return -EINVAL;
	}

	lock_sock(sk);

	switch (opt) {
	case TIPC_IMPORTANCE:
		res = tsk_set_importance(tsk, value);
		break;
	case TIPC_SRC_DROPPABLE:
		if (sock->type != SOCK_STREAM)
			tsk_set_unreliable(tsk, value);
		else
			res = -ENOPROTOOPT;
		break;
	case TIPC_DEST_DROPPABLE:
		tsk_set_unreturnable(tsk, value);
		break;
	case TIPC_CONN_TIMEOUT:
		tipc_sk(sk)->conn_timeout = value;
		break;
	case TIPC_MCAST_BROADCAST:
		tsk->mc_method.rcast = false;
		tsk->mc_method.mandatory = true;
		break;
	case TIPC_MCAST_REPLICAST:
		tsk->mc_method.rcast = true;
		tsk->mc_method.mandatory = true;
		break;
	case TIPC_GROUP_JOIN:
		res = tipc_sk_join(tsk, &mreq);
		break;
	case TIPC_GROUP_LEAVE:
		res = tipc_sk_leave(tsk);
		break;
	default:
		res = -EINVAL;
	}

	release_sock(sk);

	return res;
}

/**
 * tipc_getsockopt - get socket option
 * @sock: socket structure
 * @lvl: option level
 * @opt: option identifier
 * @ov: receptacle for option value
 * @ol: receptacle for length of option value
 *
 * For stream sockets only, returns 0 length result for all IPPROTO_TCP options
 * (to ease compatibility).
 *
 * Returns 0 on success, errno otherwise
 */
static int tipc_getsockopt(struct socket *sock, int lvl, int opt,
			   char __user *ov, int __user *ol)
{
	struct sock *sk = sock->sk;
	struct tipc_sock *tsk = tipc_sk(sk);
	struct tipc_name_seq seq;
	int len, scope;
	u32 value;
	int res;

	if ((lvl == IPPROTO_TCP) && (sock->type == SOCK_STREAM))
		return put_user(0, ol);
	if (lvl != SOL_TIPC)
		return -ENOPROTOOPT;
	res = get_user(len, ol);
	if (res)
		return res;

	lock_sock(sk);

	switch (opt) {
	case TIPC_IMPORTANCE:
		value = tsk_importance(tsk);
		break;
	case TIPC_SRC_DROPPABLE:
		value = tsk_unreliable(tsk);
		break;
	case TIPC_DEST_DROPPABLE:
		value = tsk_unreturnable(tsk);
		break;
	case TIPC_CONN_TIMEOUT:
		value = tsk->conn_timeout;
		/* no need to set "res", since already 0 at this point */
		break;
	case TIPC_NODE_RECVQ_DEPTH:
		value = 0; /* was tipc_queue_size, now obsolete */
		break;
	case TIPC_SOCK_RECVQ_DEPTH:
		value = skb_queue_len(&sk->sk_receive_queue);
		break;
	case TIPC_GROUP_JOIN:
		seq.type = 0;
		if (tsk->group)
			tipc_group_self(tsk->group, &seq, &scope);
		value = seq.type;
		break;
	default:
		res = -EINVAL;
	}

	release_sock(sk);

	if (res)
		return res;	/* "get" failed */

	if (len < sizeof(value))
		return -EINVAL;

	if (copy_to_user(ov, &value, sizeof(value)))
		return -EFAULT;

	return put_user(sizeof(value), ol);
}

static int tipc_ioctl(struct socket *sock, unsigned int cmd, unsigned long arg)
{
	struct net *net = sock_net(sock->sk);
	struct tipc_sioc_nodeid_req nr = {0};
	struct tipc_sioc_ln_req lnr;
	void __user *argp = (void __user *)arg;

	switch (cmd) {
	case SIOCGETLINKNAME:
		if (copy_from_user(&lnr, argp, sizeof(lnr)))
			return -EFAULT;
		if (!tipc_node_get_linkname(net,
					    lnr.bearer_id & 0xffff, lnr.peer,
					    lnr.linkname, TIPC_MAX_LINK_NAME)) {
			if (copy_to_user(argp, &lnr, sizeof(lnr)))
				return -EFAULT;
			return 0;
		}
		return -EADDRNOTAVAIL;
	case SIOCGETNODEID:
		if (copy_from_user(&nr, argp, sizeof(nr)))
			return -EFAULT;
		if (!tipc_node_get_id(net, nr.peer, nr.node_id))
			return -EADDRNOTAVAIL;
		if (copy_to_user(argp, &nr, sizeof(nr)))
			return -EFAULT;
		return 0;
	default:
		return -ENOIOCTLCMD;
	}
}

static int tipc_socketpair(struct socket *sock1, struct socket *sock2)
{
	struct tipc_sock *tsk2 = tipc_sk(sock2->sk);
	struct tipc_sock *tsk1 = tipc_sk(sock1->sk);
	u32 onode = tipc_own_addr(sock_net(sock1->sk));

	tsk1->peer.family = AF_TIPC;
	tsk1->peer.addrtype = TIPC_ADDR_ID;
	tsk1->peer.scope = TIPC_NODE_SCOPE;
	tsk1->peer.addr.id.ref = tsk2->portid;
	tsk1->peer.addr.id.node = onode;
	tsk2->peer.family = AF_TIPC;
	tsk2->peer.addrtype = TIPC_ADDR_ID;
	tsk2->peer.scope = TIPC_NODE_SCOPE;
	tsk2->peer.addr.id.ref = tsk1->portid;
	tsk2->peer.addr.id.node = onode;

	tipc_sk_finish_conn(tsk1, tsk2->portid, onode);
	tipc_sk_finish_conn(tsk2, tsk1->portid, onode);
	return 0;
}

/* Protocol switches for the various types of TIPC sockets */

static const struct proto_ops msg_ops = {
	.owner		= THIS_MODULE,
	.family		= AF_TIPC,
	.release	= tipc_release,
	.bind		= tipc_bind,
	.connect	= tipc_connect,
	.socketpair	= tipc_socketpair,
	.accept		= sock_no_accept,
	.getname	= tipc_getname,
	.poll		= tipc_poll,
	.ioctl		= tipc_ioctl,
	.listen		= sock_no_listen,
	.shutdown	= tipc_shutdown,
	.setsockopt	= tipc_setsockopt,
	.getsockopt	= tipc_getsockopt,
	.sendmsg	= tipc_sendmsg,
	.recvmsg	= tipc_recvmsg,
	.mmap		= sock_no_mmap,
	.sendpage	= sock_no_sendpage
};

static const struct proto_ops packet_ops = {
	.owner		= THIS_MODULE,
	.family		= AF_TIPC,
	.release	= tipc_release,
	.bind		= tipc_bind,
	.connect	= tipc_connect,
	.socketpair	= tipc_socketpair,
	.accept		= tipc_accept,
	.getname	= tipc_getname,
	.poll		= tipc_poll,
	.ioctl		= tipc_ioctl,
	.listen		= tipc_listen,
	.shutdown	= tipc_shutdown,
	.setsockopt	= tipc_setsockopt,
	.getsockopt	= tipc_getsockopt,
	.sendmsg	= tipc_send_packet,
	.recvmsg	= tipc_recvmsg,
	.mmap		= sock_no_mmap,
	.sendpage	= sock_no_sendpage
};

static const struct proto_ops stream_ops = {
	.owner		= THIS_MODULE,
	.family		= AF_TIPC,
	.release	= tipc_release,
	.bind		= tipc_bind,
	.connect	= tipc_connect,
	.socketpair	= tipc_socketpair,
	.accept		= tipc_accept,
	.getname	= tipc_getname,
	.poll		= tipc_poll,
	.ioctl		= tipc_ioctl,
	.listen		= tipc_listen,
	.shutdown	= tipc_shutdown,
	.setsockopt	= tipc_setsockopt,
	.getsockopt	= tipc_getsockopt,
	.sendmsg	= tipc_sendstream,
	.recvmsg	= tipc_recvstream,
	.mmap		= sock_no_mmap,
	.sendpage	= sock_no_sendpage
};

static const struct net_proto_family tipc_family_ops = {
	.owner		= THIS_MODULE,
	.family		= AF_TIPC,
	.create		= tipc_sk_create
};

static struct proto tipc_proto = {
	.name		= "TIPC",
	.owner		= THIS_MODULE,
	.obj_size	= sizeof(struct tipc_sock),
	.sysctl_rmem	= sysctl_tipc_rmem
};

/**
 * tipc_socket_init - initialize TIPC socket interface
 *
 * Returns 0 on success, errno otherwise
 */
int tipc_socket_init(void)
{
	int res;

	res = proto_register(&tipc_proto, 1);
	if (res) {
		pr_err("Failed to register TIPC protocol type\n");
		goto out;
	}

	res = sock_register(&tipc_family_ops);
	if (res) {
		pr_err("Failed to register TIPC socket type\n");
		proto_unregister(&tipc_proto);
		goto out;
	}
 out:
	return res;
}

/**
 * tipc_socket_stop - stop TIPC socket interface
 */
void tipc_socket_stop(void)
{
	sock_unregister(tipc_family_ops.family);
	proto_unregister(&tipc_proto);
}

/* Caller should hold socket lock for the passed tipc socket. */
static int __tipc_nl_add_sk_con(struct sk_buff *skb, struct tipc_sock *tsk)
{
	u32 peer_node;
	u32 peer_port;
	struct nlattr *nest;

	peer_node = tsk_peer_node(tsk);
	peer_port = tsk_peer_port(tsk);

	nest = nla_nest_start(skb, TIPC_NLA_SOCK_CON);

	if (nla_put_u32(skb, TIPC_NLA_CON_NODE, peer_node))
		goto msg_full;
	if (nla_put_u32(skb, TIPC_NLA_CON_SOCK, peer_port))
		goto msg_full;

	if (tsk->conn_type != 0) {
		if (nla_put_flag(skb, TIPC_NLA_CON_FLAG))
			goto msg_full;
		if (nla_put_u32(skb, TIPC_NLA_CON_TYPE, tsk->conn_type))
			goto msg_full;
		if (nla_put_u32(skb, TIPC_NLA_CON_INST, tsk->conn_instance))
			goto msg_full;
	}
	nla_nest_end(skb, nest);

	return 0;

msg_full:
	nla_nest_cancel(skb, nest);

	return -EMSGSIZE;
}

static int __tipc_nl_add_sk_info(struct sk_buff *skb, struct tipc_sock
			  *tsk)
{
	struct net *net = sock_net(skb->sk);
	struct sock *sk = &tsk->sk;

	if (nla_put_u32(skb, TIPC_NLA_SOCK_REF, tsk->portid) ||
	    nla_put_u32(skb, TIPC_NLA_SOCK_ADDR, tipc_own_addr(net)))
		return -EMSGSIZE;

	if (tipc_sk_connected(sk)) {
		if (__tipc_nl_add_sk_con(skb, tsk))
			return -EMSGSIZE;
	} else if (!list_empty(&tsk->publications)) {
		if (nla_put_flag(skb, TIPC_NLA_SOCK_HAS_PUBL))
			return -EMSGSIZE;
	}
	return 0;
}

/* Caller should hold socket lock for the passed tipc socket. */
static int __tipc_nl_add_sk(struct sk_buff *skb, struct netlink_callback *cb,
			    struct tipc_sock *tsk)
{
	struct nlattr *attrs;
	void *hdr;

	hdr = genlmsg_put(skb, NETLINK_CB(cb->skb).portid, cb->nlh->nlmsg_seq,
			  &tipc_genl_family, NLM_F_MULTI, TIPC_NL_SOCK_GET);
	if (!hdr)
		goto msg_cancel;

	attrs = nla_nest_start(skb, TIPC_NLA_SOCK);
	if (!attrs)
		goto genlmsg_cancel;

	if (__tipc_nl_add_sk_info(skb, tsk))
		goto attr_msg_cancel;

	nla_nest_end(skb, attrs);
	genlmsg_end(skb, hdr);

	return 0;

attr_msg_cancel:
	nla_nest_cancel(skb, attrs);
genlmsg_cancel:
	genlmsg_cancel(skb, hdr);
msg_cancel:
	return -EMSGSIZE;
}

int tipc_nl_sk_walk(struct sk_buff *skb, struct netlink_callback *cb,
		    int (*skb_handler)(struct sk_buff *skb,
				       struct netlink_callback *cb,
				       struct tipc_sock *tsk))
{
<<<<<<< HEAD
	struct rhashtable_iter *iter = (void *)cb->args[0];
=======
	struct rhashtable_iter *iter = (void *)cb->args[4];
>>>>>>> 23e542e5
	struct tipc_sock *tsk;
	int err;

	rhashtable_walk_start(iter);
	while ((tsk = rhashtable_walk_next(iter)) != NULL) {
		if (IS_ERR(tsk)) {
			err = PTR_ERR(tsk);
			if (err == -EAGAIN) {
				err = 0;
				continue;
			}
			break;
		}

		sock_hold(&tsk->sk);
		rhashtable_walk_stop(iter);
		lock_sock(&tsk->sk);
		err = skb_handler(skb, cb, tsk);
		if (err) {
			release_sock(&tsk->sk);
			sock_put(&tsk->sk);
			goto out;
		}
		release_sock(&tsk->sk);
		rhashtable_walk_start(iter);
		sock_put(&tsk->sk);
	}
	rhashtable_walk_stop(iter);
out:
	return skb->len;
}
EXPORT_SYMBOL(tipc_nl_sk_walk);

int tipc_dump_start(struct netlink_callback *cb)
{
<<<<<<< HEAD
	struct rhashtable_iter *iter = (void *)cb->args[0];
	struct net *net = sock_net(cb->skb->sk);
=======
	return __tipc_dump_start(cb, sock_net(cb->skb->sk));
}
EXPORT_SYMBOL(tipc_dump_start);

int __tipc_dump_start(struct netlink_callback *cb, struct net *net)
{
	/* tipc_nl_name_table_dump() uses cb->args[0...3]. */
	struct rhashtable_iter *iter = (void *)cb->args[4];
>>>>>>> 23e542e5
	struct tipc_net *tn = tipc_net(net);

	if (!iter) {
		iter = kmalloc(sizeof(*iter), GFP_KERNEL);
		if (!iter)
			return -ENOMEM;

<<<<<<< HEAD
		cb->args[0] = (long)iter;
=======
		cb->args[4] = (long)iter;
>>>>>>> 23e542e5
	}

	rhashtable_walk_enter(&tn->sk_rht, iter);
	return 0;
}
<<<<<<< HEAD
EXPORT_SYMBOL(tipc_dump_start);

int tipc_dump_done(struct netlink_callback *cb)
{
	struct rhashtable_iter *hti = (void *)cb->args[0];
=======

int tipc_dump_done(struct netlink_callback *cb)
{
	struct rhashtable_iter *hti = (void *)cb->args[4];
>>>>>>> 23e542e5

	rhashtable_walk_exit(hti);
	kfree(hti);
	return 0;
}
EXPORT_SYMBOL(tipc_dump_done);

int tipc_sk_fill_sock_diag(struct sk_buff *skb, struct netlink_callback *cb,
			   struct tipc_sock *tsk, u32 sk_filter_state,
			   u64 (*tipc_diag_gen_cookie)(struct sock *sk))
{
	struct sock *sk = &tsk->sk;
	struct nlattr *attrs;
	struct nlattr *stat;

	/*filter response w.r.t sk_state*/
	if (!(sk_filter_state & (1 << sk->sk_state)))
		return 0;

	attrs = nla_nest_start(skb, TIPC_NLA_SOCK);
	if (!attrs)
		goto msg_cancel;

	if (__tipc_nl_add_sk_info(skb, tsk))
		goto attr_msg_cancel;

	if (nla_put_u32(skb, TIPC_NLA_SOCK_TYPE, (u32)sk->sk_type) ||
	    nla_put_u32(skb, TIPC_NLA_SOCK_TIPC_STATE, (u32)sk->sk_state) ||
	    nla_put_u32(skb, TIPC_NLA_SOCK_INO, sock_i_ino(sk)) ||
	    nla_put_u32(skb, TIPC_NLA_SOCK_UID,
			from_kuid_munged(sk_user_ns(NETLINK_CB(cb->skb).sk),
					 sock_i_uid(sk))) ||
	    nla_put_u64_64bit(skb, TIPC_NLA_SOCK_COOKIE,
			      tipc_diag_gen_cookie(sk),
			      TIPC_NLA_SOCK_PAD))
		goto attr_msg_cancel;

	stat = nla_nest_start(skb, TIPC_NLA_SOCK_STAT);
	if (!stat)
		goto attr_msg_cancel;

	if (nla_put_u32(skb, TIPC_NLA_SOCK_STAT_RCVQ,
			skb_queue_len(&sk->sk_receive_queue)) ||
	    nla_put_u32(skb, TIPC_NLA_SOCK_STAT_SENDQ,
			skb_queue_len(&sk->sk_write_queue)) ||
	    nla_put_u32(skb, TIPC_NLA_SOCK_STAT_DROP,
			atomic_read(&sk->sk_drops)))
		goto stat_msg_cancel;

	if (tsk->cong_link_cnt &&
	    nla_put_flag(skb, TIPC_NLA_SOCK_STAT_LINK_CONG))
		goto stat_msg_cancel;

	if (tsk_conn_cong(tsk) &&
	    nla_put_flag(skb, TIPC_NLA_SOCK_STAT_CONN_CONG))
		goto stat_msg_cancel;

	nla_nest_end(skb, stat);

	if (tsk->group)
		if (tipc_group_fill_sock_diag(tsk->group, skb))
			goto stat_msg_cancel;

	nla_nest_end(skb, attrs);

	return 0;

stat_msg_cancel:
	nla_nest_cancel(skb, stat);
attr_msg_cancel:
	nla_nest_cancel(skb, attrs);
msg_cancel:
	return -EMSGSIZE;
}
EXPORT_SYMBOL(tipc_sk_fill_sock_diag);

int tipc_nl_sk_dump(struct sk_buff *skb, struct netlink_callback *cb)
{
	return tipc_nl_sk_walk(skb, cb, __tipc_nl_add_sk);
}

/* Caller should hold socket lock for the passed tipc socket. */
static int __tipc_nl_add_sk_publ(struct sk_buff *skb,
				 struct netlink_callback *cb,
				 struct publication *publ)
{
	void *hdr;
	struct nlattr *attrs;

	hdr = genlmsg_put(skb, NETLINK_CB(cb->skb).portid, cb->nlh->nlmsg_seq,
			  &tipc_genl_family, NLM_F_MULTI, TIPC_NL_PUBL_GET);
	if (!hdr)
		goto msg_cancel;

	attrs = nla_nest_start(skb, TIPC_NLA_PUBL);
	if (!attrs)
		goto genlmsg_cancel;

	if (nla_put_u32(skb, TIPC_NLA_PUBL_KEY, publ->key))
		goto attr_msg_cancel;
	if (nla_put_u32(skb, TIPC_NLA_PUBL_TYPE, publ->type))
		goto attr_msg_cancel;
	if (nla_put_u32(skb, TIPC_NLA_PUBL_LOWER, publ->lower))
		goto attr_msg_cancel;
	if (nla_put_u32(skb, TIPC_NLA_PUBL_UPPER, publ->upper))
		goto attr_msg_cancel;

	nla_nest_end(skb, attrs);
	genlmsg_end(skb, hdr);

	return 0;

attr_msg_cancel:
	nla_nest_cancel(skb, attrs);
genlmsg_cancel:
	genlmsg_cancel(skb, hdr);
msg_cancel:
	return -EMSGSIZE;
}

/* Caller should hold socket lock for the passed tipc socket. */
static int __tipc_nl_list_sk_publ(struct sk_buff *skb,
				  struct netlink_callback *cb,
				  struct tipc_sock *tsk, u32 *last_publ)
{
	int err;
	struct publication *p;

	if (*last_publ) {
		list_for_each_entry(p, &tsk->publications, binding_sock) {
			if (p->key == *last_publ)
				break;
		}
		if (p->key != *last_publ) {
			/* We never set seq or call nl_dump_check_consistent()
			 * this means that setting prev_seq here will cause the
			 * consistence check to fail in the netlink callback
			 * handler. Resulting in the last NLMSG_DONE message
			 * having the NLM_F_DUMP_INTR flag set.
			 */
			cb->prev_seq = 1;
			*last_publ = 0;
			return -EPIPE;
		}
	} else {
		p = list_first_entry(&tsk->publications, struct publication,
				     binding_sock);
	}

	list_for_each_entry_from(p, &tsk->publications, binding_sock) {
		err = __tipc_nl_add_sk_publ(skb, cb, p);
		if (err) {
			*last_publ = p->key;
			return err;
		}
	}
	*last_publ = 0;

	return 0;
}

int tipc_nl_publ_dump(struct sk_buff *skb, struct netlink_callback *cb)
{
	int err;
	u32 tsk_portid = cb->args[0];
	u32 last_publ = cb->args[1];
	u32 done = cb->args[2];
	struct net *net = sock_net(skb->sk);
	struct tipc_sock *tsk;

	if (!tsk_portid) {
		struct nlattr **attrs;
		struct nlattr *sock[TIPC_NLA_SOCK_MAX + 1];

		err = tipc_nlmsg_parse(cb->nlh, &attrs);
		if (err)
			return err;

		if (!attrs[TIPC_NLA_SOCK])
			return -EINVAL;

		err = nla_parse_nested(sock, TIPC_NLA_SOCK_MAX,
				       attrs[TIPC_NLA_SOCK],
				       tipc_nl_sock_policy, NULL);
		if (err)
			return err;

		if (!sock[TIPC_NLA_SOCK_REF])
			return -EINVAL;

		tsk_portid = nla_get_u32(sock[TIPC_NLA_SOCK_REF]);
	}

	if (done)
		return 0;

	tsk = tipc_sk_lookup(net, tsk_portid);
	if (!tsk)
		return -EINVAL;

	lock_sock(&tsk->sk);
	err = __tipc_nl_list_sk_publ(skb, cb, tsk, &last_publ);
	if (!err)
		done = 1;
	release_sock(&tsk->sk);
	sock_put(&tsk->sk);

	cb->args[0] = tsk_portid;
	cb->args[1] = last_publ;
	cb->args[2] = done;

	return skb->len;
}<|MERGE_RESOLUTION|>--- conflicted
+++ resolved
@@ -3230,11 +3230,7 @@
 				       struct netlink_callback *cb,
 				       struct tipc_sock *tsk))
 {
-<<<<<<< HEAD
-	struct rhashtable_iter *iter = (void *)cb->args[0];
-=======
 	struct rhashtable_iter *iter = (void *)cb->args[4];
->>>>>>> 23e542e5
 	struct tipc_sock *tsk;
 	int err;
 
@@ -3270,10 +3266,6 @@
 
 int tipc_dump_start(struct netlink_callback *cb)
 {
-<<<<<<< HEAD
-	struct rhashtable_iter *iter = (void *)cb->args[0];
-	struct net *net = sock_net(cb->skb->sk);
-=======
 	return __tipc_dump_start(cb, sock_net(cb->skb->sk));
 }
 EXPORT_SYMBOL(tipc_dump_start);
@@ -3282,7 +3274,6 @@
 {
 	/* tipc_nl_name_table_dump() uses cb->args[0...3]. */
 	struct rhashtable_iter *iter = (void *)cb->args[4];
->>>>>>> 23e542e5
 	struct tipc_net *tn = tipc_net(net);
 
 	if (!iter) {
@@ -3290,28 +3281,16 @@
 		if (!iter)
 			return -ENOMEM;
 
-<<<<<<< HEAD
-		cb->args[0] = (long)iter;
-=======
 		cb->args[4] = (long)iter;
->>>>>>> 23e542e5
 	}
 
 	rhashtable_walk_enter(&tn->sk_rht, iter);
 	return 0;
 }
-<<<<<<< HEAD
-EXPORT_SYMBOL(tipc_dump_start);
 
 int tipc_dump_done(struct netlink_callback *cb)
 {
-	struct rhashtable_iter *hti = (void *)cb->args[0];
-=======
-
-int tipc_dump_done(struct netlink_callback *cb)
-{
 	struct rhashtable_iter *hti = (void *)cb->args[4];
->>>>>>> 23e542e5
 
 	rhashtable_walk_exit(hti);
 	kfree(hti);
