/*
 * OMAP16xx specific gpio init
 *
 * Copyright (C) 2010 Texas Instruments Incorporated - http://www.ti.com/
 *
 * Author:
 *	Charulatha V <charu@ti.com>
 *
 * This program is free software; you can redistribute it and/or
 * modify it under the terms of the GNU General Public License as
 * published by the Free Software Foundation version 2.
 *
 * This program is distributed "as is" WITHOUT ANY WARRANTY of any
 * kind, whether express or implied; without even the implied warranty
 * of MERCHANTABILITY or FITNESS FOR A PARTICULAR PURPOSE.  See the
 * GNU General Public License for more details.
 */

#include <linux/gpio.h>

#define OMAP1610_GPIO1_BASE		0xfffbe400
#define OMAP1610_GPIO2_BASE		0xfffbec00
#define OMAP1610_GPIO3_BASE		0xfffbb400
#define OMAP1610_GPIO4_BASE		0xfffbbc00
#define OMAP1_MPUIO_VBASE		OMAP1_MPUIO_BASE

/* smart idle, enable wakeup */
#define SYSCONFIG_WORD			0x14

/* mpu gpio */
static struct __initdata resource omap16xx_mpu_gpio_resources[] = {
	{
		.start	= OMAP1_MPUIO_VBASE,
		.end	= OMAP1_MPUIO_VBASE + SZ_2K - 1,
		.flags	= IORESOURCE_MEM,
	},
	{
		.start	= INT_MPUIO,
		.flags	= IORESOURCE_IRQ,
	},
};

static struct omap_gpio_reg_offs omap16xx_mpuio_regs = {
	.revision       = USHRT_MAX,
	.direction	= OMAP_MPUIO_IO_CNTL,
	.datain		= OMAP_MPUIO_INPUT_LATCH,
	.dataout	= OMAP_MPUIO_OUTPUT,
	.irqstatus	= OMAP_MPUIO_GPIO_INT,
	.irqenable	= OMAP_MPUIO_GPIO_MASKIT,
	.irqenable_inv	= true,
	.irqctrl	= OMAP_MPUIO_GPIO_INT_EDGE,
};

static struct __initdata omap_gpio_platform_data omap16xx_mpu_gpio_config = {
	.virtual_irq_start	= IH_MPUIO_BASE,
	.is_mpuio		= true,
	.bank_width		= 16,
	.bank_stride		= 1,
	.regs                   = &omap16xx_mpuio_regs,
};

static struct platform_device omap16xx_mpu_gpio = {
	.name           = "omap_gpio",
	.id             = 0,
	.dev            = {
		.platform_data = &omap16xx_mpu_gpio_config,
	},
	.num_resources = ARRAY_SIZE(omap16xx_mpu_gpio_resources),
	.resource = omap16xx_mpu_gpio_resources,
};

/* gpio1 */
static struct __initdata resource omap16xx_gpio1_resources[] = {
	{
		.start	= OMAP1610_GPIO1_BASE,
		.end	= OMAP1610_GPIO1_BASE + SZ_2K - 1,
		.flags	= IORESOURCE_MEM,
	},
	{
		.start	= INT_GPIO_BANK1,
		.flags	= IORESOURCE_IRQ,
	},
};

static struct omap_gpio_reg_offs omap16xx_gpio_regs = {
	.revision       = OMAP1610_GPIO_REVISION,
	.direction	= OMAP1610_GPIO_DIRECTION,
	.set_dataout	= OMAP1610_GPIO_SET_DATAOUT,
	.clr_dataout	= OMAP1610_GPIO_CLEAR_DATAOUT,
	.datain		= OMAP1610_GPIO_DATAIN,
	.dataout	= OMAP1610_GPIO_DATAOUT,
	.irqstatus	= OMAP1610_GPIO_IRQSTATUS1,
	.irqenable	= OMAP1610_GPIO_IRQENABLE1,
	.set_irqenable	= OMAP1610_GPIO_SET_IRQENABLE1,
	.clr_irqenable	= OMAP1610_GPIO_CLEAR_IRQENABLE1,
	.wkup_en	= OMAP1610_GPIO_WAKEUPENABLE,
	.edgectrl1	= OMAP1610_GPIO_EDGE_CTRL1,
	.edgectrl2	= OMAP1610_GPIO_EDGE_CTRL2,
};

static struct __initdata omap_gpio_platform_data omap16xx_gpio1_config = {
	.virtual_irq_start	= IH_GPIO_BASE,
	.bank_width		= 16,
	.regs                   = &omap16xx_gpio_regs,
};

static struct platform_device omap16xx_gpio1 = {
	.name           = "omap_gpio",
	.id             = 1,
	.dev            = {
		.platform_data = &omap16xx_gpio1_config,
	},
	.num_resources = ARRAY_SIZE(omap16xx_gpio1_resources),
	.resource = omap16xx_gpio1_resources,
};

/* gpio2 */
static struct __initdata resource omap16xx_gpio2_resources[] = {
	{
		.start	= OMAP1610_GPIO2_BASE,
		.end	= OMAP1610_GPIO2_BASE + SZ_2K - 1,
		.flags	= IORESOURCE_MEM,
	},
	{
		.start	= INT_1610_GPIO_BANK2,
		.flags	= IORESOURCE_IRQ,
	},
};

static struct __initdata omap_gpio_platform_data omap16xx_gpio2_config = {
	.virtual_irq_start	= IH_GPIO_BASE + 16,
	.bank_width		= 16,
	.regs                   = &omap16xx_gpio_regs,
};

static struct platform_device omap16xx_gpio2 = {
	.name           = "omap_gpio",
	.id             = 2,
	.dev            = {
		.platform_data = &omap16xx_gpio2_config,
	},
	.num_resources = ARRAY_SIZE(omap16xx_gpio2_resources),
	.resource = omap16xx_gpio2_resources,
};

/* gpio3 */
static struct __initdata resource omap16xx_gpio3_resources[] = {
	{
		.start	= OMAP1610_GPIO3_BASE,
		.end	= OMAP1610_GPIO3_BASE + SZ_2K - 1,
		.flags	= IORESOURCE_MEM,
	},
	{
		.start	= INT_1610_GPIO_BANK3,
		.flags	= IORESOURCE_IRQ,
	},
};

static struct __initdata omap_gpio_platform_data omap16xx_gpio3_config = {
	.virtual_irq_start	= IH_GPIO_BASE + 32,
	.bank_width		= 16,
	.regs                   = &omap16xx_gpio_regs,
};

static struct platform_device omap16xx_gpio3 = {
	.name           = "omap_gpio",
	.id             = 3,
	.dev            = {
		.platform_data = &omap16xx_gpio3_config,
	},
	.num_resources = ARRAY_SIZE(omap16xx_gpio3_resources),
	.resource = omap16xx_gpio3_resources,
};

/* gpio4 */
static struct __initdata resource omap16xx_gpio4_resources[] = {
	{
		.start	= OMAP1610_GPIO4_BASE,
		.end	= OMAP1610_GPIO4_BASE + SZ_2K - 1,
		.flags	= IORESOURCE_MEM,
	},
	{
		.start	= INT_1610_GPIO_BANK4,
		.flags	= IORESOURCE_IRQ,
	},
};

static struct __initdata omap_gpio_platform_data omap16xx_gpio4_config = {
	.virtual_irq_start	= IH_GPIO_BASE + 48,
	.bank_width		= 16,
	.regs                   = &omap16xx_gpio_regs,
};

static struct platform_device omap16xx_gpio4 = {
	.name           = "omap_gpio",
	.id             = 4,
	.dev            = {
		.platform_data = &omap16xx_gpio4_config,
	},
	.num_resources = ARRAY_SIZE(omap16xx_gpio4_resources),
	.resource = omap16xx_gpio4_resources,
};

static struct __initdata platform_device * omap16xx_gpio_dev[] = {
	&omap16xx_mpu_gpio,
	&omap16xx_gpio1,
	&omap16xx_gpio2,
	&omap16xx_gpio3,
	&omap16xx_gpio4,
};

/*
 * omap16xx_gpio_init needs to be done before
 * machine_init functions access gpio APIs.
 * Hence omap16xx_gpio_init is a postcore_initcall.
 */
static int __init omap16xx_gpio_init(void)
{
	int i;
	void __iomem *base;
	struct resource *res;
	struct platform_device *pdev;
	struct omap_gpio_platform_data *pdata;

	if (!cpu_is_omap16xx())
		return -EINVAL;

<<<<<<< HEAD
	/*
	 * Enable system clock for GPIO module.
	 * The CAM_CLK_CTRL *is* really the right place.
	 */
	omap_writel(omap_readl(ULPD_CAM_CLK_CTRL) | 0x04,
					ULPD_CAM_CLK_CTRL);

	for (i = 0; i < ARRAY_SIZE(omap16xx_gpio_dev); i++)
		platform_device_register(omap16xx_gpio_dev[i]);
=======
	for (i = 0; i < ARRAY_SIZE(omap16xx_gpio_dev); i++) {
		pdev = omap16xx_gpio_dev[i];
		pdata = pdev->dev.platform_data;

		res = platform_get_resource(pdev, IORESOURCE_MEM, 0);
		if (unlikely(!res)) {
			dev_err(&pdev->dev, "Invalid mem resource.\n");
			return -ENODEV;
		}

		base = ioremap(res->start, resource_size(res));
		if (unlikely(!base)) {
			dev_err(&pdev->dev, "ioremap failed.\n");
			return -ENOMEM;
		}
>>>>>>> f86bcc30

		__raw_writel(SYSCONFIG_WORD, base + OMAP1610_GPIO_SYSCONFIG);
		iounmap(base);

		/*
		 * Enable system clock for GPIO module.
		 * The CAM_CLK_CTRL *is* really the right place.
		 */
		omap_writel(omap_readl(ULPD_CAM_CLK_CTRL) | 0x04,
					ULPD_CAM_CLK_CTRL);

		platform_device_register(omap16xx_gpio_dev[i]);
	}

	return 0;
}
postcore_initcall(omap16xx_gpio_init);<|MERGE_RESOLUTION|>--- conflicted
+++ resolved
@@ -225,7 +225,6 @@
 	if (!cpu_is_omap16xx())
 		return -EINVAL;
 
-<<<<<<< HEAD
 	/*
 	 * Enable system clock for GPIO module.
 	 * The CAM_CLK_CTRL *is* really the right place.
@@ -233,9 +232,6 @@
 	omap_writel(omap_readl(ULPD_CAM_CLK_CTRL) | 0x04,
 					ULPD_CAM_CLK_CTRL);
 
-	for (i = 0; i < ARRAY_SIZE(omap16xx_gpio_dev); i++)
-		platform_device_register(omap16xx_gpio_dev[i]);
-=======
 	for (i = 0; i < ARRAY_SIZE(omap16xx_gpio_dev); i++) {
 		pdev = omap16xx_gpio_dev[i];
 		pdata = pdev->dev.platform_data;
@@ -251,17 +247,9 @@
 			dev_err(&pdev->dev, "ioremap failed.\n");
 			return -ENOMEM;
 		}
->>>>>>> f86bcc30
 
 		__raw_writel(SYSCONFIG_WORD, base + OMAP1610_GPIO_SYSCONFIG);
 		iounmap(base);
-
-		/*
-		 * Enable system clock for GPIO module.
-		 * The CAM_CLK_CTRL *is* really the right place.
-		 */
-		omap_writel(omap_readl(ULPD_CAM_CLK_CTRL) | 0x04,
-					ULPD_CAM_CLK_CTRL);
 
 		platform_device_register(omap16xx_gpio_dev[i]);
 	}
