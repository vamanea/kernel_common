config SELECT_MEMORY_MODEL
	def_bool y
	depends on ARCH_SELECT_MEMORY_MODEL

choice
	prompt "Memory model"
	depends on SELECT_MEMORY_MODEL
	default DISCONTIGMEM_MANUAL if ARCH_DISCONTIGMEM_DEFAULT
	default SPARSEMEM_MANUAL if ARCH_SPARSEMEM_DEFAULT
	default FLATMEM_MANUAL

config FLATMEM_MANUAL
	bool "Flat Memory"
	depends on !(ARCH_DISCONTIGMEM_ENABLE || ARCH_SPARSEMEM_ENABLE) || ARCH_FLATMEM_ENABLE
	help
	  This option allows you to change some of the ways that
	  Linux manages its memory internally.  Most users will
	  only have one option here: FLATMEM.  This is normal
	  and a correct option.

	  Some users of more advanced features like NUMA and
	  memory hotplug may have different options here.
	  DISCONTIGMEM is an more mature, better tested system,
	  but is incompatible with memory hotplug and may suffer
	  decreased performance over SPARSEMEM.  If unsure between
	  "Sparse Memory" and "Discontiguous Memory", choose
	  "Discontiguous Memory".

	  If unsure, choose this option (Flat Memory) over any other.

config DISCONTIGMEM_MANUAL
	bool "Discontiguous Memory"
	depends on ARCH_DISCONTIGMEM_ENABLE
	help
	  This option provides enhanced support for discontiguous
	  memory systems, over FLATMEM.  These systems have holes
	  in their physical address spaces, and this option provides
	  more efficient handling of these holes.  However, the vast
	  majority of hardware has quite flat address spaces, and
	  can have degraded performance from the extra overhead that
	  this option imposes.

	  Many NUMA configurations will have this as the only option.

	  If unsure, choose "Flat Memory" over this option.

config SPARSEMEM_MANUAL
	bool "Sparse Memory"
	depends on ARCH_SPARSEMEM_ENABLE
	help
	  This will be the only option for some systems, including
	  memory hotplug systems.  This is normal.

	  For many other systems, this will be an alternative to
	  "Discontiguous Memory".  This option provides some potential
	  performance benefits, along with decreased code complexity,
	  but it is newer, and more experimental.

	  If unsure, choose "Discontiguous Memory" or "Flat Memory"
	  over this option.

endchoice

config DISCONTIGMEM
	def_bool y
	depends on (!SELECT_MEMORY_MODEL && ARCH_DISCONTIGMEM_ENABLE) || DISCONTIGMEM_MANUAL

config SPARSEMEM
	def_bool y
	depends on (!SELECT_MEMORY_MODEL && ARCH_SPARSEMEM_ENABLE) || SPARSEMEM_MANUAL

config FLATMEM
	def_bool y
	depends on (!DISCONTIGMEM && !SPARSEMEM) || FLATMEM_MANUAL

config FLAT_NODE_MEM_MAP
	def_bool y
	depends on !SPARSEMEM

#
# Both the NUMA code and DISCONTIGMEM use arrays of pg_data_t's
# to represent different areas of memory.  This variable allows
# those dependencies to exist individually.
#
config NEED_MULTIPLE_NODES
	def_bool y
	depends on DISCONTIGMEM || NUMA

config HAVE_MEMORY_PRESENT
	def_bool y
	depends on ARCH_HAVE_MEMORY_PRESENT || SPARSEMEM

#
# SPARSEMEM_EXTREME (which is the default) does some bootmem
# allocations when memory_present() is called.  If this cannot
# be done on your architecture, select this option.  However,
# statically allocating the mem_section[] array can potentially
# consume vast quantities of .bss, so be careful.
#
# This option will also potentially produce smaller runtime code
# with gcc 3.4 and later.
#
config SPARSEMEM_STATIC
	bool

#
# Architecture platforms which require a two level mem_section in SPARSEMEM
# must select this option. This is usually for architecture platforms with
# an extremely sparse physical address space.
#
config SPARSEMEM_EXTREME
	def_bool y
	depends on SPARSEMEM && !SPARSEMEM_STATIC

config SPARSEMEM_VMEMMAP_ENABLE
	bool

config SPARSEMEM_ALLOC_MEM_MAP_TOGETHER
	def_bool y
	depends on SPARSEMEM && X86_64

config SPARSEMEM_VMEMMAP
	bool "Sparse Memory virtual memmap"
	depends on SPARSEMEM && SPARSEMEM_VMEMMAP_ENABLE
	default y
	help
	 SPARSEMEM_VMEMMAP uses a virtually mapped memmap to optimise
	 pfn_to_page and page_to_pfn operations.  This is the most
	 efficient option when sufficient kernel resources are available.

config HAVE_MEMBLOCK
	boolean

config HAVE_MEMBLOCK_NODE_MAP
	boolean

config ARCH_DISCARD_MEMBLOCK
	boolean

config NO_BOOTMEM
	boolean

config MEMORY_ISOLATION
	boolean

config MOVABLE_NODE
	boolean "Enable to assign a node which has only movable memory"
	depends on HAVE_MEMBLOCK
	depends on NO_BOOTMEM
	depends on X86_64
	depends on NUMA
	default n
	help
	  Allow a node to have only movable memory.  Pages used by the kernel,
	  such as direct mapping pages cannot be migrated.  So the corresponding
	  memory device cannot be hotplugged.  This option allows users to
	  online all the memory of a node as movable memory so that the whole
	  node can be hotplugged.  Users who don't use the memory hotplug
	  feature are fine with this option on since they don't online memory
	  as movable.

	  Say Y here if you want to hotplug a whole node.
	  Say N here if you want kernel to use memory on all nodes evenly.

#
# Only be set on architectures that have completely implemented memory hotplug
# feature. If you are not sure, don't touch it.
#
config HAVE_BOOTMEM_INFO_NODE
	def_bool n

# eventually, we can have this option just 'select SPARSEMEM'
config MEMORY_HOTPLUG
	bool "Allow for memory hot-add"
	depends on SPARSEMEM || X86_64_ACPI_NUMA
	depends on ARCH_ENABLE_MEMORY_HOTPLUG
	depends on (IA64 || X86 || PPC_BOOK3S_64 || SUPERH || S390)

config MEMORY_HOTPLUG_SPARSE
	def_bool y
	depends on SPARSEMEM && MEMORY_HOTPLUG

config MEMORY_HOTREMOVE
	bool "Allow for memory hot remove"
	select MEMORY_ISOLATION
	select HAVE_BOOTMEM_INFO_NODE if X86_64
	depends on MEMORY_HOTPLUG && ARCH_ENABLE_MEMORY_HOTREMOVE
	depends on MIGRATION

#
# If we have space for more page flags then we can enable additional
# optimizations and functionality.
#
# Regular Sparsemem takes page flag bits for the sectionid if it does not
# use a virtual memmap. Disable extended page flags for 32 bit platforms
# that require the use of a sectionid in the page flags.
#
config PAGEFLAGS_EXTENDED
	def_bool y
	depends on 64BIT || SPARSEMEM_VMEMMAP || !SPARSEMEM

# Heavily threaded applications may benefit from splitting the mm-wide
# page_table_lock, so that faults on different parts of the user address
# space can be handled with less contention: split it at this NR_CPUS.
# Default to 4 for wider testing, though 8 might be more appropriate.
# ARM's adjust_pte (unused if VIPT) depends on mm-wide page_table_lock.
# PA-RISC 7xxx's spinlock_t would enlarge struct page from 32 to 44 bytes.
# DEBUG_SPINLOCK and DEBUG_LOCK_ALLOC spinlock_t also enlarge struct page.
#
config SPLIT_PTLOCK_CPUS
	int
	default "999999" if ARM && !CPU_CACHE_VIPT
	default "999999" if PARISC && !PA20
	default "999999" if DEBUG_SPINLOCK || DEBUG_LOCK_ALLOC
	default "4"

#
# support for memory balloon compaction
config BALLOON_COMPACTION
	bool "Allow for balloon memory compaction/migration"
	def_bool y
	depends on COMPACTION && VIRTIO_BALLOON
	help
	  Memory fragmentation introduced by ballooning might reduce
	  significantly the number of 2MB contiguous memory blocks that can be
	  used within a guest, thus imposing performance penalties associated
	  with the reduced number of transparent huge pages that could be used
	  by the guest workload. Allowing the compaction & migration for memory
	  pages enlisted as being part of memory balloon devices avoids the
	  scenario aforementioned and helps improving memory defragmentation.

#
# support for memory compaction
config COMPACTION
	bool "Allow for memory compaction"
	def_bool y
	select MIGRATION
	depends on MMU
	help
	  Allows the compaction of memory for the allocation of huge pages.

#
# support for page migration
#
config MIGRATION
	bool "Page migration"
	def_bool y
	depends on NUMA || ARCH_ENABLE_MEMORY_HOTREMOVE || COMPACTION || CMA
	help
	  Allows the migration of the physical location of pages of processes
	  while the virtual addresses are not changed. This is useful in
	  two situations. The first is on NUMA systems to put pages nearer
	  to the processors accessing. The second is when allocating huge
	  pages as migration can relocate pages to satisfy a huge page
	  allocation instead of reclaiming.

config PHYS_ADDR_T_64BIT
	def_bool 64BIT || ARCH_PHYS_ADDR_T_64BIT

config ZONE_DMA_FLAG
	int
	default "0" if !ZONE_DMA
	default "1"

config BOUNCE
	bool "Enable bounce buffers"
	default y
	depends on BLOCK && MMU && (ZONE_DMA || HIGHMEM)
	help
	  Enable bounce buffers for devices that cannot access
	  the full range of memory available to the CPU. Enabled
	  by default when ZONE_DMA or HIGHMEM is selected, but you
	  may say n to override this.

# On the 'tile' arch, USB OHCI needs the bounce pool since tilegx will often
# have more than 4GB of memory, but we don't currently use the IOTLB to present
# a 32-bit address to OHCI.  So we need to use a bounce pool instead.
#
# We also use the bounce pool to provide stable page writes for jbd.  jbd
# initiates buffer writeback without locking the page or setting PG_writeback,
# and fixing that behavior (a second time; jbd2 doesn't have this problem) is
# a major rework effort.  Instead, use the bounce buffer to snapshot pages
# (until jbd goes away).  The only jbd user is ext3.
config NEED_BOUNCE_POOL
	bool
	default y if (TILE && USB_OHCI_HCD) || (BLK_DEV_INTEGRITY && JBD)

config NR_QUICK
	int
	depends on QUICKLIST
	default "2" if AVR32
	default "1"

config VIRT_TO_BUS
	bool
	help
	  An architecture should select this if it implements the
	  deprecated interface virt_to_bus().  All new architectures
	  should probably not select this.


config MMU_NOTIFIER
	bool

config KSM
	bool "Enable KSM for page merging"
	depends on MMU
	help
	  Enable Kernel Samepage Merging: KSM periodically scans those areas
	  of an application's address space that an app has advised may be
	  mergeable.  When it finds pages of identical content, it replaces
	  the many instances by a single page with that content, so
	  saving memory until one or another app needs to modify the content.
	  Recommended for use with KVM, or with other duplicative applications.
	  See Documentation/vm/ksm.txt for more information: KSM is inactive
	  until a program has madvised that an area is MADV_MERGEABLE, and
	  root has set /sys/kernel/mm/ksm/run to 1 (if CONFIG_SYSFS is set).

config DEFAULT_MMAP_MIN_ADDR
        int "Low address space to protect from user allocation"
	depends on MMU
        default 4096
        help
	  This is the portion of low virtual memory which should be protected
	  from userspace allocation.  Keeping a user from writing to low pages
	  can help reduce the impact of kernel NULL pointer bugs.

	  For most ia64, ppc64 and x86 users with lots of address space
	  a value of 65536 is reasonable and should cause no problems.
	  On arm and other archs it should not be higher than 32768.
	  Programs which use vm86 functionality or have some need to map
	  this low address space will need CAP_SYS_RAWIO or disable this
	  protection by setting the value to 0.

	  This value can be changed after boot using the
	  /proc/sys/vm/mmap_min_addr tunable.

config ARCH_SUPPORTS_MEMORY_FAILURE
	bool

config MEMORY_FAILURE
	depends on MMU
	depends on ARCH_SUPPORTS_MEMORY_FAILURE
	bool "Enable recovery from hardware memory errors"
	select MEMORY_ISOLATION
	help
	  Enables code to recover from some memory failures on systems
	  with MCA recovery. This allows a system to continue running
	  even when some of its memory has uncorrected errors. This requires
	  special hardware support and typically ECC memory.

config HWPOISON_INJECT
	tristate "HWPoison pages injector"
	depends on MEMORY_FAILURE && DEBUG_KERNEL && PROC_FS
	select PROC_PAGE_MONITOR

config NOMMU_INITIAL_TRIM_EXCESS
	int "Turn on mmap() excess space trimming before booting"
	depends on !MMU
	default 1
	help
	  The NOMMU mmap() frequently needs to allocate large contiguous chunks
	  of memory on which to store mappings, but it can only ask the system
	  allocator for chunks in 2^N*PAGE_SIZE amounts - which is frequently
	  more than it requires.  To deal with this, mmap() is able to trim off
	  the excess and return it to the allocator.

	  If trimming is enabled, the excess is trimmed off and returned to the
	  system allocator, which can cause extra fragmentation, particularly
	  if there are a lot of transient processes.

	  If trimming is disabled, the excess is kept, but not used, which for
	  long-term mappings means that the space is wasted.

	  Trimming can be dynamically controlled through a sysctl option
	  (/proc/sys/vm/nr_trim_pages) which specifies the minimum number of
	  excess pages there must be before trimming should occur, or zero if
	  no trimming is to occur.

	  This option specifies the initial value of this option.  The default
	  of 1 says that all excess pages should be trimmed.

	  See Documentation/nommu-mmap.txt for more information.

config TRANSPARENT_HUGEPAGE
	bool "Transparent Hugepage Support"
	depends on HAVE_ARCH_TRANSPARENT_HUGEPAGE
	select COMPACTION
	help
	  Transparent Hugepages allows the kernel to use huge pages and
	  huge tlb transparently to the applications whenever possible.
	  This feature can improve computing performance to certain
	  applications by speeding up page faults during memory
	  allocation, by reducing the number of tlb misses and by speeding
	  up the pagetable walking.

	  If memory constrained on embedded, you may want to say N.

choice
	prompt "Transparent Hugepage Support sysfs defaults"
	depends on TRANSPARENT_HUGEPAGE
	default TRANSPARENT_HUGEPAGE_ALWAYS
	help
	  Selects the sysfs defaults for Transparent Hugepage Support.

	config TRANSPARENT_HUGEPAGE_ALWAYS
		bool "always"
	help
	  Enabling Transparent Hugepage always, can increase the
	  memory footprint of applications without a guaranteed
	  benefit but it will work automatically for all applications.

	config TRANSPARENT_HUGEPAGE_MADVISE
		bool "madvise"
	help
	  Enabling Transparent Hugepage madvise, will only provide a
	  performance improvement benefit to the applications using
	  madvise(MADV_HUGEPAGE) but it won't risk to increase the
	  memory footprint of applications without a guaranteed
	  benefit.
endchoice

config CROSS_MEMORY_ATTACH
	bool "Cross Memory Support"
	depends on MMU
	default y
	help
	  Enabling this option adds the system calls process_vm_readv and
	  process_vm_writev which allow a process with the correct privileges
	  to directly read from or write to to another process's address space.
	  See the man page for more details.

#
# UP and nommu archs use km based percpu allocator
#
config NEED_PER_CPU_KM
	depends on !SMP
	bool
	default y

config CLEANCACHE
	bool "Enable cleancache driver to cache clean pages if tmem is present"
	default n
	help
	  Cleancache can be thought of as a page-granularity victim cache
	  for clean pages that the kernel's pageframe replacement algorithm
	  (PFRA) would like to keep around, but can't since there isn't enough
	  memory.  So when the PFRA "evicts" a page, it first attempts to use
	  cleancache code to put the data contained in that page into
	  "transcendent memory", memory that is not directly accessible or
	  addressable by the kernel and is of unknown and possibly
	  time-varying size.  And when a cleancache-enabled
	  filesystem wishes to access a page in a file on disk, it first
	  checks cleancache to see if it already contains it; if it does,
	  the page is copied into the kernel and a disk access is avoided.
	  When a transcendent memory driver is available (such as zcache or
	  Xen transcendent memory), a significant I/O reduction
	  may be achieved.  When none is available, all cleancache calls
	  are reduced to a single pointer-compare-against-NULL resulting
	  in a negligible performance hit.

	  If unsure, say Y to enable cleancache

config FRONTSWAP
	bool "Enable frontswap to cache swap pages if tmem is present"
	depends on SWAP
	default n
	help
	  Frontswap is so named because it can be thought of as the opposite
	  of a "backing" store for a swap device.  The data is stored into
	  "transcendent memory", memory that is not directly accessible or
	  addressable by the kernel and is of unknown and possibly
	  time-varying size.  When space in transcendent memory is available,
	  a significant swap I/O reduction may be achieved.  When none is
	  available, all frontswap calls are reduced to a single pointer-
	  compare-against-NULL resulting in a negligible performance hit
	  and swap data is stored as normal on the matching swap device.

	  If unsure, say Y to enable frontswap.

<<<<<<< HEAD
config CMA
	bool "Contiguous Memory Allocator"
	depends on HAVE_MEMBLOCK
	select MIGRATION
	select MEMORY_ISOLATION
	help
	  This enables the Contiguous Memory Allocator which allows other
	  subsystems to allocate big physically-contiguous blocks of memory.
	  CMA reserves a region of memory and allows only movable pages to
	  be allocated from it. This way, the kernel can use the memory for
	  pagecache and when a subsystem requests for contiguous area, the
	  allocated pages are migrated away to serve the contiguous request.

	  If unsure, say "n".

config CMA_DEBUG
	bool "CMA debug messages (DEVELOPMENT)"
	depends on DEBUG_KERNEL && CMA
	help
	  Turns on debug messages in CMA.  This produces KERN_DEBUG
	  messages for every CMA call as well as various messages while
	  processing calls such as dma_alloc_from_contiguous().
	  This option does not affect warning and error messages.
=======
config ZBUD
	tristate
	default n
	help
	  A special purpose allocator for storing compressed pages.
	  It is designed to store up to two compressed pages per physical
	  page.  While this design limits storage density, it has simple and
	  deterministic reclaim properties that make it preferable to a higher
	  density approach when reclaim will be used.

config ZSWAP
	bool "Compressed cache for swap pages (EXPERIMENTAL)"
	depends on FRONTSWAP && CRYPTO=y
	select CRYPTO_LZO
	select ZBUD
	default n
	help
	  A lightweight compressed cache for swap pages.  It takes
	  pages that are in the process of being swapped out and attempts to
	  compress them into a dynamically allocated RAM-based memory pool.
	  This can result in a significant I/O reduction on swap device and,
	  in the case where decompressing from RAM is faster that swap device
	  reads, can also improve workload performance.

	  This is marked experimental because it is a new feature (as of
	  v3.11) that interacts heavily with memory reclaim.  While these
	  interactions don't cause any known issues on simple memory setups,
	  they have not be fully explored on the large set of potential
	  configurations and workloads that exist.

config MEM_SOFT_DIRTY
	bool "Track memory changes"
	depends on CHECKPOINT_RESTORE && HAVE_ARCH_SOFT_DIRTY
	select PROC_PAGE_MONITOR
	help
	  This option enables memory changes tracking by introducing a
	  soft-dirty bit on pte-s. This bit it set when someone writes
	  into a page just as regular dirty bit, but unlike the latter
	  it can be cleared by hands.

	  See Documentation/vm/soft-dirty.txt for more details.
>>>>>>> cc2df20c
<|MERGE_RESOLUTION|>--- conflicted
+++ resolved
@@ -478,7 +478,6 @@
 
 	  If unsure, say Y to enable frontswap.
 
-<<<<<<< HEAD
 config CMA
 	bool "Contiguous Memory Allocator"
 	depends on HAVE_MEMBLOCK
@@ -502,7 +501,7 @@
 	  messages for every CMA call as well as various messages while
 	  processing calls such as dma_alloc_from_contiguous().
 	  This option does not affect warning and error messages.
-=======
+
 config ZBUD
 	tristate
 	default n
@@ -543,5 +542,4 @@
 	  into a page just as regular dirty bit, but unlike the latter
 	  it can be cleared by hands.
 
-	  See Documentation/vm/soft-dirty.txt for more details.
->>>>>>> cc2df20c
+	  See Documentation/vm/soft-dirty.txt for more details.