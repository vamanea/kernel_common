--- conflicted
+++ resolved
@@ -2212,19 +2212,11 @@
 	if (!(vma->vm_flags & VM_GROWSUP))
 		return -EFAULT;
 
-<<<<<<< HEAD
 	/* Guard against wrapping around to address 0. */
 	if (address < PAGE_ALIGN(address+4))
 		address = PAGE_ALIGN(address+4);
 	else
 		return -ENOMEM;
-=======
-<<<<<<< HEAD
-	/* Guard against exceeding limits of the address space. */
-	address &= PAGE_MASK;
-	if (address >= TASK_SIZE)
-		return -ENOMEM;
-	address += PAGE_SIZE;
 
 	/* Enforce stack_guard_gap */
 	gap_addr = address + stack_guard_gap;
@@ -2239,14 +2231,6 @@
 			return -ENOMEM;
 		/* Check that both stack segments have the same anon_vma? */
 	}
-=======
-	/* Guard against wrapping around to address 0. */
-	if (address < PAGE_ALIGN(address+4))
-		address = PAGE_ALIGN(address+4);
-	else
-		return -ENOMEM;
->>>>>>> parent of 1be7107fbe18... mm: larger stack guard gap, between vmas
->>>>>>> 21c2de43
 
 	/* We must make sure the anon_vma is allocated. */
 	if (unlikely(anon_vma_prepare(vma)))
