// SPDX-License-Identifier: GPL-2.0-only
/*******************************************************************************
  This contains the functions to handle the platform driver.

  Copyright (C) 2007-2011  STMicroelectronics Ltd


  Author: Giuseppe Cavallaro <peppe.cavallaro@st.com>
*******************************************************************************/

#include <linux/platform_device.h>
#include <linux/module.h>
#include <linux/io.h>
#include <linux/of.h>
#include <linux/of_net.h>
#include <linux/of_device.h>
#include <linux/of_mdio.h>

#include "stmmac.h"
#include "stmmac_platform.h"

#ifdef CONFIG_OF

/**
 * dwmac1000_validate_mcast_bins - validates the number of Multicast filter bins
 * @mcast_bins: Multicast filtering bins
 * Description:
 * this function validates the number of Multicast filtering bins specified
 * by the configuration through the device tree. The Synopsys GMAC supports
 * 64 bins, 128 bins, or 256 bins. "bins" refer to the division of CRC
 * number space. 64 bins correspond to 6 bits of the CRC, 128 corresponds
 * to 7 bits, and 256 refers to 8 bits of the CRC. Any other setting is
 * invalid and will cause the filtering algorithm to use Multicast
 * promiscuous mode.
 */
static int dwmac1000_validate_mcast_bins(int mcast_bins)
{
	int x = mcast_bins;

	switch (x) {
	case HASH_TABLE_SIZE:
	case 128:
	case 256:
		break;
	default:
		x = 0;
		pr_info("Hash table entries set to unexpected value %d",
			mcast_bins);
		break;
	}
	return x;
}

/**
 * dwmac1000_validate_ucast_entries - validate the Unicast address entries
 * @ucast_entries: number of Unicast address entries
 * Description:
 * This function validates the number of Unicast address entries supported
 * by a particular Synopsys 10/100/1000 controller. The Synopsys controller
 * supports 1..32, 64, or 128 Unicast filter entries for it's Unicast filter
 * logic. This function validates a valid, supported configuration is
 * selected, and defaults to 1 Unicast address if an unsupported
 * configuration is selected.
 */
static int dwmac1000_validate_ucast_entries(int ucast_entries)
{
	int x = ucast_entries;

	switch (x) {
	case 1 ... 32:
	case 64:
	case 128:
		break;
	default:
		x = 1;
		pr_info("Unicast table entries set to unexpected value %d\n",
			ucast_entries);
		break;
	}
	return x;
}

/**
 * stmmac_axi_setup - parse DT parameters for programming the AXI register
 * @pdev: platform device
 * Description:
 * if required, from device-tree the AXI internal register can be tuned
 * by using platform parameters.
 */
static struct stmmac_axi *stmmac_axi_setup(struct platform_device *pdev)
{
	struct device_node *np;
	struct stmmac_axi *axi;

	np = of_parse_phandle(pdev->dev.of_node, "snps,axi-config", 0);
	if (!np)
		return NULL;

	axi = devm_kzalloc(&pdev->dev, sizeof(*axi), GFP_KERNEL);
	if (!axi) {
		of_node_put(np);
		return ERR_PTR(-ENOMEM);
	}

	axi->axi_lpi_en = of_property_read_bool(np, "snps,lpi_en");
	axi->axi_xit_frm = of_property_read_bool(np, "snps,xit_frm");
	axi->axi_kbbe = of_property_read_bool(np, "snps,axi_kbbe");
	axi->axi_fb = of_property_read_bool(np, "snps,axi_fb");
	axi->axi_mb = of_property_read_bool(np, "snps,axi_mb");
	axi->axi_rb =  of_property_read_bool(np, "snps,axi_rb");

	if (of_property_read_u32(np, "snps,wr_osr_lmt", &axi->axi_wr_osr_lmt))
		axi->axi_wr_osr_lmt = 1;
	if (of_property_read_u32(np, "snps,rd_osr_lmt", &axi->axi_rd_osr_lmt))
		axi->axi_rd_osr_lmt = 1;
	of_property_read_u32_array(np, "snps,blen", axi->axi_blen, AXI_BLEN);
	of_node_put(np);

	return axi;
}

/**
 * stmmac_mtl_setup - parse DT parameters for multiple queues configuration
 * @pdev: platform device
 */
static int stmmac_mtl_setup(struct platform_device *pdev,
			    struct plat_stmmacenet_data *plat)
{
	struct device_node *q_node;
	struct device_node *rx_node;
	struct device_node *tx_node;
	u8 queue = 0;
	int ret = 0;

	/* For backwards-compatibility with device trees that don't have any
	 * snps,mtl-rx-config or snps,mtl-tx-config properties, we fall back
	 * to one RX and TX queues each.
	 */
	plat->rx_queues_to_use = 1;
	plat->tx_queues_to_use = 1;

	/* First Queue must always be in DCB mode. As MTL_QUEUE_DCB = 1 we need
	 * to always set this, otherwise Queue will be classified as AVB
	 * (because MTL_QUEUE_AVB = 0).
	 */
	plat->rx_queues_cfg[0].mode_to_use = MTL_QUEUE_DCB;
	plat->tx_queues_cfg[0].mode_to_use = MTL_QUEUE_DCB;

	rx_node = of_parse_phandle(pdev->dev.of_node, "snps,mtl-rx-config", 0);
	if (!rx_node)
		return ret;

	tx_node = of_parse_phandle(pdev->dev.of_node, "snps,mtl-tx-config", 0);
	if (!tx_node) {
		of_node_put(rx_node);
		return ret;
	}

	/* Processing RX queues common config */
	if (of_property_read_u32(rx_node, "snps,rx-queues-to-use",
				 &plat->rx_queues_to_use))
		plat->rx_queues_to_use = 1;

	if (of_property_read_bool(rx_node, "snps,rx-sched-sp"))
		plat->rx_sched_algorithm = MTL_RX_ALGORITHM_SP;
	else if (of_property_read_bool(rx_node, "snps,rx-sched-wsp"))
		plat->rx_sched_algorithm = MTL_RX_ALGORITHM_WSP;
	else
		plat->rx_sched_algorithm = MTL_RX_ALGORITHM_SP;

	/* Processing individual RX queue config */
	for_each_child_of_node(rx_node, q_node) {
		if (queue >= plat->rx_queues_to_use)
			break;

		if (of_property_read_bool(q_node, "snps,dcb-algorithm"))
			plat->rx_queues_cfg[queue].mode_to_use = MTL_QUEUE_DCB;
		else if (of_property_read_bool(q_node, "snps,avb-algorithm"))
			plat->rx_queues_cfg[queue].mode_to_use = MTL_QUEUE_AVB;
		else
			plat->rx_queues_cfg[queue].mode_to_use = MTL_QUEUE_DCB;

		if (of_property_read_u32(q_node, "snps,map-to-dma-channel",
					 &plat->rx_queues_cfg[queue].chan))
			plat->rx_queues_cfg[queue].chan = queue;
		/* TODO: Dynamic mapping to be included in the future */

		if (of_property_read_u32(q_node, "snps,priority",
					&plat->rx_queues_cfg[queue].prio)) {
			plat->rx_queues_cfg[queue].prio = 0;
			plat->rx_queues_cfg[queue].use_prio = false;
		} else {
			plat->rx_queues_cfg[queue].use_prio = true;
		}

		/* RX queue specific packet type routing */
		if (of_property_read_bool(q_node, "snps,route-avcp"))
			plat->rx_queues_cfg[queue].pkt_route = PACKET_AVCPQ;
		else if (of_property_read_bool(q_node, "snps,route-ptp"))
			plat->rx_queues_cfg[queue].pkt_route = PACKET_PTPQ;
		else if (of_property_read_bool(q_node, "snps,route-dcbcp"))
			plat->rx_queues_cfg[queue].pkt_route = PACKET_DCBCPQ;
		else if (of_property_read_bool(q_node, "snps,route-up"))
			plat->rx_queues_cfg[queue].pkt_route = PACKET_UPQ;
		else if (of_property_read_bool(q_node, "snps,route-multi-broad"))
			plat->rx_queues_cfg[queue].pkt_route = PACKET_MCBCQ;
		else
			plat->rx_queues_cfg[queue].pkt_route = 0x0;

		queue++;
	}
	if (queue != plat->rx_queues_to_use) {
		ret = -EINVAL;
		dev_err(&pdev->dev, "Not all RX queues were configured\n");
		goto out;
	}

	/* Processing TX queues common config */
	if (of_property_read_u32(tx_node, "snps,tx-queues-to-use",
				 &plat->tx_queues_to_use))
		plat->tx_queues_to_use = 1;

	if (of_property_read_bool(tx_node, "snps,tx-sched-wrr"))
		plat->tx_sched_algorithm = MTL_TX_ALGORITHM_WRR;
	else if (of_property_read_bool(tx_node, "snps,tx-sched-wfq"))
		plat->tx_sched_algorithm = MTL_TX_ALGORITHM_WFQ;
	else if (of_property_read_bool(tx_node, "snps,tx-sched-dwrr"))
		plat->tx_sched_algorithm = MTL_TX_ALGORITHM_DWRR;
	else if (of_property_read_bool(tx_node, "snps,tx-sched-sp"))
		plat->tx_sched_algorithm = MTL_TX_ALGORITHM_SP;
	else
		plat->tx_sched_algorithm = MTL_TX_ALGORITHM_SP;

	queue = 0;

	/* Processing individual TX queue config */
	for_each_child_of_node(tx_node, q_node) {
		if (queue >= plat->tx_queues_to_use)
			break;

		if (of_property_read_u32(q_node, "snps,weight",
					 &plat->tx_queues_cfg[queue].weight))
			plat->tx_queues_cfg[queue].weight = 0x10 + queue;

		if (of_property_read_bool(q_node, "snps,dcb-algorithm")) {
			plat->tx_queues_cfg[queue].mode_to_use = MTL_QUEUE_DCB;
		} else if (of_property_read_bool(q_node,
						 "snps,avb-algorithm")) {
			plat->tx_queues_cfg[queue].mode_to_use = MTL_QUEUE_AVB;

			/* Credit Base Shaper parameters used by AVB */
			if (of_property_read_u32(q_node, "snps,send_slope",
				&plat->tx_queues_cfg[queue].send_slope))
				plat->tx_queues_cfg[queue].send_slope = 0x0;
			if (of_property_read_u32(q_node, "snps,idle_slope",
				&plat->tx_queues_cfg[queue].idle_slope))
				plat->tx_queues_cfg[queue].idle_slope = 0x0;
			if (of_property_read_u32(q_node, "snps,high_credit",
				&plat->tx_queues_cfg[queue].high_credit))
				plat->tx_queues_cfg[queue].high_credit = 0x0;
			if (of_property_read_u32(q_node, "snps,low_credit",
				&plat->tx_queues_cfg[queue].low_credit))
				plat->tx_queues_cfg[queue].low_credit = 0x0;
		} else {
			plat->tx_queues_cfg[queue].mode_to_use = MTL_QUEUE_DCB;
		}

		if (of_property_read_u32(q_node, "snps,priority",
					&plat->tx_queues_cfg[queue].prio)) {
			plat->tx_queues_cfg[queue].prio = 0;
			plat->tx_queues_cfg[queue].use_prio = false;
		} else {
			plat->tx_queues_cfg[queue].use_prio = true;
		}

		queue++;
	}
	if (queue != plat->tx_queues_to_use) {
		ret = -EINVAL;
		dev_err(&pdev->dev, "Not all TX queues were configured\n");
		goto out;
	}

out:
	of_node_put(rx_node);
	of_node_put(tx_node);
	of_node_put(q_node);

	return ret;
}

/**
 * stmmac_dt_phy - parse device-tree driver parameters to allocate PHY resources
 * @plat: driver data platform structure
 * @np: device tree node
 * @dev: device pointer
 * Description:
 * The mdio bus will be allocated in case of a phy transceiver is on board;
 * it will be NULL if the fixed-link is configured.
 * If there is the "snps,dwmac-mdio" sub-node the mdio will be allocated
 * in any case (for DSA, mdio must be registered even if fixed-link).
 * The table below sums the supported configurations:
 *	-------------------------------
 *	snps,phy-addr	|     Y
 *	-------------------------------
 *	phy-handle	|     Y
 *	-------------------------------
 *	fixed-link	|     N
 *	-------------------------------
 *	snps,dwmac-mdio	|
 *	  even if	|     Y
 *	fixed-link	|
 *	-------------------------------
 *
 * It returns 0 in case of success otherwise -ENODEV.
 */
static int stmmac_dt_phy(struct plat_stmmacenet_data *plat,
			 struct device_node *np, struct device *dev)
{
	bool mdio = true;
	static const struct of_device_id need_mdio_ids[] = {
		{ .compatible = "snps,dwc-qos-ethernet-4.10" },
		{},
	};

	/* If phy-handle property is passed from DT, use it as the PHY */
	plat->phy_node = of_parse_phandle(np, "phy-handle", 0);
	if (plat->phy_node)
		dev_dbg(dev, "Found phy-handle subnode\n");

	/* If phy-handle is not specified, check if we have a fixed-phy */
	if (!plat->phy_node && of_phy_is_fixed_link(np)) {
		if ((of_phy_register_fixed_link(np) < 0))
			return -ENODEV;

		dev_dbg(dev, "Found fixed-link subnode\n");
		plat->phy_node = of_node_get(np);
		mdio = false;
	}

	if (of_match_node(need_mdio_ids, np)) {
		plat->mdio_node = of_get_child_by_name(np, "mdio");
	} else {
		/**
		 * If snps,dwmac-mdio is passed from DT, always register
		 * the MDIO
		 */
		for_each_child_of_node(np, plat->mdio_node) {
			if (of_device_is_compatible(plat->mdio_node,
						    "snps,dwmac-mdio"))
				break;
		}
	}

	if (plat->mdio_node) {
		dev_dbg(dev, "Found MDIO subnode\n");
		mdio = true;
	}

	if (mdio)
		plat->mdio_bus_data =
			devm_kzalloc(dev, sizeof(struct stmmac_mdio_bus_data),
				     GFP_KERNEL);
	return 0;
}

/**
 * stmmac_probe_config_dt - parse device-tree driver parameters
 * @pdev: platform_device structure
 * @mac: MAC address to use
 * Description:
 * this function is to read the driver parameters from device-tree and
 * set some private fields that will be used by the main at runtime.
 */
struct plat_stmmacenet_data *
stmmac_probe_config_dt(struct platform_device *pdev, const char **mac)
{
	struct device_node *np = pdev->dev.of_node;
	struct plat_stmmacenet_data *plat;
	struct stmmac_dma_cfg *dma_cfg;
	int rc;

	plat = devm_kzalloc(&pdev->dev, sizeof(*plat), GFP_KERNEL);
	if (!plat)
		return ERR_PTR(-ENOMEM);

	*mac = of_get_mac_address(np);
	plat->interface = of_get_phy_mode(np);

	/* Get max speed of operation from device tree */
	if (of_property_read_u32(np, "max-speed", &plat->max_speed))
		plat->max_speed = -1;

	plat->bus_id = of_alias_get_id(np, "ethernet");
	if (plat->bus_id < 0)
		plat->bus_id = 0;

	/* Default to phy auto-detection */
	plat->phy_addr = -1;

<<<<<<< HEAD
	/* Get clk_csr from device tree */
=======
	/* Default to get clk_csr from stmmac_clk_crs_set(),
	 * or get clk_csr from device tree.
	 */
	plat->clk_csr = -1;
>>>>>>> 0ecfebd2
	of_property_read_u32(np, "clk_csr", &plat->clk_csr);

	/* "snps,phy-addr" is not a standard property. Mark it as deprecated
	 * and warn of its use. Remove this when phy node support is added.
	 */
	if (of_property_read_u32(np, "snps,phy-addr", &plat->phy_addr) == 0)
		dev_warn(&pdev->dev, "snps,phy-addr property is deprecated\n");

	/* To Configure PHY by using all device-tree supported properties */
	rc = stmmac_dt_phy(plat, np, &pdev->dev);
	if (rc)
		return ERR_PTR(rc);

	of_property_read_u32(np, "tx-fifo-depth", &plat->tx_fifo_size);

	of_property_read_u32(np, "rx-fifo-depth", &plat->rx_fifo_size);

	plat->force_sf_dma_mode =
		of_property_read_bool(np, "snps,force_sf_dma_mode");

	plat->en_tx_lpi_clockgating =
		of_property_read_bool(np, "snps,en-tx-lpi-clockgating");

	/* Set the maxmtu to a default of JUMBO_LEN in case the
	 * parameter is not present in the device tree.
	 */
	plat->maxmtu = JUMBO_LEN;

	/* Set default value for multicast hash bins */
	plat->multicast_filter_bins = HASH_TABLE_SIZE;

	/* Set default value for unicast filter entries */
	plat->unicast_filter_entries = 1;

	/*
	 * Currently only the properties needed on SPEAr600
	 * are provided. All other properties should be added
	 * once needed on other platforms.
	 */
	if (of_device_is_compatible(np, "st,spear600-gmac") ||
		of_device_is_compatible(np, "snps,dwmac-3.50a") ||
		of_device_is_compatible(np, "snps,dwmac-3.70a") ||
		of_device_is_compatible(np, "snps,dwmac")) {
		/* Note that the max-frame-size parameter as defined in the
		 * ePAPR v1.1 spec is defined as max-frame-size, it's
		 * actually used as the IEEE definition of MAC Client
		 * data, or MTU. The ePAPR specification is confusing as
		 * the definition is max-frame-size, but usage examples
		 * are clearly MTUs
		 */
		of_property_read_u32(np, "max-frame-size", &plat->maxmtu);
		of_property_read_u32(np, "snps,multicast-filter-bins",
				     &plat->multicast_filter_bins);
		of_property_read_u32(np, "snps,perfect-filter-entries",
				     &plat->unicast_filter_entries);
		plat->unicast_filter_entries = dwmac1000_validate_ucast_entries(
					       plat->unicast_filter_entries);
		plat->multicast_filter_bins = dwmac1000_validate_mcast_bins(
					      plat->multicast_filter_bins);
		plat->has_gmac = 1;
		plat->pmt = 1;
	}

	if (of_device_is_compatible(np, "snps,dwmac-4.00") ||
	    of_device_is_compatible(np, "snps,dwmac-4.10a") ||
	    of_device_is_compatible(np, "snps,dwmac-4.20a")) {
		plat->has_gmac4 = 1;
		plat->has_gmac = 0;
		plat->pmt = 1;
		plat->tso_en = of_property_read_bool(np, "snps,tso");
	}

	if (of_device_is_compatible(np, "snps,dwmac-3.610") ||
		of_device_is_compatible(np, "snps,dwmac-3.710")) {
		plat->enh_desc = 1;
		plat->bugged_jumbo = 1;
		plat->force_sf_dma_mode = 1;
	}

	if (of_device_is_compatible(np, "snps,dwxgmac")) {
		plat->has_xgmac = 1;
		plat->pmt = 1;
		plat->tso_en = of_property_read_bool(np, "snps,tso");
	}

	dma_cfg = devm_kzalloc(&pdev->dev, sizeof(*dma_cfg),
			       GFP_KERNEL);
	if (!dma_cfg) {
		stmmac_remove_config_dt(pdev, plat);
		return ERR_PTR(-ENOMEM);
	}
	plat->dma_cfg = dma_cfg;

	of_property_read_u32(np, "snps,pbl", &dma_cfg->pbl);
	if (!dma_cfg->pbl)
		dma_cfg->pbl = DEFAULT_DMA_PBL;
	of_property_read_u32(np, "snps,txpbl", &dma_cfg->txpbl);
	of_property_read_u32(np, "snps,rxpbl", &dma_cfg->rxpbl);
	dma_cfg->pblx8 = !of_property_read_bool(np, "snps,no-pbl-x8");

	dma_cfg->aal = of_property_read_bool(np, "snps,aal");
	dma_cfg->fixed_burst = of_property_read_bool(np, "snps,fixed-burst");
	dma_cfg->mixed_burst = of_property_read_bool(np, "snps,mixed-burst");

	plat->force_thresh_dma_mode = of_property_read_bool(np, "snps,force_thresh_dma_mode");
	if (plat->force_thresh_dma_mode) {
		plat->force_sf_dma_mode = 0;
		pr_warn("force_sf_dma_mode is ignored if force_thresh_dma_mode is set.");
	}

	of_property_read_u32(np, "snps,ps-speed", &plat->mac_port_sel_speed);

	plat->axi = stmmac_axi_setup(pdev);

	rc = stmmac_mtl_setup(pdev, plat);
	if (rc) {
		stmmac_remove_config_dt(pdev, plat);
		return ERR_PTR(rc);
	}

	/* clock setup */
	plat->stmmac_clk = devm_clk_get(&pdev->dev,
					STMMAC_RESOURCE_NAME);
	if (IS_ERR(plat->stmmac_clk)) {
		dev_warn(&pdev->dev, "Cannot get CSR clock\n");
		plat->stmmac_clk = NULL;
	}
	clk_prepare_enable(plat->stmmac_clk);

	plat->pclk = devm_clk_get(&pdev->dev, "pclk");
	if (IS_ERR(plat->pclk)) {
		if (PTR_ERR(plat->pclk) == -EPROBE_DEFER)
			goto error_pclk_get;

		plat->pclk = NULL;
	}
	clk_prepare_enable(plat->pclk);

	/* Fall-back to main clock in case of no PTP ref is passed */
	plat->clk_ptp_ref = devm_clk_get(&pdev->dev, "ptp_ref");
	if (IS_ERR(plat->clk_ptp_ref)) {
		plat->clk_ptp_rate = clk_get_rate(plat->stmmac_clk);
		plat->clk_ptp_ref = NULL;
		dev_warn(&pdev->dev, "PTP uses main clock\n");
	} else {
		plat->clk_ptp_rate = clk_get_rate(plat->clk_ptp_ref);
		dev_dbg(&pdev->dev, "PTP rate %d\n", plat->clk_ptp_rate);
	}

	plat->stmmac_rst = devm_reset_control_get(&pdev->dev,
						  STMMAC_RESOURCE_NAME);
	if (IS_ERR(plat->stmmac_rst)) {
		if (PTR_ERR(plat->stmmac_rst) == -EPROBE_DEFER)
			goto error_hw_init;

		dev_info(&pdev->dev, "no reset control found\n");
		plat->stmmac_rst = NULL;
	}

	return plat;

error_hw_init:
	clk_disable_unprepare(plat->pclk);
error_pclk_get:
	clk_disable_unprepare(plat->stmmac_clk);

	return ERR_PTR(-EPROBE_DEFER);
}

/**
 * stmmac_remove_config_dt - undo the effects of stmmac_probe_config_dt()
 * @pdev: platform_device structure
 * @plat: driver data platform structure
 *
 * Release resources claimed by stmmac_probe_config_dt().
 */
void stmmac_remove_config_dt(struct platform_device *pdev,
			     struct plat_stmmacenet_data *plat)
{
	struct device_node *np = pdev->dev.of_node;

	if (of_phy_is_fixed_link(np))
		of_phy_deregister_fixed_link(np);
	of_node_put(plat->phy_node);
	of_node_put(plat->mdio_node);
}
#else
struct plat_stmmacenet_data *
stmmac_probe_config_dt(struct platform_device *pdev, const char **mac)
{
	return ERR_PTR(-EINVAL);
}

void stmmac_remove_config_dt(struct platform_device *pdev,
			     struct plat_stmmacenet_data *plat)
{
}
#endif /* CONFIG_OF */
EXPORT_SYMBOL_GPL(stmmac_probe_config_dt);
EXPORT_SYMBOL_GPL(stmmac_remove_config_dt);

int stmmac_get_platform_resources(struct platform_device *pdev,
				  struct stmmac_resources *stmmac_res)
{
	struct resource *res;

	memset(stmmac_res, 0, sizeof(*stmmac_res));

	/* Get IRQ information early to have an ability to ask for deferred
	 * probe if needed before we went too far with resource allocation.
	 */
	stmmac_res->irq = platform_get_irq_byname(pdev, "macirq");
	if (stmmac_res->irq < 0) {
		if (stmmac_res->irq != -EPROBE_DEFER) {
			dev_err(&pdev->dev,
				"MAC IRQ configuration information not found\n");
		}
		return stmmac_res->irq;
	}

	/* On some platforms e.g. SPEAr the wake up irq differs from the mac irq
	 * The external wake up irq can be passed through the platform code
	 * named as "eth_wake_irq"
	 *
	 * In case the wake up interrupt is not passed from the platform
	 * so the driver will continue to use the mac irq (ndev->irq)
	 */
	stmmac_res->wol_irq = platform_get_irq_byname(pdev, "eth_wake_irq");
	if (stmmac_res->wol_irq < 0) {
		if (stmmac_res->wol_irq == -EPROBE_DEFER)
			return -EPROBE_DEFER;
		stmmac_res->wol_irq = stmmac_res->irq;
	}

	stmmac_res->lpi_irq = platform_get_irq_byname(pdev, "eth_lpi");
	if (stmmac_res->lpi_irq == -EPROBE_DEFER)
		return -EPROBE_DEFER;

	res = platform_get_resource(pdev, IORESOURCE_MEM, 0);
	stmmac_res->addr = devm_ioremap_resource(&pdev->dev, res);

	return PTR_ERR_OR_ZERO(stmmac_res->addr);
}
EXPORT_SYMBOL_GPL(stmmac_get_platform_resources);

/**
 * stmmac_pltfr_remove
 * @pdev: platform device pointer
 * Description: this function calls the main to free the net resources
 * and calls the platforms hook and release the resources (e.g. mem).
 */
int stmmac_pltfr_remove(struct platform_device *pdev)
{
	struct net_device *ndev = platform_get_drvdata(pdev);
	struct stmmac_priv *priv = netdev_priv(ndev);
	struct plat_stmmacenet_data *plat = priv->plat;
	int ret = stmmac_dvr_remove(&pdev->dev);

	if (plat->exit)
		plat->exit(pdev, plat->bsp_priv);

	stmmac_remove_config_dt(pdev, plat);

	return ret;
}
EXPORT_SYMBOL_GPL(stmmac_pltfr_remove);

#ifdef CONFIG_PM_SLEEP
/**
 * stmmac_pltfr_suspend
 * @dev: device pointer
 * Description: this function is invoked when suspend the driver and it direcly
 * call the main suspend function and then, if required, on some platform, it
 * can call an exit helper.
 */
static int stmmac_pltfr_suspend(struct device *dev)
{
	int ret;
	struct net_device *ndev = dev_get_drvdata(dev);
	struct stmmac_priv *priv = netdev_priv(ndev);
	struct platform_device *pdev = to_platform_device(dev);

	ret = stmmac_suspend(dev);
	if (priv->plat->exit)
		priv->plat->exit(pdev, priv->plat->bsp_priv);

	return ret;
}

/**
 * stmmac_pltfr_resume
 * @dev: device pointer
 * Description: this function is invoked when resume the driver before calling
 * the main resume function, on some platforms, it can call own init helper
 * if required.
 */
static int stmmac_pltfr_resume(struct device *dev)
{
	struct net_device *ndev = dev_get_drvdata(dev);
	struct stmmac_priv *priv = netdev_priv(ndev);
	struct platform_device *pdev = to_platform_device(dev);

	if (priv->plat->init)
		priv->plat->init(pdev, priv->plat->bsp_priv);

	return stmmac_resume(dev);
}
#endif /* CONFIG_PM_SLEEP */

SIMPLE_DEV_PM_OPS(stmmac_pltfr_pm_ops, stmmac_pltfr_suspend,
				       stmmac_pltfr_resume);
EXPORT_SYMBOL_GPL(stmmac_pltfr_pm_ops);

MODULE_DESCRIPTION("STMMAC 10/100/1000 Ethernet platform support");
MODULE_AUTHOR("Giuseppe Cavallaro <peppe.cavallaro@st.com>");
MODULE_LICENSE("GPL");<|MERGE_RESOLUTION|>--- conflicted
+++ resolved
@@ -398,14 +398,10 @@
 	/* Default to phy auto-detection */
 	plat->phy_addr = -1;
 
-<<<<<<< HEAD
-	/* Get clk_csr from device tree */
-=======
 	/* Default to get clk_csr from stmmac_clk_crs_set(),
 	 * or get clk_csr from device tree.
 	 */
 	plat->clk_csr = -1;
->>>>>>> 0ecfebd2
 	of_property_read_u32(np, "clk_csr", &plat->clk_csr);
 
 	/* "snps,phy-addr" is not a standard property. Mark it as deprecated
