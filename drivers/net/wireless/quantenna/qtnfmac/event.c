// SPDX-License-Identifier: GPL-2.0+
/* Copyright (c) 2015-2016 Quantenna Communications. All rights reserved. */

#include <linux/kernel.h>
#include <linux/module.h>
#include <linux/slab.h>

#include "cfg80211.h"
#include "core.h"
#include "qlink.h"
#include "bus.h"
#include "trans.h"
#include "util.h"
#include "event.h"
#include "qlink_util.h"

static int
qtnf_event_handle_sta_assoc(struct qtnf_wmac *mac, struct qtnf_vif *vif,
			    const struct qlink_event_sta_assoc *sta_assoc,
			    u16 len)
{
	const u8 *sta_addr;
	u16 frame_control;
	struct station_info *sinfo;
	size_t payload_len;
	u16 tlv_type;
	u16 tlv_value_len;
	size_t tlv_full_len;
	const struct qlink_tlv_hdr *tlv;
	int ret = 0;

	if (unlikely(len < sizeof(*sta_assoc))) {
		pr_err("VIF%u.%u: payload is too short (%u < %zu)\n",
		       mac->macid, vif->vifid, len, sizeof(*sta_assoc));
		return -EINVAL;
	}

	if (vif->wdev.iftype != NL80211_IFTYPE_AP) {
		pr_err("VIF%u.%u: STA_ASSOC event when not in AP mode\n",
		       mac->macid, vif->vifid);
		return -EPROTO;
	}

	sinfo = kzalloc(sizeof(*sinfo), GFP_KERNEL);
	if (!sinfo)
		return -ENOMEM;

	sta_addr = sta_assoc->sta_addr;
	frame_control = le16_to_cpu(sta_assoc->frame_control);

	pr_debug("VIF%u.%u: MAC:%pM FC:%x\n", mac->macid, vif->vifid, sta_addr,
		 frame_control);

	qtnf_sta_list_add(vif, sta_addr);

	sinfo->assoc_req_ies = NULL;
	sinfo->assoc_req_ies_len = 0;
	sinfo->generation = vif->generation;

	payload_len = len - sizeof(*sta_assoc);
	tlv = (const struct qlink_tlv_hdr *)sta_assoc->ies;

	while (payload_len >= sizeof(*tlv)) {
		tlv_type = le16_to_cpu(tlv->type);
		tlv_value_len = le16_to_cpu(tlv->len);
		tlv_full_len = tlv_value_len + sizeof(struct qlink_tlv_hdr);

		if (tlv_full_len > payload_len) {
			ret = -EINVAL;
			goto out;
		}

		if (tlv_type == QTN_TLV_ID_IE_SET) {
			const struct qlink_tlv_ie_set *ie_set;
			unsigned int ie_len;

			if (payload_len < sizeof(*ie_set)) {
				ret = -EINVAL;
				goto out;
			}

			ie_set = (const struct qlink_tlv_ie_set *)tlv;
			ie_len = tlv_value_len -
				(sizeof(*ie_set) - sizeof(ie_set->hdr));

			if (ie_set->type == QLINK_IE_SET_ASSOC_REQ && ie_len) {
				sinfo->assoc_req_ies = ie_set->ie_data;
				sinfo->assoc_req_ies_len = ie_len;
			}
		}

		payload_len -= tlv_full_len;
		tlv = (struct qlink_tlv_hdr *)(tlv->val + tlv_value_len);
	}

	if (payload_len) {
		ret = -EINVAL;
		goto out;
	}

	cfg80211_new_sta(vif->netdev, sta_assoc->sta_addr, sinfo,
			 GFP_KERNEL);

out:
	kfree(sinfo);
	return ret;
}

static int
qtnf_event_handle_sta_deauth(struct qtnf_wmac *mac, struct qtnf_vif *vif,
			     const struct qlink_event_sta_deauth *sta_deauth,
			     u16 len)
{
	const u8 *sta_addr;
	u16 reason;

	if (unlikely(len < sizeof(*sta_deauth))) {
		pr_err("VIF%u.%u: payload is too short (%u < %zu)\n",
		       mac->macid, vif->vifid, len,
		       sizeof(struct qlink_event_sta_deauth));
		return -EINVAL;
	}

	if (vif->wdev.iftype != NL80211_IFTYPE_AP) {
		pr_err("VIF%u.%u: STA_DEAUTH event when not in AP mode\n",
		       mac->macid, vif->vifid);
		return -EPROTO;
	}

	sta_addr = sta_deauth->sta_addr;
	reason = le16_to_cpu(sta_deauth->reason);

	pr_debug("VIF%u.%u: MAC:%pM reason:%x\n", mac->macid, vif->vifid,
		 sta_addr, reason);

	if (qtnf_sta_list_del(vif, sta_addr))
		cfg80211_del_sta(vif->netdev, sta_deauth->sta_addr,
				 GFP_KERNEL);

	return 0;
}

static int
qtnf_event_handle_bss_join(struct qtnf_vif *vif,
			   const struct qlink_event_bss_join *join_info,
			   u16 len)
{
	struct wiphy *wiphy = priv_to_wiphy(vif->mac);
	enum ieee80211_statuscode status = le16_to_cpu(join_info->status);
	struct cfg80211_chan_def chandef;
	struct cfg80211_bss *bss = NULL;
	u8 *ie = NULL;
	size_t payload_len;
	u16 tlv_type;
	u16 tlv_value_len;
	size_t tlv_full_len;
	const struct qlink_tlv_hdr *tlv;
	const u8 *rsp_ies = NULL;
	size_t rsp_ies_len = 0;

	if (unlikely(len < sizeof(*join_info))) {
		pr_err("VIF%u.%u: payload is too short (%u < %zu)\n",
		       vif->mac->macid, vif->vifid, len,
		       sizeof(struct qlink_event_bss_join));
		return -EINVAL;
	}

	if (vif->wdev.iftype != NL80211_IFTYPE_STATION) {
		pr_err("VIF%u.%u: BSS_JOIN event when not in STA mode\n",
		       vif->mac->macid, vif->vifid);
		return -EPROTO;
	}

	pr_debug("VIF%u.%u: BSSID:%pM status:%u\n",
		 vif->mac->macid, vif->vifid, join_info->bssid, status);

	if (status != WLAN_STATUS_SUCCESS)
		goto done;

	qlink_chandef_q2cfg(wiphy, &join_info->chan, &chandef);
	if (!cfg80211_chandef_valid(&chandef)) {
		pr_warn("MAC%u.%u: bad channel freq=%u cf1=%u cf2=%u bw=%u\n",
			vif->mac->macid, vif->vifid,
			chandef.chan->center_freq,
			chandef.center_freq1,
			chandef.center_freq2,
			chandef.width);
		status = WLAN_STATUS_UNSPECIFIED_FAILURE;
		goto done;
	}

	bss = cfg80211_get_bss(wiphy, chandef.chan, join_info->bssid,
			       NULL, 0, IEEE80211_BSS_TYPE_ESS,
			       IEEE80211_PRIVACY_ANY);
	if (!bss) {
		pr_warn("VIF%u.%u: add missing BSS:%pM chan:%u\n",
			vif->mac->macid, vif->vifid,
			join_info->bssid, chandef.chan->hw_value);

		if (!vif->wdev.ssid_len) {
			pr_warn("VIF%u.%u: SSID unknown for BSS:%pM\n",
				vif->mac->macid, vif->vifid,
				join_info->bssid);
			status = WLAN_STATUS_UNSPECIFIED_FAILURE;
			goto done;
		}

		ie = kzalloc(2 + vif->wdev.ssid_len, GFP_KERNEL);
		if (!ie) {
			pr_warn("VIF%u.%u: IE alloc failed for BSS:%pM\n",
				vif->mac->macid, vif->vifid,
				join_info->bssid);
			status = WLAN_STATUS_UNSPECIFIED_FAILURE;
			goto done;
		}

		ie[0] = WLAN_EID_SSID;
		ie[1] = vif->wdev.ssid_len;
		memcpy(ie + 2, vif->wdev.ssid, vif->wdev.ssid_len);

		bss = cfg80211_inform_bss(wiphy, chandef.chan,
					  CFG80211_BSS_FTYPE_UNKNOWN,
					  join_info->bssid, 0,
					  WLAN_CAPABILITY_ESS, 100,
					  ie, 2 + vif->wdev.ssid_len,
					  0, GFP_KERNEL);
		if (!bss) {
			pr_warn("VIF%u.%u: can't connect to unknown BSS: %pM\n",
				vif->mac->macid, vif->vifid,
				join_info->bssid);
			status = WLAN_STATUS_UNSPECIFIED_FAILURE;
			goto done;
		}
	}

	payload_len = len - sizeof(*join_info);
	tlv = (struct qlink_tlv_hdr *)join_info->ies;

	while (payload_len >= sizeof(struct qlink_tlv_hdr)) {
		tlv_type = le16_to_cpu(tlv->type);
		tlv_value_len = le16_to_cpu(tlv->len);
		tlv_full_len = tlv_value_len + sizeof(struct qlink_tlv_hdr);

		if (payload_len < tlv_full_len) {
			pr_warn("invalid %u TLV\n", tlv_type);
			status = WLAN_STATUS_UNSPECIFIED_FAILURE;
			goto done;
		}

		if (tlv_type == QTN_TLV_ID_IE_SET) {
			const struct qlink_tlv_ie_set *ie_set;
			unsigned int ie_len;

			if (payload_len < sizeof(*ie_set)) {
				pr_warn("invalid IE_SET TLV\n");
				status = WLAN_STATUS_UNSPECIFIED_FAILURE;
				goto done;
			}

			ie_set = (const struct qlink_tlv_ie_set *)tlv;
			ie_len = tlv_value_len -
				(sizeof(*ie_set) - sizeof(ie_set->hdr));

			switch (ie_set->type) {
			case QLINK_IE_SET_ASSOC_RESP:
				if (ie_len) {
					rsp_ies = ie_set->ie_data;
					rsp_ies_len = ie_len;
				}
				break;
			default:
				pr_warn("unexpected IE type: %u\n",
					ie_set->type);
				break;
			}
		}
<<<<<<< HEAD

		payload_len -= tlv_full_len;
		tlv = (struct qlink_tlv_hdr *)(tlv->val + tlv_value_len);
	}

	if (payload_len)
		pr_warn("VIF%u.%u: unexpected remaining payload: %zu\n",
			vif->mac->macid, vif->vifid, payload_len);

done:
	cfg80211_connect_result(vif->netdev, join_info->bssid, NULL, 0, rsp_ies,
				rsp_ies_len, status, GFP_KERNEL);
	if (bss) {
		if (!ether_addr_equal(vif->bssid, join_info->bssid))
			ether_addr_copy(vif->bssid, join_info->bssid);
		cfg80211_put_bss(wiphy, bss);
	}

=======

		payload_len -= tlv_full_len;
		tlv = (struct qlink_tlv_hdr *)(tlv->val + tlv_value_len);
	}

	if (payload_len)
		pr_warn("VIF%u.%u: unexpected remaining payload: %zu\n",
			vif->mac->macid, vif->vifid, payload_len);

done:
	cfg80211_connect_result(vif->netdev, join_info->bssid, NULL, 0, rsp_ies,
				rsp_ies_len, status, GFP_KERNEL);
	if (bss) {
		if (!ether_addr_equal(vif->bssid, join_info->bssid))
			ether_addr_copy(vif->bssid, join_info->bssid);
		cfg80211_put_bss(wiphy, bss);
	}

>>>>>>> 0ecfebd2
	if (status == WLAN_STATUS_SUCCESS)
		netif_carrier_on(vif->netdev);

	kfree(ie);
	return 0;
}

static int
qtnf_event_handle_bss_leave(struct qtnf_vif *vif,
			    const struct qlink_event_bss_leave *leave_info,
			    u16 len)
{
	if (unlikely(len < sizeof(*leave_info))) {
		pr_err("VIF%u.%u: payload is too short (%u < %zu)\n",
		       vif->mac->macid, vif->vifid, len,
		       sizeof(struct qlink_event_bss_leave));
		return -EINVAL;
	}

	if (vif->wdev.iftype != NL80211_IFTYPE_STATION) {
		pr_err("VIF%u.%u: BSS_LEAVE event when not in STA mode\n",
		       vif->mac->macid, vif->vifid);
		return -EPROTO;
	}

	pr_debug("VIF%u.%u: disconnected\n", vif->mac->macid, vif->vifid);

	cfg80211_disconnected(vif->netdev, le16_to_cpu(leave_info->reason),
			      NULL, 0, 0, GFP_KERNEL);
	netif_carrier_off(vif->netdev);

	return 0;
}

static int
qtnf_event_handle_mgmt_received(struct qtnf_vif *vif,
				const struct qlink_event_rxmgmt *rxmgmt,
				u16 len)
{
	const size_t min_len = sizeof(*rxmgmt) +
			       sizeof(struct ieee80211_hdr_3addr);
	const struct ieee80211_hdr_3addr *frame = (void *)rxmgmt->frame_data;
	const u16 frame_len = len - sizeof(*rxmgmt);
	enum nl80211_rxmgmt_flags flags = 0;

	if (unlikely(len < min_len)) {
		pr_err("VIF%u.%u: payload is too short (%u < %zu)\n",
		       vif->mac->macid, vif->vifid, len, min_len);
		return -EINVAL;
	}

	if (le32_to_cpu(rxmgmt->flags) & QLINK_RXMGMT_FLAG_ANSWERED)
		flags |= NL80211_RXMGMT_FLAG_ANSWERED;

	pr_debug("%s LEN:%u FC:%.4X SA:%pM\n", vif->netdev->name, frame_len,
		 le16_to_cpu(frame->frame_control), frame->addr2);

	cfg80211_rx_mgmt(&vif->wdev, le32_to_cpu(rxmgmt->freq), rxmgmt->sig_dbm,
			 rxmgmt->frame_data, frame_len, flags);

	return 0;
}

static int
qtnf_event_handle_scan_results(struct qtnf_vif *vif,
			       const struct qlink_event_scan_result *sr,
			       u16 len)
{
	struct cfg80211_bss *bss;
	struct ieee80211_channel *channel;
	struct wiphy *wiphy = priv_to_wiphy(vif->mac);
	enum cfg80211_bss_frame_type frame_type = CFG80211_BSS_FTYPE_UNKNOWN;
	size_t payload_len;
	u16 tlv_type;
	u16 tlv_value_len;
	size_t tlv_full_len;
	const struct qlink_tlv_hdr *tlv;
	const u8 *ies = NULL;
	size_t ies_len = 0;

	if (len < sizeof(*sr)) {
		pr_err("VIF%u.%u: payload is too short\n", vif->mac->macid,
		       vif->vifid);
		return -EINVAL;
	}

	channel = ieee80211_get_channel(wiphy, le16_to_cpu(sr->freq));
	if (!channel) {
		pr_err("VIF%u.%u: channel at %u MHz not found\n",
		       vif->mac->macid, vif->vifid, le16_to_cpu(sr->freq));
		return -EINVAL;
	}

	payload_len = len - sizeof(*sr);
	tlv = (struct qlink_tlv_hdr *)sr->payload;

	while (payload_len >= sizeof(struct qlink_tlv_hdr)) {
		tlv_type = le16_to_cpu(tlv->type);
		tlv_value_len = le16_to_cpu(tlv->len);
		tlv_full_len = tlv_value_len + sizeof(struct qlink_tlv_hdr);

		if (tlv_full_len > payload_len)
			return -EINVAL;

		if (tlv_type == QTN_TLV_ID_IE_SET) {
			const struct qlink_tlv_ie_set *ie_set;
			unsigned int ie_len;

			if (payload_len < sizeof(*ie_set))
				return -EINVAL;

			ie_set = (const struct qlink_tlv_ie_set *)tlv;
			ie_len = tlv_value_len -
				(sizeof(*ie_set) - sizeof(ie_set->hdr));

			switch (ie_set->type) {
			case QLINK_IE_SET_BEACON_IES:
				frame_type = CFG80211_BSS_FTYPE_BEACON;
				break;
			case QLINK_IE_SET_PROBE_RESP_IES:
				frame_type = CFG80211_BSS_FTYPE_PRESP;
				break;
			default:
				frame_type = CFG80211_BSS_FTYPE_UNKNOWN;
			}

			if (ie_len) {
				ies = ie_set->ie_data;
				ies_len = ie_len;
			}
		}

		payload_len -= tlv_full_len;
		tlv = (struct qlink_tlv_hdr *)(tlv->val + tlv_value_len);
	}

	if (payload_len)
		return -EINVAL;

	bss = cfg80211_inform_bss(wiphy, channel, frame_type,
				  sr->bssid, get_unaligned_le64(&sr->tsf),
				  le16_to_cpu(sr->capab),
				  le16_to_cpu(sr->bintval), ies, ies_len,
				  DBM_TO_MBM(sr->sig_dbm), GFP_KERNEL);
	if (!bss)
		return -ENOMEM;

	cfg80211_put_bss(wiphy, bss);

	return 0;
}

static int
qtnf_event_handle_scan_complete(struct qtnf_wmac *mac,
				const struct qlink_event_scan_complete *status,
				u16 len)
{
	if (len < sizeof(*status)) {
		pr_err("MAC%u: payload is too short\n", mac->macid);
		return -EINVAL;
	}

	qtnf_scan_done(mac, le32_to_cpu(status->flags) & QLINK_SCAN_ABORTED);

	return 0;
}

static int
qtnf_event_handle_freq_change(struct qtnf_wmac *mac,
			      const struct qlink_event_freq_change *data,
			      u16 len)
{
	struct wiphy *wiphy = priv_to_wiphy(mac);
	struct cfg80211_chan_def chandef;
	struct qtnf_vif *vif;
	int i;

	if (len < sizeof(*data)) {
		pr_err("MAC%u: payload is too short\n", mac->macid);
		return -EINVAL;
	}

	if (!wiphy->registered)
		return 0;

	qlink_chandef_q2cfg(wiphy, &data->chan, &chandef);

	if (!cfg80211_chandef_valid(&chandef)) {
		pr_err("MAC%u: bad channel freq=%u cf1=%u cf2=%u bw=%u\n",
		       mac->macid, chandef.chan->center_freq,
		       chandef.center_freq1, chandef.center_freq2,
		       chandef.width);
		return -EINVAL;
	}

	pr_debug("MAC%d: new channel ieee=%u freq1=%u freq2=%u bw=%u\n",
		 mac->macid, chandef.chan->hw_value, chandef.center_freq1,
		 chandef.center_freq2, chandef.width);

	for (i = 0; i < QTNF_MAX_INTF; i++) {
		vif = &mac->iflist[i];

		if (vif->wdev.iftype == NL80211_IFTYPE_UNSPECIFIED)
			continue;

		if (vif->wdev.iftype == NL80211_IFTYPE_STATION &&
		    !vif->wdev.current_bss)
			continue;

		if (!vif->netdev)
			continue;

		mutex_lock(&vif->wdev.mtx);
		cfg80211_ch_switch_notify(vif->netdev, &chandef);
		mutex_unlock(&vif->wdev.mtx);
	}

	return 0;
}

static int qtnf_event_handle_radar(struct qtnf_vif *vif,
				   const struct qlink_event_radar *ev,
				   u16 len)
{
	struct wiphy *wiphy = priv_to_wiphy(vif->mac);
	struct cfg80211_chan_def chandef;

	if (len < sizeof(*ev)) {
		pr_err("MAC%u: payload is too short\n", vif->mac->macid);
		return -EINVAL;
	}

	if (!wiphy->registered || !vif->netdev)
		return 0;

	qlink_chandef_q2cfg(wiphy, &ev->chan, &chandef);

	if (!cfg80211_chandef_valid(&chandef)) {
		pr_err("MAC%u: bad channel f1=%u f2=%u bw=%u\n",
		       vif->mac->macid,
		       chandef.center_freq1, chandef.center_freq2,
		       chandef.width);
		return -EINVAL;
	}

	pr_info("%s: radar event=%u f1=%u f2=%u bw=%u\n",
		vif->netdev->name, ev->event,
		chandef.center_freq1, chandef.center_freq2,
		chandef.width);

	switch (ev->event) {
	case QLINK_RADAR_DETECTED:
		cfg80211_radar_event(wiphy, &chandef, GFP_KERNEL);
		break;
	case QLINK_RADAR_CAC_FINISHED:
		if (!vif->wdev.cac_started)
			break;

		cfg80211_cac_event(vif->netdev, &chandef,
				   NL80211_RADAR_CAC_FINISHED, GFP_KERNEL);
		break;
	case QLINK_RADAR_CAC_ABORTED:
		if (!vif->wdev.cac_started)
			break;

		cfg80211_cac_event(vif->netdev, &chandef,
				   NL80211_RADAR_CAC_ABORTED, GFP_KERNEL);
		break;
	case QLINK_RADAR_CAC_STARTED:
		if (vif->wdev.cac_started)
			break;

		if (!wiphy_ext_feature_isset(wiphy,
					     NL80211_EXT_FEATURE_DFS_OFFLOAD))
			break;

		cfg80211_cac_event(vif->netdev, &chandef,
				   NL80211_RADAR_CAC_STARTED, GFP_KERNEL);
		break;
	default:
		pr_warn("%s: unhandled radar event %u\n",
			vif->netdev->name, ev->event);
		break;
	}

	return 0;
}

static int
qtnf_event_handle_external_auth(struct qtnf_vif *vif,
				const struct qlink_event_external_auth *ev,
				u16 len)
{
	struct cfg80211_external_auth_params auth = {0};
	struct wiphy *wiphy = priv_to_wiphy(vif->mac);
	int ret;

	if (len < sizeof(*ev)) {
		pr_err("MAC%u: payload is too short\n", vif->mac->macid);
		return -EINVAL;
	}

	if (!wiphy->registered || !vif->netdev)
		return 0;

	if (ev->ssid_len) {
		memcpy(auth.ssid.ssid, ev->ssid, ev->ssid_len);
		auth.ssid.ssid_len = ev->ssid_len;
	}

	auth.key_mgmt_suite = le32_to_cpu(ev->akm_suite);
	ether_addr_copy(auth.bssid, ev->bssid);
	auth.action = ev->action;

	pr_info("%s: external auth bss=%pM action=%u akm=%u\n",
		vif->netdev->name, auth.bssid, auth.action,
		auth.key_mgmt_suite);

	ret = cfg80211_external_auth_request(vif->netdev, &auth, GFP_KERNEL);
	if (ret)
		pr_warn("failed to offload external auth request\n");

	return ret;
}

static int qtnf_event_parse(struct qtnf_wmac *mac,
			    const struct sk_buff *event_skb)
{
	const struct qlink_event *event;
	struct qtnf_vif *vif = NULL;
	int ret = -1;
	u16 event_id;
	u16 event_len;

	event = (const struct qlink_event *)event_skb->data;
	event_id = le16_to_cpu(event->event_id);
	event_len = le16_to_cpu(event->mhdr.len);

	if (likely(event->vifid < QTNF_MAX_INTF)) {
		vif = &mac->iflist[event->vifid];
	} else {
		pr_err("invalid vif(%u)\n", event->vifid);
		return -EINVAL;
	}

	switch (event_id) {
	case QLINK_EVENT_STA_ASSOCIATED:
		ret = qtnf_event_handle_sta_assoc(mac, vif, (const void *)event,
						  event_len);
		break;
	case QLINK_EVENT_STA_DEAUTH:
		ret = qtnf_event_handle_sta_deauth(mac, vif,
						   (const void *)event,
						   event_len);
		break;
	case QLINK_EVENT_MGMT_RECEIVED:
		ret = qtnf_event_handle_mgmt_received(vif, (const void *)event,
						      event_len);
		break;
	case QLINK_EVENT_SCAN_RESULTS:
		ret = qtnf_event_handle_scan_results(vif, (const void *)event,
						     event_len);
		break;
	case QLINK_EVENT_SCAN_COMPLETE:
		ret = qtnf_event_handle_scan_complete(mac, (const void *)event,
						      event_len);
		break;
	case QLINK_EVENT_BSS_JOIN:
		ret = qtnf_event_handle_bss_join(vif, (const void *)event,
						 event_len);
		break;
	case QLINK_EVENT_BSS_LEAVE:
		ret = qtnf_event_handle_bss_leave(vif, (const void *)event,
						  event_len);
		break;
	case QLINK_EVENT_FREQ_CHANGE:
		ret = qtnf_event_handle_freq_change(mac, (const void *)event,
						    event_len);
		break;
	case QLINK_EVENT_RADAR:
		ret = qtnf_event_handle_radar(vif, (const void *)event,
					      event_len);
		break;
	case QLINK_EVENT_EXTERNAL_AUTH:
		ret = qtnf_event_handle_external_auth(vif, (const void *)event,
						      event_len);
		break;
	default:
		pr_warn("unknown event type: %x\n", event_id);
		break;
	}

	return ret;
}

static int qtnf_event_process_skb(struct qtnf_bus *bus,
				  const struct sk_buff *skb)
{
	const struct qlink_event *event;
	struct qtnf_wmac *mac;
	int res;

	if (unlikely(!skb || skb->len < sizeof(*event))) {
		pr_err("invalid event buffer\n");
		return -EINVAL;
	}

	event = (struct qlink_event *)skb->data;

	mac = qtnf_core_get_mac(bus, event->macid);

	pr_debug("new event id:%x len:%u mac:%u vif:%u\n",
		 le16_to_cpu(event->event_id), le16_to_cpu(event->mhdr.len),
		 event->macid, event->vifid);

	if (unlikely(!mac))
		return -ENXIO;

	rtnl_lock();
	res = qtnf_event_parse(mac, skb);
	rtnl_unlock();

	return res;
}

void qtnf_event_work_handler(struct work_struct *work)
{
	struct qtnf_bus *bus = container_of(work, struct qtnf_bus, event_work);
	struct sk_buff_head *event_queue = &bus->trans.event_queue;
	struct sk_buff *current_event_skb = skb_dequeue(event_queue);

	while (current_event_skb) {
		qtnf_event_process_skb(bus, current_event_skb);
		dev_kfree_skb_any(current_event_skb);
		current_event_skb = skb_dequeue(event_queue);
	}
}<|MERGE_RESOLUTION|>--- conflicted
+++ resolved
@@ -274,7 +274,6 @@
 				break;
 			}
 		}
-<<<<<<< HEAD
 
 		payload_len -= tlv_full_len;
 		tlv = (struct qlink_tlv_hdr *)(tlv->val + tlv_value_len);
@@ -293,26 +292,6 @@
 		cfg80211_put_bss(wiphy, bss);
 	}
 
-=======
-
-		payload_len -= tlv_full_len;
-		tlv = (struct qlink_tlv_hdr *)(tlv->val + tlv_value_len);
-	}
-
-	if (payload_len)
-		pr_warn("VIF%u.%u: unexpected remaining payload: %zu\n",
-			vif->mac->macid, vif->vifid, payload_len);
-
-done:
-	cfg80211_connect_result(vif->netdev, join_info->bssid, NULL, 0, rsp_ies,
-				rsp_ies_len, status, GFP_KERNEL);
-	if (bss) {
-		if (!ether_addr_equal(vif->bssid, join_info->bssid))
-			ether_addr_copy(vif->bssid, join_info->bssid);
-		cfg80211_put_bss(wiphy, bss);
-	}
-
->>>>>>> 0ecfebd2
 	if (status == WLAN_STATUS_SUCCESS)
 		netif_carrier_on(vif->netdev);
 
