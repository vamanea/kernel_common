#
# Misc strange devices
#

menu "Misc devices"

config SENSORS_LIS3LV02D
	tristate
	depends on INPUT
	select INPUT_POLLDEV
	default n

config AD525X_DPOT
	tristate "Analog Devices Digital Potentiometers"
	depends on (I2C || SPI) && SYSFS
	help
	  If you say yes here, you get support for the Analog Devices
	  AD5258, AD5259, AD5251, AD5252, AD5253, AD5254, AD5255
	  AD5160, AD5161, AD5162, AD5165, AD5200, AD5201, AD5203,
	  AD5204, AD5206, AD5207, AD5231, AD5232, AD5233, AD5235,
	  AD5260, AD5262, AD5263, AD5290, AD5291, AD5292, AD5293,
	  AD7376, AD8400, AD8402, AD8403, ADN2850, AD5241, AD5242,
	  AD5243, AD5245, AD5246, AD5247, AD5248, AD5280, AD5282,
	  ADN2860, AD5273, AD5171, AD5170, AD5172, AD5173, AD5270,
	  AD5271, AD5272, AD5274
	  digital potentiometer chips.

	  See Documentation/misc-devices/ad525x_dpot.txt for the
	  userspace interface.

	  This driver can also be built as a module.  If so, the module
	  will be called ad525x_dpot.

config AD525X_DPOT_I2C
	tristate "support I2C bus connection"
	depends on AD525X_DPOT && I2C
	help
	  Say Y here if you have a digital potentiometers hooked to an I2C bus.

	  To compile this driver as a module, choose M here: the
	  module will be called ad525x_dpot-i2c.

config AD525X_DPOT_SPI
	tristate "support SPI bus connection"
	depends on AD525X_DPOT && SPI_MASTER
	help
	  Say Y here if you have a digital potentiometers hooked to an SPI bus.

	  If unsure, say N (but it's safe to say "Y").

	  To compile this driver as a module, choose M here: the
	  module will be called ad525x_dpot-spi.

config ATMEL_TCLIB
	bool "Atmel AT32/AT91 Timer/Counter Library"
	depends on (AVR32 || ARCH_AT91)
	help
	  Select this if you want a library to allocate the Timer/Counter
	  blocks found on many Atmel processors.  This facilitates using
	  these blocks by different drivers despite processor differences.

config ATMEL_TCB_CLKSRC
	bool "TC Block Clocksource"
	depends on ATMEL_TCLIB
	default y
	help
	  Select this to get a high precision clocksource based on a
	  TC block with a 5+ MHz base clock rate.  Two timer channels
	  are combined to make a single 32-bit timer.

	  When GENERIC_CLOCKEVENTS is defined, the third timer channel
	  may be used as a clock event device supporting oneshot mode
	  (delays of up to two seconds) based on the 32 KiHz clock.

config ATMEL_TCB_CLKSRC_BLOCK
	int
	depends on ATMEL_TCB_CLKSRC
	prompt "TC Block" if CPU_AT32AP700X
	default 0
	range 0 1
	help
	  Some chips provide more than one TC block, so you have the
	  choice of which one to use for the clock framework.  The other
	  TC can be used for other purposes, such as PWM generation and
	  interval timing.

config DUMMY_IRQ
	tristate "Dummy IRQ handler"
	default n
	---help---
	  This module accepts a single 'irq' parameter, which it should register for.
	  The sole purpose of this module is to help with debugging of systems on
	  which spurious IRQs would happen on disabled IRQ vector.

config IBM_ASM
	tristate "Device driver for IBM RSA service processor"
	depends on X86 && PCI && INPUT
	---help---
	  This option enables device driver support for in-band access to the
	  IBM RSA (Condor) service processor in eServer xSeries systems.
	  The ibmasm device driver allows user space application to access
	  ASM (Advanced Systems Management) functions on the service
	  processor. The driver is meant to be used in conjunction with
	  a user space API.
	  The ibmasm driver also enables the OS to use the UART on the
	  service processor board as a regular serial port. To make use of
	  this feature serial driver support (CONFIG_SERIAL_8250) must be
	  enabled.

	  WARNING: This software may not be supported or function
	  correctly on your IBM server. Please consult the IBM ServerProven
	  website <http://www-03.ibm.com/systems/info/x86servers/serverproven/compat/us/>
	  for information on the specific driver level and support statement
	  for your IBM server.

config PHANTOM
	tristate "Sensable PHANToM (PCI)"
	depends on PCI
	help
	  Say Y here if you want to build a driver for Sensable PHANToM device.

	  This driver is only for PCI PHANToMs.

	  If you choose to build module, its name will be phantom. If unsure,
	  say N here.

config INTEL_MID_PTI
	tristate "Parallel Trace Interface for MIPI P1149.7 cJTAG standard"
	depends on PCI && TTY && (X86_INTEL_MID || COMPILE_TEST)
	default n
	help
	  The PTI (Parallel Trace Interface) driver directs
	  trace data routed from various parts in the system out
	  through an Intel Penwell PTI port and out of the mobile
	  device for analysis with a debugging tool (Lauterbach or Fido).

	  You should select this driver if the target kernel is meant for
	  an Intel Atom (non-netbook) mobile device containing a MIPI
	  P1149.7 standard implementation.

config SGI_IOC4
	tristate "SGI IOC4 Base IO support"
	depends on PCI
	---help---
	  This option enables basic support for the IOC4 chip on certain
	  SGI IO controller cards (IO9, IO10, and PCI-RT).  This option
	  does not enable any specific functions on such a card, but provides
	  necessary infrastructure for other drivers to utilize.

	  If you have an SGI Altix with an IOC4-based card say Y.
	  Otherwise say N.

config TIFM_CORE
	tristate "TI Flash Media interface support"
	depends on PCI
	help
	  If you want support for Texas Instruments(R) Flash Media adapters
	  you should select this option and then also choose an appropriate
	  host adapter, such as 'TI Flash Media PCI74xx/PCI76xx host adapter
	  support', if you have a TI PCI74xx compatible card reader, for
	  example.
	  You will also have to select some flash card format drivers. MMC/SD
	  cards are supported via 'MMC/SD Card support: TI Flash Media MMC/SD
	  Interface support (MMC_TIFM_SD)'.

	  To compile this driver as a module, choose M here: the module will
	  be called tifm_core.

config TIFM_7XX1
	tristate "TI Flash Media PCI74xx/PCI76xx host adapter support"
	depends on PCI && TIFM_CORE
	default TIFM_CORE
	help
	  This option enables support for Texas Instruments(R) PCI74xx and
	  PCI76xx families of Flash Media adapters, found in many laptops.
	  To make actual use of the device, you will have to select some
	  flash card format drivers, as outlined in the TIFM_CORE Help.

	  To compile this driver as a module, choose M here: the module will
	  be called tifm_7xx1.

config ICS932S401
	tristate "Integrated Circuits ICS932S401"
	depends on I2C
	help
	  If you say yes here you get support for the Integrated Circuits
	  ICS932S401 clock control chips.

	  This driver can also be built as a module. If so, the module
	  will be called ics932s401.

config ATMEL_SSC
	tristate "Device driver for Atmel SSC peripheral"
	depends on HAS_IOMEM && (AVR32 || ARCH_AT91 || COMPILE_TEST)
	---help---
	  This option enables device driver support for Atmel Synchronized
	  Serial Communication peripheral (SSC).

	  The SSC peripheral supports a wide variety of serial frame based
	  communications, i.e. I2S, SPI, etc.

	  If unsure, say N.

config ENCLOSURE_SERVICES
	tristate "Enclosure Services"
	default n
	help
	  Provides support for intelligent enclosures (bays which
	  contain storage devices).  You also need either a host
	  driver (SCSI/ATA) which supports enclosures
	  or a SCSI enclosure device (SES) to use these services.

config SGI_XP
	tristate "Support communication between SGI SSIs"
	depends on NET
	depends on (IA64_GENERIC || IA64_SGI_SN2 || IA64_SGI_UV || X86_UV) && SMP
	select IA64_UNCACHED_ALLOCATOR if IA64_GENERIC || IA64_SGI_SN2
	select GENERIC_ALLOCATOR if IA64_GENERIC || IA64_SGI_SN2
	select SGI_GRU if X86_64 && SMP
	---help---
	  An SGI machine can be divided into multiple Single System
	  Images which act independently of each other and have
	  hardware based memory protection from the others.  Enabling
	  this feature will allow for direct communication between SSIs
	  based on a network adapter and DMA messaging.

config CS5535_MFGPT
	tristate "CS5535/CS5536 Geode Multi-Function General Purpose Timer (MFGPT) support"
	depends on MFD_CS5535
	default n
	help
	  This driver provides access to MFGPT functionality for other
	  drivers that need timers.  MFGPTs are available in the CS5535 and
	  CS5536 companion chips that are found in AMD Geode and several
	  other platforms.  They have a better resolution and max interval
	  than the generic PIT, and are suitable for use as high-res timers.
	  You probably don't want to enable this manually; other drivers that
	  make use of it should enable it.

config CS5535_MFGPT_DEFAULT_IRQ
	int
	depends on CS5535_MFGPT
	default 7
	help
	  MFGPTs on the CS5535 require an interrupt.  The selected IRQ
	  can be overridden as a module option as well as by driver that
	  use the cs5535_mfgpt_ API; however, different architectures might
	  want to use a different IRQ by default.  This is here for
	  architectures to set as necessary.

config CS5535_CLOCK_EVENT_SRC
	tristate "CS5535/CS5536 high-res timer (MFGPT) events"
	depends on GENERIC_CLOCKEVENTS && CS5535_MFGPT
	help
	  This driver provides a clock event source based on the MFGPT
	  timer(s) in the CS5535 and CS5536 companion chips.
	  MFGPTs have a better resolution and max interval than the
	  generic PIT, and are suitable for use as high-res timers.

config HP_ILO
	tristate "Channel interface driver for the HP iLO processor"
	depends on PCI
	default n
	help
	  The channel interface driver allows applications to communicate
	  with iLO management processors present on HP ProLiant servers.
	  Upon loading, the driver creates /dev/hpilo/dXccbN files, which
	  can be used to gather data from the management processor, via
	  read and write system calls.

	  To compile this driver as a module, choose M here: the
	  module will be called hpilo.

config QCOM_COINCELL
	tristate "Qualcomm coincell charger support"
	depends on MFD_SPMI_PMIC || COMPILE_TEST
	help
	  This driver supports the coincell block found inside of
	  Qualcomm PMICs.  The coincell charger provides a means to
	  charge a coincell battery or backup capacitor which is used
	  to maintain PMIC register and RTC state in the absence of
	  external power.

config SGI_GRU
	tristate "SGI GRU driver"
	depends on X86_UV && SMP
	default n
	select MMU_NOTIFIER
	---help---
	The GRU is a hardware resource located in the system chipset. The GRU
	contains memory that can be mmapped into the user address space. This memory is
	used to communicate with the GRU to perform functions such as load/store,
	scatter/gather, bcopy, AMOs, etc.  The GRU is directly accessed by user
	instructions using user virtual addresses. GRU instructions (ex., bcopy) use
	user virtual addresses for operands.

	If you are not running on a SGI UV system, say N.

config SGI_GRU_DEBUG
	bool  "SGI GRU driver debug"
	depends on SGI_GRU
	default n
	---help---
	This option enables additional debugging code for the SGI GRU driver.
	If you are unsure, say N.

config APDS9802ALS
	tristate "Medfield Avago APDS9802 ALS Sensor module"
	depends on I2C
	help
	  If you say yes here you get support for the ALS APDS9802 ambient
	  light sensor.

	  This driver can also be built as a module.  If so, the module
	  will be called apds9802als.

config ISL29003
	tristate "Intersil ISL29003 ambient light sensor"
	depends on I2C && SYSFS
	help
	  If you say yes here you get support for the Intersil ISL29003
	  ambient light sensor.

	  This driver can also be built as a module.  If so, the module
	  will be called isl29003.

config ISL29020
	tristate "Intersil ISL29020 ambient light sensor"
	depends on I2C
	help
	  If you say yes here you get support for the Intersil ISL29020
	  ambient light sensor.

	  This driver can also be built as a module.  If so, the module
	  will be called isl29020.

config SENSORS_TSL2550
	tristate "Taos TSL2550 ambient light sensor"
	depends on I2C && SYSFS
	help
	  If you say yes here you get support for the Taos TSL2550
	  ambient light sensor.

	  This driver can also be built as a module.  If so, the module
	  will be called tsl2550.

config SENSORS_BH1780
	tristate "ROHM BH1780GLI ambient light sensor"
	depends on I2C && SYSFS
	help
	  If you say yes here you get support for the ROHM BH1780GLI
	  ambient light sensor.

	  This driver can also be built as a module.  If so, the module
	  will be called bh1780gli.

config SENSORS_BH1770
         tristate "BH1770GLC / SFH7770 combined ALS - Proximity sensor"
         depends on I2C
         ---help---
           Say Y here if you want to build a driver for BH1770GLC (ROHM) or
	   SFH7770 (Osram) combined ambient light and proximity sensor chip.

           To compile this driver as a module, choose M here: the
           module will be called bh1770glc. If unsure, say N here.

config SENSORS_APDS990X
	 tristate "APDS990X combined als and proximity sensors"
	 depends on I2C
	 default n
	 ---help---
	   Say Y here if you want to build a driver for Avago APDS990x
	   combined ambient light and proximity sensor chip.

	   To compile this driver as a module, choose M here: the
	   module will be called apds990x. If unsure, say N here.

config HMC6352
	tristate "Honeywell HMC6352 compass"
	depends on I2C
	help
	  This driver provides support for the Honeywell HMC6352 compass,
	  providing configuration and heading data via sysfs.

config DS1682
	tristate "Dallas DS1682 Total Elapsed Time Recorder with Alarm"
	depends on I2C
	help
	  If you say yes here you get support for Dallas Semiconductor
	  DS1682 Total Elapsed Time Recorder.

	  This driver can also be built as a module.  If so, the module
	  will be called ds1682.

config SPEAR13XX_PCIE_GADGET
	bool "PCIe gadget support for SPEAr13XX platform"
	depends on ARCH_SPEAR13XX && BROKEN
	default n
	help
	 This option enables gadget support for PCIe controller. If
	 board file defines any controller as PCIe endpoint then a sysfs
	 entry will be created for that controller. User can use these
	 sysfs node to configure PCIe EP as per his requirements.

config TI_DAC7512
	tristate "Texas Instruments DAC7512"
	depends on SPI && SYSFS
	help
	  If you say yes here you get support for the Texas Instruments
	  DAC7512 16-bit digital-to-analog converter.

	  This driver can also be built as a module. If so, the module
	  will be called ti_dac7512.

config VMWARE_BALLOON
	tristate "VMware Balloon Driver"
	depends on VMWARE_VMCI && X86 && HYPERVISOR_GUEST
	help
	  This is VMware physical memory management driver which acts
	  like a "balloon" that can be inflated to reclaim physical pages
	  by reserving them in the guest and invalidating them in the
	  monitor, freeing up the underlying machine pages so they can
	  be allocated to other guests. The balloon can also be deflated
	  to allow the guest to use more physical memory.

	  If unsure, say N.

	  To compile this driver as a module, choose M here: the
	  module will be called vmw_balloon.

config ARM_CHARLCD
	bool "ARM Ltd. Character LCD Driver"
	depends on PLAT_VERSATILE
	help
	  This is a driver for the character LCD found on the ARM Ltd.
	  Versatile and RealView Platform Baseboards. It doesn't do
	  very much more than display the text "ARM Linux" on the first
	  line and the Linux version on the second line, but that's
	  still useful.

config BMP085
	tristate
	depends on SYSFS

config BMP085_I2C
	tristate "BMP085 digital pressure sensor on I2C"
	select BMP085
	select REGMAP_I2C
	depends on I2C && SYSFS
	help
	  Say Y here if you want to support Bosch Sensortec's digital pressure
	  sensor hooked to an I2C bus.

	  To compile this driver as a module, choose M here: the
	  module will be called bmp085-i2c.

config BMP085_SPI
	tristate "BMP085 digital pressure sensor on SPI"
	select BMP085
	select REGMAP_SPI
	depends on SPI_MASTER && SYSFS
	help
	  Say Y here if you want to support Bosch Sensortec's digital pressure
	  sensor hooked to an SPI bus.

	  To compile this driver as a module, choose M here: the
	  module will be called bmp085-spi.

config PCH_PHUB
	tristate "Intel EG20T PCH/LAPIS Semicon IOH(ML7213/ML7223/ML7831) PHUB"
	select GENERIC_NET_UTILS
	depends on PCI && (X86_32 || COMPILE_TEST)
	help
	  This driver is for PCH(Platform controller Hub) PHUB(Packet Hub) of
	  Intel Topcliff which is an IOH(Input/Output Hub) for x86 embedded
	  processor. The Topcliff has MAC address and Option ROM data in SROM.
	  This driver can access MAC address and Option ROM data in SROM.

	  This driver also can be used for LAPIS Semiconductor's IOH,
	  ML7213/ML7223/ML7831.
	  ML7213 which is for IVI(In-Vehicle Infotainment) use.
	  ML7223 IOH is for MP(Media Phone) use.
	  ML7831 IOH is for general purpose use.
	  ML7213/ML7223/ML7831 is companion chip for Intel Atom E6xx series.
	  ML7213/ML7223/ML7831 is completely compatible for Intel EG20T PCH.

	  To compile this driver as a module, choose M here: the module will
	  be called pch_phub.

config USB_SWITCH_FSA9480
	tristate "FSA9480 USB Switch"
	depends on I2C
	help
	  The FSA9480 is a USB port accessory detector and switch.
	  The FSA9480 is fully controlled using I2C and enables USB data,
	  stereo and mono audio, video, microphone and UART data to use
	  a common connector port.

config LATTICE_ECP3_CONFIG
	tristate "Lattice ECP3 FPGA bitstream configuration via SPI"
	depends on SPI && SYSFS
	select FW_LOADER
	default	n
	help
	  This option enables support for bitstream configuration (programming
	  or loading) of the Lattice ECP3 FPGA family via SPI.

	  If unsure, say N.

config SRAM
	bool "Generic on-chip SRAM driver"
	depends on HAS_IOMEM
	select GENERIC_ALLOCATOR
	help
	  This driver allows you to declare a memory region to be managed by
	  the genalloc API. It is supposed to be used for small on-chip SRAM
	  areas found on many SoCs.

config VEXPRESS_SYSCFG
	bool "Versatile Express System Configuration driver"
	depends on VEXPRESS_CONFIG
	default y
	help
	  ARM Ltd. Versatile Express uses specialised platform configuration
	  bus. System Configuration interface is one of the possible means
	  of generating transactions on this bus.

config UID_CPUTIME
<<<<<<< HEAD
	tristate "Per-UID cpu time statistics"
=======
	bool "Per-UID cpu time statistics"
>>>>>>> 18cb0eed
	depends on PROFILING
	help
	  Per UID based cpu time statistics exported to /proc/uid_cputime

<<<<<<< HEAD
=======
config MEMORY_STATE_TIME
	tristate "Memory freq/bandwidth time statistics"
	depends on PROFILING
	help
	  Memory time statistics exported to /sys/kernel/memory_state_time

>>>>>>> 18cb0eed
source "drivers/misc/c2port/Kconfig"
source "drivers/misc/eeprom/Kconfig"
source "drivers/misc/cb710/Kconfig"
source "drivers/misc/ti-st/Kconfig"
source "drivers/misc/lis3lv02d/Kconfig"
source "drivers/misc/altera-stapl/Kconfig"
source "drivers/misc/mei/Kconfig"
source "drivers/misc/vmw_vmci/Kconfig"
source "drivers/misc/mic/Kconfig"
source "drivers/misc/genwqe/Kconfig"
source "drivers/misc/echo/Kconfig"
source "drivers/misc/cxl/Kconfig"
endmenu<|MERGE_RESOLUTION|>--- conflicted
+++ resolved
@@ -526,24 +526,17 @@
 	  of generating transactions on this bus.
 
 config UID_CPUTIME
-<<<<<<< HEAD
 	tristate "Per-UID cpu time statistics"
-=======
-	bool "Per-UID cpu time statistics"
->>>>>>> 18cb0eed
 	depends on PROFILING
 	help
 	  Per UID based cpu time statistics exported to /proc/uid_cputime
 
-<<<<<<< HEAD
-=======
 config MEMORY_STATE_TIME
 	tristate "Memory freq/bandwidth time statistics"
 	depends on PROFILING
 	help
 	  Memory time statistics exported to /sys/kernel/memory_state_time
 
->>>>>>> 18cb0eed
 source "drivers/misc/c2port/Kconfig"
 source "drivers/misc/eeprom/Kconfig"
 source "drivers/misc/cb710/Kconfig"
