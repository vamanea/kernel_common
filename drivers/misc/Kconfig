#
# Misc strange devices
#

menu "Misc devices"

config SENSORS_LIS3LV02D
	tristate
	depends on INPUT
	select INPUT_POLLDEV
	default n

config AD525X_DPOT
	tristate "Analog Devices Digital Potentiometers"
	depends on (I2C || SPI) && SYSFS
	help
	  If you say yes here, you get support for the Analog Devices
	  AD5258, AD5259, AD5251, AD5252, AD5253, AD5254, AD5255
	  AD5160, AD5161, AD5162, AD5165, AD5200, AD5201, AD5203,
	  AD5204, AD5206, AD5207, AD5231, AD5232, AD5233, AD5235,
	  AD5260, AD5262, AD5263, AD5290, AD5291, AD5292, AD5293,
	  AD7376, AD8400, AD8402, AD8403, ADN2850, AD5241, AD5242,
	  AD5243, AD5245, AD5246, AD5247, AD5248, AD5280, AD5282,
	  ADN2860, AD5273, AD5171, AD5170, AD5172, AD5173, AD5270,
	  AD5271, AD5272, AD5274
	  digital potentiometer chips.

	  See Documentation/misc-devices/ad525x_dpot.txt for the
	  userspace interface.

	  This driver can also be built as a module.  If so, the module
	  will be called ad525x_dpot.

config AD525X_DPOT_I2C
	tristate "support I2C bus connection"
	depends on AD525X_DPOT && I2C
	help
	  Say Y here if you have a digital potentiometers hooked to an I2C bus.

	  To compile this driver as a module, choose M here: the
	  module will be called ad525x_dpot-i2c.

config AD525X_DPOT_SPI
	tristate "support SPI bus connection"
	depends on AD525X_DPOT && SPI_MASTER
	help
	  Say Y here if you have a digital potentiometers hooked to an SPI bus.

	  If unsure, say N (but it's safe to say "Y").

	  To compile this driver as a module, choose M here: the
	  module will be called ad525x_dpot-spi.

config ATMEL_TCLIB
	bool "Atmel AT32/AT91 Timer/Counter Library"
	depends on (AVR32 || ARCH_AT91)
	help
	  Select this if you want a library to allocate the Timer/Counter
	  blocks found on many Atmel processors.  This facilitates using
	  these blocks by different drivers despite processor differences.

config ATMEL_TCB_CLKSRC
	bool "TC Block Clocksource"
	depends on ATMEL_TCLIB
	default y
	help
	  Select this to get a high precision clocksource based on a
	  TC block with a 5+ MHz base clock rate.  Two timer channels
	  are combined to make a single 32-bit timer.

	  When GENERIC_CLOCKEVENTS is defined, the third timer channel
	  may be used as a clock event device supporting oneshot mode
	  (delays of up to two seconds) based on the 32 KiHz clock.

config ATMEL_TCB_CLKSRC_BLOCK
	int
	depends on ATMEL_TCB_CLKSRC
	prompt "TC Block" if CPU_AT32AP700X
	default 0
	range 0 1
	help
	  Some chips provide more than one TC block, so you have the
	  choice of which one to use for the clock framework.  The other
	  TC can be used for other purposes, such as PWM generation and
	  interval timing.

config DUMMY_IRQ
	tristate "Dummy IRQ handler"
	default n
	---help---
	  This module accepts a single 'irq' parameter, which it should register for.
	  The sole purpose of this module is to help with debugging of systems on
	  which spurious IRQs would happen on disabled IRQ vector.

config IBM_ASM
	tristate "Device driver for IBM RSA service processor"
	depends on X86 && PCI && INPUT
	---help---
	  This option enables device driver support for in-band access to the
	  IBM RSA (Condor) service processor in eServer xSeries systems.
	  The ibmasm device driver allows user space application to access
	  ASM (Advanced Systems Management) functions on the service
	  processor. The driver is meant to be used in conjunction with
	  a user space API.
	  The ibmasm driver also enables the OS to use the UART on the
	  service processor board as a regular serial port. To make use of
	  this feature serial driver support (CONFIG_SERIAL_8250) must be
	  enabled.

	  WARNING: This software may not be supported or function
	  correctly on your IBM server. Please consult the IBM ServerProven
	  website <http://www-03.ibm.com/systems/info/x86servers/serverproven/compat/us/>
	  for information on the specific driver level and support statement
	  for your IBM server.

config PHANTOM
	tristate "Sensable PHANToM (PCI)"
	depends on PCI
	help
	  Say Y here if you want to build a driver for Sensable PHANToM device.

	  This driver is only for PCI PHANToMs.

	  If you choose to build module, its name will be phantom. If unsure,
	  say N here.

config INTEL_MID_PTI
	tristate "Parallel Trace Interface for MIPI P1149.7 cJTAG standard"
	depends on PCI && TTY && (X86_INTEL_MID || COMPILE_TEST)
	default n
	help
	  The PTI (Parallel Trace Interface) driver directs
	  trace data routed from various parts in the system out
	  through an Intel Penwell PTI port and out of the mobile
	  device for analysis with a debugging tool (Lauterbach or Fido).

	  You should select this driver if the target kernel is meant for
	  an Intel Atom (non-netbook) mobile device containing a MIPI
	  P1149.7 standard implementation.

config SGI_IOC4
	tristate "SGI IOC4 Base IO support"
	depends on PCI
	---help---
	  This option enables basic support for the IOC4 chip on certain
	  SGI IO controller cards (IO9, IO10, and PCI-RT).  This option
	  does not enable any specific functions on such a card, but provides
	  necessary infrastructure for other drivers to utilize.

	  If you have an SGI Altix with an IOC4-based card say Y.
	  Otherwise say N.

config TIFM_CORE
	tristate "TI Flash Media interface support"
	depends on PCI
	help
	  If you want support for Texas Instruments(R) Flash Media adapters
	  you should select this option and then also choose an appropriate
	  host adapter, such as 'TI Flash Media PCI74xx/PCI76xx host adapter
	  support', if you have a TI PCI74xx compatible card reader, for
	  example.
	  You will also have to select some flash card format drivers. MMC/SD
	  cards are supported via 'MMC/SD Card support: TI Flash Media MMC/SD
	  Interface support (MMC_TIFM_SD)'.

	  To compile this driver as a module, choose M here: the module will
	  be called tifm_core.

config TIFM_7XX1
	tristate "TI Flash Media PCI74xx/PCI76xx host adapter support"
	depends on PCI && TIFM_CORE
	default TIFM_CORE
	help
	  This option enables support for Texas Instruments(R) PCI74xx and
	  PCI76xx families of Flash Media adapters, found in many laptops.
	  To make actual use of the device, you will have to select some
	  flash card format drivers, as outlined in the TIFM_CORE Help.

	  To compile this driver as a module, choose M here: the module will
	  be called tifm_7xx1.

config ICS932S401
	tristate "Integrated Circuits ICS932S401"
	depends on I2C
	help
	  If you say yes here you get support for the Integrated Circuits
	  ICS932S401 clock control chips.

	  This driver can also be built as a module. If so, the module
	  will be called ics932s401.

config ATMEL_SSC
	tristate "Device driver for Atmel SSC peripheral"
	depends on HAS_IOMEM && (AVR32 || ARCH_AT91 || COMPILE_TEST)
	---help---
	  This option enables device driver support for Atmel Synchronized
	  Serial Communication peripheral (SSC).

	  The SSC peripheral supports a wide variety of serial frame based
	  communications, i.e. I2S, SPI, etc.

	  If unsure, say N.

config ENCLOSURE_SERVICES
	tristate "Enclosure Services"
	default n
	help
	  Provides support for intelligent enclosures (bays which
	  contain storage devices).  You also need either a host
	  driver (SCSI/ATA) which supports enclosures
	  or a SCSI enclosure device (SES) to use these services.

config SGI_XP
	tristate "Support communication between SGI SSIs"
	depends on NET
	depends on (IA64_GENERIC || IA64_SGI_SN2 || IA64_SGI_UV || X86_UV) && SMP
	select IA64_UNCACHED_ALLOCATOR if IA64_GENERIC || IA64_SGI_SN2
	select GENERIC_ALLOCATOR if IA64_GENERIC || IA64_SGI_SN2
	select SGI_GRU if X86_64 && SMP
	---help---
	  An SGI machine can be divided into multiple Single System
	  Images which act independently of each other and have
	  hardware based memory protection from the others.  Enabling
	  this feature will allow for direct communication between SSIs
	  based on a network adapter and DMA messaging.

config CS5535_MFGPT
	tristate "CS5535/CS5536 Geode Multi-Function General Purpose Timer (MFGPT) support"
	depends on MFD_CS5535
	default n
	help
	  This driver provides access to MFGPT functionality for other
	  drivers that need timers.  MFGPTs are available in the CS5535 and
	  CS5536 companion chips that are found in AMD Geode and several
	  other platforms.  They have a better resolution and max interval
	  than the generic PIT, and are suitable for use as high-res timers.
	  You probably don't want to enable this manually; other drivers that
	  make use of it should enable it.

config CS5535_MFGPT_DEFAULT_IRQ
	int
	depends on CS5535_MFGPT
	default 7
	help
	  MFGPTs on the CS5535 require an interrupt.  The selected IRQ
	  can be overridden as a module option as well as by driver that
	  use the cs5535_mfgpt_ API; however, different architectures might
	  want to use a different IRQ by default.  This is here for
	  architectures to set as necessary.

config CS5535_CLOCK_EVENT_SRC
	tristate "CS5535/CS5536 high-res timer (MFGPT) events"
	depends on GENERIC_CLOCKEVENTS && CS5535_MFGPT
	help
	  This driver provides a clock event source based on the MFGPT
	  timer(s) in the CS5535 and CS5536 companion chips.
	  MFGPTs have a better resolution and max interval than the
	  generic PIT, and are suitable for use as high-res timers.

config HP_ILO
	tristate "Channel interface driver for the HP iLO processor"
	depends on PCI
	default n
	help
	  The channel interface driver allows applications to communicate
	  with iLO management processors present on HP ProLiant servers.
	  Upon loading, the driver creates /dev/hpilo/dXccbN files, which
	  can be used to gather data from the management processor, via
	  read and write system calls.

	  To compile this driver as a module, choose M here: the
	  module will be called hpilo.

config QCOM_COINCELL
	tristate "Qualcomm coincell charger support"
	depends on MFD_SPMI_PMIC || COMPILE_TEST
	help
	  This driver supports the coincell block found inside of
	  Qualcomm PMICs.  The coincell charger provides a means to
	  charge a coincell battery or backup capacitor which is used
	  to maintain PMIC register and RTC state in the absence of
	  external power.

config SGI_GRU
	tristate "SGI GRU driver"
	depends on X86_UV && SMP
	default n
	select MMU_NOTIFIER
	---help---
	The GRU is a hardware resource located in the system chipset. The GRU
	contains memory that can be mmapped into the user address space. This memory is
	used to communicate with the GRU to perform functions such as load/store,
	scatter/gather, bcopy, AMOs, etc.  The GRU is directly accessed by user
	instructions using user virtual addresses. GRU instructions (ex., bcopy) use
	user virtual addresses for operands.

	If you are not running on a SGI UV system, say N.

config SGI_GRU_DEBUG
	bool  "SGI GRU driver debug"
	depends on SGI_GRU
	default n
	---help---
	This option enables additional debugging code for the SGI GRU driver.
	If you are unsure, say N.

config APDS9802ALS
	tristate "Medfield Avago APDS9802 ALS Sensor module"
	depends on I2C
	help
	  If you say yes here you get support for the ALS APDS9802 ambient
	  light sensor.

	  This driver can also be built as a module.  If so, the module
	  will be called apds9802als.

config ISL29003
	tristate "Intersil ISL29003 ambient light sensor"
	depends on I2C && SYSFS
	help
	  If you say yes here you get support for the Intersil ISL29003
	  ambient light sensor.

	  This driver can also be built as a module.  If so, the module
	  will be called isl29003.

config ISL29020
	tristate "Intersil ISL29020 ambient light sensor"
	depends on I2C
	help
	  If you say yes here you get support for the Intersil ISL29020
	  ambient light sensor.

	  This driver can also be built as a module.  If so, the module
	  will be called isl29020.

config SENSORS_TSL2550
	tristate "Taos TSL2550 ambient light sensor"
	depends on I2C && SYSFS
	help
	  If you say yes here you get support for the Taos TSL2550
	  ambient light sensor.

	  This driver can also be built as a module.  If so, the module
	  will be called tsl2550.

config SENSORS_BH1780
	tristate "ROHM BH1780GLI ambient light sensor"
	depends on I2C && SYSFS
	help
	  If you say yes here you get support for the ROHM BH1780GLI
	  ambient light sensor.

	  This driver can also be built as a module.  If so, the module
	  will be called bh1780gli.

config SENSORS_BH1770
         tristate "BH1770GLC / SFH7770 combined ALS - Proximity sensor"
         depends on I2C
         ---help---
           Say Y here if you want to build a driver for BH1770GLC (ROHM) or
	   SFH7770 (Osram) combined ambient light and proximity sensor chip.

           To compile this driver as a module, choose M here: the
           module will be called bh1770glc. If unsure, say N here.

config SENSORS_APDS990X
	 tristate "APDS990X combined als and proximity sensors"
	 depends on I2C
	 default n
	 ---help---
	   Say Y here if you want to build a driver for Avago APDS990x
	   combined ambient light and proximity sensor chip.

	   To compile this driver as a module, choose M here: the
	   module will be called apds990x. If unsure, say N here.

config HMC6352
	tristate "Honeywell HMC6352 compass"
	depends on I2C
	help
	  This driver provides support for the Honeywell HMC6352 compass,
	  providing configuration and heading data via sysfs.

config DS1682
	tristate "Dallas DS1682 Total Elapsed Time Recorder with Alarm"
	depends on I2C
	help
	  If you say yes here you get support for Dallas Semiconductor
	  DS1682 Total Elapsed Time Recorder.

	  This driver can also be built as a module.  If so, the module
	  will be called ds1682.

config SPEAR13XX_PCIE_GADGET
	bool "PCIe gadget support for SPEAr13XX platform"
	depends on ARCH_SPEAR13XX && BROKEN
	default n
	help
	 This option enables gadget support for PCIe controller. If
	 board file defines any controller as PCIe endpoint then a sysfs
	 entry will be created for that controller. User can use these
	 sysfs node to configure PCIe EP as per his requirements.

config TI_DAC7512
	tristate "Texas Instruments DAC7512"
	depends on SPI && SYSFS
	help
	  If you say yes here you get support for the Texas Instruments
	  DAC7512 16-bit digital-to-analog converter.

	  This driver can also be built as a module. If so, the module
	  will be called ti_dac7512.

config VMWARE_BALLOON
	tristate "VMware Balloon Driver"
	depends on VMWARE_VMCI && X86 && HYPERVISOR_GUEST
	help
	  This is VMware physical memory management driver which acts
	  like a "balloon" that can be inflated to reclaim physical pages
	  by reserving them in the guest and invalidating them in the
	  monitor, freeing up the underlying machine pages so they can
	  be allocated to other guests. The balloon can also be deflated
	  to allow the guest to use more physical memory.

	  If unsure, say N.

	  To compile this driver as a module, choose M here: the
	  module will be called vmw_balloon.

config ARM_CHARLCD
	bool "ARM Ltd. Character LCD Driver"
	depends on PLAT_VERSATILE
	help
	  This is a driver for the character LCD found on the ARM Ltd.
	  Versatile and RealView Platform Baseboards. It doesn't do
	  very much more than display the text "ARM Linux" on the first
	  line and the Linux version on the second line, but that's
	  still useful.

config BMP085
	tristate
	depends on SYSFS

config BMP085_I2C
	tristate "BMP085 digital pressure sensor on I2C"
	select BMP085
	select REGMAP_I2C
	depends on I2C && SYSFS
	help
	  Say Y here if you want to support Bosch Sensortec's digital pressure
	  sensor hooked to an I2C bus.

	  To compile this driver as a module, choose M here: the
	  module will be called bmp085-i2c.

config BMP085_SPI
	tristate "BMP085 digital pressure sensor on SPI"
	select BMP085
	select REGMAP_SPI
	depends on SPI_MASTER && SYSFS
	help
	  Say Y here if you want to support Bosch Sensortec's digital pressure
	  sensor hooked to an SPI bus.

	  To compile this driver as a module, choose M here: the
	  module will be called bmp085-spi.

config PCH_PHUB
	tristate "Intel EG20T PCH/LAPIS Semicon IOH(ML7213/ML7223/ML7831) PHUB"
	select GENERIC_NET_UTILS
	depends on PCI && (X86_32 || COMPILE_TEST)
	help
	  This driver is for PCH(Platform controller Hub) PHUB(Packet Hub) of
	  Intel Topcliff which is an IOH(Input/Output Hub) for x86 embedded
	  processor. The Topcliff has MAC address and Option ROM data in SROM.
	  This driver can access MAC address and Option ROM data in SROM.

	  This driver also can be used for LAPIS Semiconductor's IOH,
	  ML7213/ML7223/ML7831.
	  ML7213 which is for IVI(In-Vehicle Infotainment) use.
	  ML7223 IOH is for MP(Media Phone) use.
	  ML7831 IOH is for general purpose use.
	  ML7213/ML7223/ML7831 is companion chip for Intel Atom E6xx series.
	  ML7213/ML7223/ML7831 is completely compatible for Intel EG20T PCH.

	  To compile this driver as a module, choose M here: the module will
	  be called pch_phub.

config USB_SWITCH_FSA9480
	tristate "FSA9480 USB Switch"
	depends on I2C
	help
	  The FSA9480 is a USB port accessory detector and switch.
	  The FSA9480 is fully controlled using I2C and enables USB data,
	  stereo and mono audio, video, microphone and UART data to use
	  a common connector port.

config LATTICE_ECP3_CONFIG
	tristate "Lattice ECP3 FPGA bitstream configuration via SPI"
	depends on SPI && SYSFS
	select FW_LOADER
	default	n
	help
	  This option enables support for bitstream configuration (programming
	  or loading) of the Lattice ECP3 FPGA family via SPI.

	  If unsure, say N.

config SRAM
	bool "Generic on-chip SRAM driver"
	depends on HAS_IOMEM
	select GENERIC_ALLOCATOR
	help
	  This driver allows you to declare a memory region to be managed by
	  the genalloc API. It is supposed to be used for small on-chip SRAM
	  areas found on many SoCs.

config VEXPRESS_SYSCFG
	bool "Versatile Express System Configuration driver"
	depends on VEXPRESS_CONFIG
	default y
	help
	  ARM Ltd. Versatile Express uses specialised platform configuration
	  bus. System Configuration interface is one of the possible means
	  of generating transactions on this bus.

<<<<<<< HEAD
config UID_CPUTIME
	tristate "Per-UID cpu time statistics"
=======
config UID_SYS_STATS
	bool "Per-UID statistics"
>>>>>>> e953f89b
	depends on PROFILING
	help
	  Per UID based cpu time statistics exported to /proc/uid_cputime
	  Per UID based io statistics exported to /proc/uid_io
	  Per UID based procstat control in /proc/uid_procstat

config MEMORY_STATE_TIME
	tristate "Memory freq/bandwidth time statistics"
	depends on PROFILING
	help
	  Memory time statistics exported to /sys/kernel/memory_state_time

source "drivers/misc/c2port/Kconfig"
source "drivers/misc/eeprom/Kconfig"
source "drivers/misc/cb710/Kconfig"
source "drivers/misc/ti-st/Kconfig"
source "drivers/misc/lis3lv02d/Kconfig"
source "drivers/misc/altera-stapl/Kconfig"
source "drivers/misc/mei/Kconfig"
source "drivers/misc/vmw_vmci/Kconfig"
source "drivers/misc/mic/Kconfig"
source "drivers/misc/genwqe/Kconfig"
source "drivers/misc/echo/Kconfig"
source "drivers/misc/cxl/Kconfig"
endmenu<|MERGE_RESOLUTION|>--- conflicted
+++ resolved
@@ -525,13 +525,8 @@
 	  bus. System Configuration interface is one of the possible means
 	  of generating transactions on this bus.
 
-<<<<<<< HEAD
-config UID_CPUTIME
-	tristate "Per-UID cpu time statistics"
-=======
 config UID_SYS_STATS
 	bool "Per-UID statistics"
->>>>>>> e953f89b
 	depends on PROFILING
 	help
 	  Per UID based cpu time statistics exported to /proc/uid_cputime
