/*
 * ACPI support for Intel Lynxpoint LPSS.
 *
 * Copyright (C) 2013, Intel Corporation
 * Authors: Mika Westerberg <mika.westerberg@linux.intel.com>
 *          Rafael J. Wysocki <rafael.j.wysocki@intel.com>
 *
 * This program is free software; you can redistribute it and/or modify
 * it under the terms of the GNU General Public License version 2 as
 * published by the Free Software Foundation.
 */

#include <linux/acpi.h>
#include <linux/clkdev.h>
#include <linux/clk-provider.h>
#include <linux/err.h>
#include <linux/io.h>
#include <linux/mutex.h>
#include <linux/platform_device.h>
#include <linux/platform_data/clk-lpss.h>
#include <linux/platform_data/x86/pmc_atom.h>
#include <linux/pm_domain.h>
#include <linux/pm_runtime.h>
#include <linux/pwm.h>
#include <linux/delay.h>

#include "internal.h"

ACPI_MODULE_NAME("acpi_lpss");

#ifdef CONFIG_X86_INTEL_LPSS

#include <asm/cpu_device_id.h>
#include <asm/intel-family.h>
#include <asm/iosf_mbi.h>

#define LPSS_ADDR(desc) ((unsigned long)&desc)

#define LPSS_CLK_SIZE	0x04
#define LPSS_LTR_SIZE	0x18

/* Offsets relative to LPSS_PRIVATE_OFFSET */
#define LPSS_CLK_DIVIDER_DEF_MASK	(BIT(1) | BIT(16))
#define LPSS_RESETS			0x04
#define LPSS_RESETS_RESET_FUNC		BIT(0)
#define LPSS_RESETS_RESET_APB		BIT(1)
#define LPSS_GENERAL			0x08
#define LPSS_GENERAL_LTR_MODE_SW	BIT(2)
#define LPSS_GENERAL_UART_RTS_OVRD	BIT(3)
#define LPSS_SW_LTR			0x10
#define LPSS_AUTO_LTR			0x14
#define LPSS_LTR_SNOOP_REQ		BIT(15)
#define LPSS_LTR_SNOOP_MASK		0x0000FFFF
#define LPSS_LTR_SNOOP_LAT_1US		0x800
#define LPSS_LTR_SNOOP_LAT_32US		0xC00
#define LPSS_LTR_SNOOP_LAT_SHIFT	5
#define LPSS_LTR_SNOOP_LAT_CUTOFF	3000
#define LPSS_LTR_MAX_VAL		0x3FF
#define LPSS_TX_INT			0x20
#define LPSS_TX_INT_MASK		BIT(1)

#define LPSS_PRV_REG_COUNT		9

/* LPSS Flags */
#define LPSS_CLK			BIT(0)
#define LPSS_CLK_GATE			BIT(1)
#define LPSS_CLK_DIVIDER		BIT(2)
#define LPSS_LTR			BIT(3)
#define LPSS_SAVE_CTX			BIT(4)
#define LPSS_NO_D3_DELAY		BIT(5)

/* Crystal Cove PMIC shares same ACPI ID between different platforms */
#define BYT_CRC_HRV			2
#define CHT_CRC_HRV			3

struct lpss_private_data;

struct lpss_device_desc {
	unsigned int flags;
	const char *clk_con_id;
	unsigned int prv_offset;
	size_t prv_size_override;
	struct property_entry *properties;
	void (*setup)(struct lpss_private_data *pdata);
};

static const struct lpss_device_desc lpss_dma_desc = {
	.flags = LPSS_CLK,
};

struct lpss_private_data {
	struct acpi_device *adev;
	void __iomem *mmio_base;
	resource_size_t mmio_size;
	unsigned int fixed_clk_rate;
	struct clk *clk;
	const struct lpss_device_desc *dev_desc;
	u32 prv_reg_ctx[LPSS_PRV_REG_COUNT];
};

static void lpss_iosf_exit_d3_state(void);

/* LPSS run time quirks */
static unsigned int lpss_quirks;

/*
 * LPSS_QUIRK_ALWAYS_POWER_ON: override power state for LPSS DMA device.
 *
 * The LPSS DMA controller has neither _PS0 nor _PS3 method. Moreover
 * it can be powered off automatically whenever the last LPSS device goes down.
 * In case of no power any access to the DMA controller will hang the system.
 * The behaviour is reproduced on some HP laptops based on Intel BayTrail as
 * well as on ASuS T100TA transformer.
 *
 * This quirk overrides power state of entire LPSS island to keep DMA powered
 * on whenever we have at least one other device in use.
 */
#define LPSS_QUIRK_ALWAYS_POWER_ON	BIT(0)

/* UART Component Parameter Register */
#define LPSS_UART_CPR			0xF4
#define LPSS_UART_CPR_AFCE		BIT(4)

static void lpss_uart_setup(struct lpss_private_data *pdata)
{
	unsigned int offset;
	u32 val;

	offset = pdata->dev_desc->prv_offset + LPSS_TX_INT;
	val = readl(pdata->mmio_base + offset);
	writel(val | LPSS_TX_INT_MASK, pdata->mmio_base + offset);

	val = readl(pdata->mmio_base + LPSS_UART_CPR);
	if (!(val & LPSS_UART_CPR_AFCE)) {
		offset = pdata->dev_desc->prv_offset + LPSS_GENERAL;
		val = readl(pdata->mmio_base + offset);
		val |= LPSS_GENERAL_UART_RTS_OVRD;
		writel(val, pdata->mmio_base + offset);
	}
}

static void lpss_deassert_reset(struct lpss_private_data *pdata)
{
	unsigned int offset;
	u32 val;

	offset = pdata->dev_desc->prv_offset + LPSS_RESETS;
	val = readl(pdata->mmio_base + offset);
	val |= LPSS_RESETS_RESET_APB | LPSS_RESETS_RESET_FUNC;
	writel(val, pdata->mmio_base + offset);
}

/*
 * BYT PWM used for backlight control by the i915 driver on systems without
 * the Crystal Cove PMIC.
 */
static struct pwm_lookup byt_pwm_lookup[] = {
	PWM_LOOKUP_WITH_MODULE("80860F09:00", 0, "0000:00:02.0",
			       "pwm_backlight", 0, PWM_POLARITY_NORMAL,
			       "pwm-lpss-platform"),
};

static void byt_pwm_setup(struct lpss_private_data *pdata)
{
<<<<<<< HEAD
=======
	struct acpi_device *adev = pdata->adev;

	/* Only call pwm_add_table for the first PWM controller */
	if (!adev->pnp.unique_id || strcmp(adev->pnp.unique_id, "1"))
		return;

>>>>>>> 21c2de43
	if (!acpi_dev_present("INT33FD", NULL, BYT_CRC_HRV))
		pwm_add_table(byt_pwm_lookup, ARRAY_SIZE(byt_pwm_lookup));
}

#define LPSS_I2C_ENABLE			0x6c

static void byt_i2c_setup(struct lpss_private_data *pdata)
{
	lpss_deassert_reset(pdata);

	if (readl(pdata->mmio_base + pdata->dev_desc->prv_offset))
		pdata->fixed_clk_rate = 133000000;

	writel(0, pdata->mmio_base + LPSS_I2C_ENABLE);
}

/* BSW PWM used for backlight control by the i915 driver */
static struct pwm_lookup bsw_pwm_lookup[] = {
	PWM_LOOKUP_WITH_MODULE("80862288:00", 0, "0000:00:02.0",
			       "pwm_backlight", 0, PWM_POLARITY_NORMAL,
			       "pwm-lpss-platform"),
};

static void bsw_pwm_setup(struct lpss_private_data *pdata)
{
	struct acpi_device *adev = pdata->adev;

	/* Only call pwm_add_table for the first PWM controller */
	if (!adev->pnp.unique_id || strcmp(adev->pnp.unique_id, "1"))
		return;

	pwm_add_table(bsw_pwm_lookup, ARRAY_SIZE(bsw_pwm_lookup));
}

static const struct lpss_device_desc lpt_dev_desc = {
	.flags = LPSS_CLK | LPSS_CLK_GATE | LPSS_CLK_DIVIDER | LPSS_LTR,
	.prv_offset = 0x800,
};

static const struct lpss_device_desc lpt_i2c_dev_desc = {
	.flags = LPSS_CLK | LPSS_CLK_GATE | LPSS_LTR,
	.prv_offset = 0x800,
};

static struct property_entry uart_properties[] = {
	PROPERTY_ENTRY_U32("reg-io-width", 4),
	PROPERTY_ENTRY_U32("reg-shift", 2),
	PROPERTY_ENTRY_BOOL("snps,uart-16550-compatible"),
	{ },
};

static const struct lpss_device_desc lpt_uart_dev_desc = {
	.flags = LPSS_CLK | LPSS_CLK_GATE | LPSS_CLK_DIVIDER | LPSS_LTR,
	.clk_con_id = "baudclk",
	.prv_offset = 0x800,
	.setup = lpss_uart_setup,
	.properties = uart_properties,
};

static const struct lpss_device_desc lpt_sdio_dev_desc = {
	.flags = LPSS_LTR,
	.prv_offset = 0x1000,
	.prv_size_override = 0x1018,
};

static const struct lpss_device_desc byt_pwm_dev_desc = {
	.flags = LPSS_SAVE_CTX,
	.setup = byt_pwm_setup,
};

static const struct lpss_device_desc bsw_pwm_dev_desc = {
	.flags = LPSS_SAVE_CTX | LPSS_NO_D3_DELAY,
	.setup = bsw_pwm_setup,
};

static const struct lpss_device_desc byt_uart_dev_desc = {
	.flags = LPSS_CLK | LPSS_CLK_GATE | LPSS_CLK_DIVIDER | LPSS_SAVE_CTX,
	.clk_con_id = "baudclk",
	.prv_offset = 0x800,
	.setup = lpss_uart_setup,
	.properties = uart_properties,
};

static const struct lpss_device_desc bsw_uart_dev_desc = {
	.flags = LPSS_CLK | LPSS_CLK_GATE | LPSS_CLK_DIVIDER | LPSS_SAVE_CTX
			| LPSS_NO_D3_DELAY,
	.clk_con_id = "baudclk",
	.prv_offset = 0x800,
	.setup = lpss_uart_setup,
	.properties = uart_properties,
};

static const struct lpss_device_desc byt_spi_dev_desc = {
	.flags = LPSS_CLK | LPSS_CLK_GATE | LPSS_CLK_DIVIDER | LPSS_SAVE_CTX,
	.prv_offset = 0x400,
};

static const struct lpss_device_desc byt_sdio_dev_desc = {
	.flags = LPSS_CLK,
};

static const struct lpss_device_desc byt_i2c_dev_desc = {
	.flags = LPSS_CLK | LPSS_SAVE_CTX,
	.prv_offset = 0x800,
	.setup = byt_i2c_setup,
};

static const struct lpss_device_desc bsw_i2c_dev_desc = {
	.flags = LPSS_CLK | LPSS_SAVE_CTX | LPSS_NO_D3_DELAY,
	.prv_offset = 0x800,
	.setup = byt_i2c_setup,
};

static const struct lpss_device_desc bsw_spi_dev_desc = {
	.flags = LPSS_CLK | LPSS_CLK_GATE | LPSS_CLK_DIVIDER | LPSS_SAVE_CTX
			| LPSS_NO_D3_DELAY,
	.prv_offset = 0x400,
	.setup = lpss_deassert_reset,
};

#define ICPU(model)	{ X86_VENDOR_INTEL, 6, model, X86_FEATURE_ANY, }

static const struct x86_cpu_id lpss_cpu_ids[] = {
	ICPU(INTEL_FAM6_ATOM_SILVERMONT1),	/* Valleyview, Bay Trail */
	ICPU(INTEL_FAM6_ATOM_AIRMONT),	/* Braswell, Cherry Trail */
	{}
};

#else

#define LPSS_ADDR(desc) (0UL)

#endif /* CONFIG_X86_INTEL_LPSS */

static const struct acpi_device_id acpi_lpss_device_ids[] = {
	/* Generic LPSS devices */
	{ "INTL9C60", LPSS_ADDR(lpss_dma_desc) },

	/* Lynxpoint LPSS devices */
	{ "INT33C0", LPSS_ADDR(lpt_dev_desc) },
	{ "INT33C1", LPSS_ADDR(lpt_dev_desc) },
	{ "INT33C2", LPSS_ADDR(lpt_i2c_dev_desc) },
	{ "INT33C3", LPSS_ADDR(lpt_i2c_dev_desc) },
	{ "INT33C4", LPSS_ADDR(lpt_uart_dev_desc) },
	{ "INT33C5", LPSS_ADDR(lpt_uart_dev_desc) },
	{ "INT33C6", LPSS_ADDR(lpt_sdio_dev_desc) },
	{ "INT33C7", },

	/* BayTrail LPSS devices */
	{ "80860F09", LPSS_ADDR(byt_pwm_dev_desc) },
	{ "80860F0A", LPSS_ADDR(byt_uart_dev_desc) },
	{ "80860F0E", LPSS_ADDR(byt_spi_dev_desc) },
	{ "80860F14", LPSS_ADDR(byt_sdio_dev_desc) },
	{ "80860F41", LPSS_ADDR(byt_i2c_dev_desc) },
	{ "INT33B2", },
	{ "INT33FC", },

	/* Braswell LPSS devices */
	{ "80862288", LPSS_ADDR(bsw_pwm_dev_desc) },
	{ "8086228A", LPSS_ADDR(bsw_uart_dev_desc) },
	{ "8086228E", LPSS_ADDR(bsw_spi_dev_desc) },
	{ "808622C1", LPSS_ADDR(bsw_i2c_dev_desc) },

	/* Broadwell LPSS devices */
	{ "INT3430", LPSS_ADDR(lpt_dev_desc) },
	{ "INT3431", LPSS_ADDR(lpt_dev_desc) },
	{ "INT3432", LPSS_ADDR(lpt_i2c_dev_desc) },
	{ "INT3433", LPSS_ADDR(lpt_i2c_dev_desc) },
	{ "INT3434", LPSS_ADDR(lpt_uart_dev_desc) },
	{ "INT3435", LPSS_ADDR(lpt_uart_dev_desc) },
	{ "INT3436", LPSS_ADDR(lpt_sdio_dev_desc) },
	{ "INT3437", },

	/* Wildcat Point LPSS devices */
	{ "INT3438", LPSS_ADDR(lpt_dev_desc) },

	{ }
};

#ifdef CONFIG_X86_INTEL_LPSS

static int is_memory(struct acpi_resource *res, void *not_used)
{
	struct resource r;
	return !acpi_dev_resource_memory(res, &r);
}

/* LPSS main clock device. */
static struct platform_device *lpss_clk_dev;

static inline void lpt_register_clock_device(void)
{
	lpss_clk_dev = platform_device_register_simple("clk-lpt", -1, NULL, 0);
}

static int register_device_clock(struct acpi_device *adev,
				 struct lpss_private_data *pdata)
{
	const struct lpss_device_desc *dev_desc = pdata->dev_desc;
	const char *devname = dev_name(&adev->dev);
	struct clk *clk = ERR_PTR(-ENODEV);
	struct lpss_clk_data *clk_data;
	const char *parent, *clk_name;
	void __iomem *prv_base;

	if (!lpss_clk_dev)
		lpt_register_clock_device();

	clk_data = platform_get_drvdata(lpss_clk_dev);
	if (!clk_data)
		return -ENODEV;
	clk = clk_data->clk;

	if (!pdata->mmio_base
	    || pdata->mmio_size < dev_desc->prv_offset + LPSS_CLK_SIZE)
		return -ENODATA;

	parent = clk_data->name;
	prv_base = pdata->mmio_base + dev_desc->prv_offset;

	if (pdata->fixed_clk_rate) {
		clk = clk_register_fixed_rate(NULL, devname, parent, 0,
					      pdata->fixed_clk_rate);
		goto out;
	}

	if (dev_desc->flags & LPSS_CLK_GATE) {
		clk = clk_register_gate(NULL, devname, parent, 0,
					prv_base, 0, 0, NULL);
		parent = devname;
	}

	if (dev_desc->flags & LPSS_CLK_DIVIDER) {
		/* Prevent division by zero */
		if (!readl(prv_base))
			writel(LPSS_CLK_DIVIDER_DEF_MASK, prv_base);

		clk_name = kasprintf(GFP_KERNEL, "%s-div", devname);
		if (!clk_name)
			return -ENOMEM;
		clk = clk_register_fractional_divider(NULL, clk_name, parent,
						      0, prv_base,
						      1, 15, 16, 15, 0, NULL);
		parent = clk_name;

		clk_name = kasprintf(GFP_KERNEL, "%s-update", devname);
		if (!clk_name) {
			kfree(parent);
			return -ENOMEM;
		}
		clk = clk_register_gate(NULL, clk_name, parent,
					CLK_SET_RATE_PARENT | CLK_SET_RATE_GATE,
					prv_base, 31, 0, NULL);
		kfree(parent);
		kfree(clk_name);
	}
out:
	if (IS_ERR(clk))
		return PTR_ERR(clk);

	pdata->clk = clk;
	clk_register_clkdev(clk, dev_desc->clk_con_id, devname);
	return 0;
}

static int acpi_lpss_create_device(struct acpi_device *adev,
				   const struct acpi_device_id *id)
{
	const struct lpss_device_desc *dev_desc;
	struct lpss_private_data *pdata;
	struct resource_entry *rentry;
	struct list_head resource_list;
	struct platform_device *pdev;
	int ret;

	dev_desc = (const struct lpss_device_desc *)id->driver_data;
	if (!dev_desc) {
		pdev = acpi_create_platform_device(adev, NULL);
		return IS_ERR_OR_NULL(pdev) ? PTR_ERR(pdev) : 1;
	}
	pdata = kzalloc(sizeof(*pdata), GFP_KERNEL);
	if (!pdata)
		return -ENOMEM;

	INIT_LIST_HEAD(&resource_list);
	ret = acpi_dev_get_resources(adev, &resource_list, is_memory, NULL);
	if (ret < 0)
		goto err_out;

	list_for_each_entry(rentry, &resource_list, node)
		if (resource_type(rentry->res) == IORESOURCE_MEM) {
			if (dev_desc->prv_size_override)
				pdata->mmio_size = dev_desc->prv_size_override;
			else
				pdata->mmio_size = resource_size(rentry->res);
			pdata->mmio_base = ioremap(rentry->res->start,
						   pdata->mmio_size);
			break;
		}

	acpi_dev_free_resource_list(&resource_list);

	if (!pdata->mmio_base) {
		ret = -ENOMEM;
		goto err_out;
	}

	pdata->adev = adev;
	pdata->dev_desc = dev_desc;

	if (dev_desc->setup)
		dev_desc->setup(pdata);

	if (dev_desc->flags & LPSS_CLK) {
		ret = register_device_clock(adev, pdata);
		if (ret) {
			/* Skip the device, but continue the namespace scan. */
			ret = 0;
			goto err_out;
		}
	}

	/*
	 * This works around a known issue in ACPI tables where LPSS devices
	 * have _PS0 and _PS3 without _PSC (and no power resources), so
	 * acpi_bus_init_power() will assume that the BIOS has put them into D0.
	 */
	ret = acpi_device_fix_up_power(adev);
	if (ret) {
		/* Skip the device, but continue the namespace scan. */
		ret = 0;
		goto err_out;
	}

	adev->driver_data = pdata;
	pdev = acpi_create_platform_device(adev, dev_desc->properties);
	if (!IS_ERR_OR_NULL(pdev)) {
		return 1;
	}

	ret = PTR_ERR(pdev);
	adev->driver_data = NULL;

 err_out:
	kfree(pdata);
	return ret;
}

static u32 __lpss_reg_read(struct lpss_private_data *pdata, unsigned int reg)
{
	return readl(pdata->mmio_base + pdata->dev_desc->prv_offset + reg);
}

static void __lpss_reg_write(u32 val, struct lpss_private_data *pdata,
			     unsigned int reg)
{
	writel(val, pdata->mmio_base + pdata->dev_desc->prv_offset + reg);
}

static int lpss_reg_read(struct device *dev, unsigned int reg, u32 *val)
{
	struct acpi_device *adev;
	struct lpss_private_data *pdata;
	unsigned long flags;
	int ret;

	ret = acpi_bus_get_device(ACPI_HANDLE(dev), &adev);
	if (WARN_ON(ret))
		return ret;

	spin_lock_irqsave(&dev->power.lock, flags);
	if (pm_runtime_suspended(dev)) {
		ret = -EAGAIN;
		goto out;
	}
	pdata = acpi_driver_data(adev);
	if (WARN_ON(!pdata || !pdata->mmio_base)) {
		ret = -ENODEV;
		goto out;
	}
	*val = __lpss_reg_read(pdata, reg);

 out:
	spin_unlock_irqrestore(&dev->power.lock, flags);
	return ret;
}

static ssize_t lpss_ltr_show(struct device *dev, struct device_attribute *attr,
			     char *buf)
{
	u32 ltr_value = 0;
	unsigned int reg;
	int ret;

	reg = strcmp(attr->attr.name, "auto_ltr") ? LPSS_SW_LTR : LPSS_AUTO_LTR;
	ret = lpss_reg_read(dev, reg, &ltr_value);
	if (ret)
		return ret;

	return snprintf(buf, PAGE_SIZE, "%08x\n", ltr_value);
}

static ssize_t lpss_ltr_mode_show(struct device *dev,
				  struct device_attribute *attr, char *buf)
{
	u32 ltr_mode = 0;
	char *outstr;
	int ret;

	ret = lpss_reg_read(dev, LPSS_GENERAL, &ltr_mode);
	if (ret)
		return ret;

	outstr = (ltr_mode & LPSS_GENERAL_LTR_MODE_SW) ? "sw" : "auto";
	return sprintf(buf, "%s\n", outstr);
}

static DEVICE_ATTR(auto_ltr, S_IRUSR, lpss_ltr_show, NULL);
static DEVICE_ATTR(sw_ltr, S_IRUSR, lpss_ltr_show, NULL);
static DEVICE_ATTR(ltr_mode, S_IRUSR, lpss_ltr_mode_show, NULL);

static struct attribute *lpss_attrs[] = {
	&dev_attr_auto_ltr.attr,
	&dev_attr_sw_ltr.attr,
	&dev_attr_ltr_mode.attr,
	NULL,
};

static struct attribute_group lpss_attr_group = {
	.attrs = lpss_attrs,
	.name = "lpss_ltr",
};

static void acpi_lpss_set_ltr(struct device *dev, s32 val)
{
	struct lpss_private_data *pdata = acpi_driver_data(ACPI_COMPANION(dev));
	u32 ltr_mode, ltr_val;

	ltr_mode = __lpss_reg_read(pdata, LPSS_GENERAL);
	if (val < 0) {
		if (ltr_mode & LPSS_GENERAL_LTR_MODE_SW) {
			ltr_mode &= ~LPSS_GENERAL_LTR_MODE_SW;
			__lpss_reg_write(ltr_mode, pdata, LPSS_GENERAL);
		}
		return;
	}
	ltr_val = __lpss_reg_read(pdata, LPSS_SW_LTR) & ~LPSS_LTR_SNOOP_MASK;
	if (val >= LPSS_LTR_SNOOP_LAT_CUTOFF) {
		ltr_val |= LPSS_LTR_SNOOP_LAT_32US;
		val = LPSS_LTR_MAX_VAL;
	} else if (val > LPSS_LTR_MAX_VAL) {
		ltr_val |= LPSS_LTR_SNOOP_LAT_32US | LPSS_LTR_SNOOP_REQ;
		val >>= LPSS_LTR_SNOOP_LAT_SHIFT;
	} else {
		ltr_val |= LPSS_LTR_SNOOP_LAT_1US | LPSS_LTR_SNOOP_REQ;
	}
	ltr_val |= val;
	__lpss_reg_write(ltr_val, pdata, LPSS_SW_LTR);
	if (!(ltr_mode & LPSS_GENERAL_LTR_MODE_SW)) {
		ltr_mode |= LPSS_GENERAL_LTR_MODE_SW;
		__lpss_reg_write(ltr_mode, pdata, LPSS_GENERAL);
	}
}

#ifdef CONFIG_PM
/**
 * acpi_lpss_save_ctx() - Save the private registers of LPSS device
 * @dev: LPSS device
 * @pdata: pointer to the private data of the LPSS device
 *
 * Most LPSS devices have private registers which may loose their context when
 * the device is powered down. acpi_lpss_save_ctx() saves those registers into
 * prv_reg_ctx array.
 */
static void acpi_lpss_save_ctx(struct device *dev,
			       struct lpss_private_data *pdata)
{
	unsigned int i;

	for (i = 0; i < LPSS_PRV_REG_COUNT; i++) {
		unsigned long offset = i * sizeof(u32);

		pdata->prv_reg_ctx[i] = __lpss_reg_read(pdata, offset);
		dev_dbg(dev, "saving 0x%08x from LPSS reg at offset 0x%02lx\n",
			pdata->prv_reg_ctx[i], offset);
	}
}

/**
 * acpi_lpss_restore_ctx() - Restore the private registers of LPSS device
 * @dev: LPSS device
 * @pdata: pointer to the private data of the LPSS device
 *
 * Restores the registers that were previously stored with acpi_lpss_save_ctx().
 */
static void acpi_lpss_restore_ctx(struct device *dev,
				  struct lpss_private_data *pdata)
{
	unsigned int i;

	for (i = 0; i < LPSS_PRV_REG_COUNT; i++) {
		unsigned long offset = i * sizeof(u32);

		__lpss_reg_write(pdata->prv_reg_ctx[i], pdata, offset);
		dev_dbg(dev, "restoring 0x%08x to LPSS reg at offset 0x%02lx\n",
			pdata->prv_reg_ctx[i], offset);
	}
}

static void acpi_lpss_d3_to_d0_delay(struct lpss_private_data *pdata)
{
	/*
	 * The following delay is needed or the subsequent write operations may
	 * fail. The LPSS devices are actually PCI devices and the PCI spec
	 * expects 10ms delay before the device can be accessed after D3 to D0
	 * transition. However some platforms like BSW does not need this delay.
	 */
	unsigned int delay = 10;	/* default 10ms delay */

	if (pdata->dev_desc->flags & LPSS_NO_D3_DELAY)
		delay = 0;

	msleep(delay);
}

static int acpi_lpss_activate(struct device *dev)
{
	struct lpss_private_data *pdata = acpi_driver_data(ACPI_COMPANION(dev));
	int ret;

	if (lpss_quirks & LPSS_QUIRK_ALWAYS_POWER_ON && iosf_mbi_available())
		lpss_iosf_exit_d3_state();

	ret = acpi_dev_runtime_resume(dev);
	if (ret)
		return ret;

	acpi_lpss_d3_to_d0_delay(pdata);

	/*
	 * This is called only on ->probe() stage where a device is either in
	 * known state defined by BIOS or most likely powered off. Due to this
	 * we have to deassert reset line to be sure that ->probe() will
	 * recognize the device.
	 */
	if (pdata->dev_desc->flags & LPSS_SAVE_CTX)
		lpss_deassert_reset(pdata);

	return 0;
}

static void acpi_lpss_dismiss(struct device *dev)
{
	acpi_dev_runtime_suspend(dev);
}

#ifdef CONFIG_PM_SLEEP
static int acpi_lpss_suspend_late(struct device *dev)
{
	struct lpss_private_data *pdata = acpi_driver_data(ACPI_COMPANION(dev));
	int ret;

	ret = pm_generic_suspend_late(dev);
	if (ret)
		return ret;

	if (pdata->dev_desc->flags & LPSS_SAVE_CTX)
		acpi_lpss_save_ctx(dev, pdata);

	return acpi_dev_suspend_late(dev);
}

static int acpi_lpss_resume_early(struct device *dev)
{
	struct lpss_private_data *pdata = acpi_driver_data(ACPI_COMPANION(dev));
	int ret;

	ret = acpi_dev_resume_early(dev);
	if (ret)
		return ret;

	acpi_lpss_d3_to_d0_delay(pdata);

	if (pdata->dev_desc->flags & LPSS_SAVE_CTX)
		acpi_lpss_restore_ctx(dev, pdata);

	return pm_generic_resume_early(dev);
}
#endif /* CONFIG_PM_SLEEP */

/* IOSF SB for LPSS island */
#define LPSS_IOSF_UNIT_LPIOEP		0xA0
#define LPSS_IOSF_UNIT_LPIO1		0xAB
#define LPSS_IOSF_UNIT_LPIO2		0xAC

#define LPSS_IOSF_PMCSR			0x84
#define LPSS_PMCSR_D0			0
#define LPSS_PMCSR_D3hot		3
#define LPSS_PMCSR_Dx_MASK		GENMASK(1, 0)

#define LPSS_IOSF_GPIODEF0		0x154
#define LPSS_GPIODEF0_DMA1_D3		BIT(2)
#define LPSS_GPIODEF0_DMA2_D3		BIT(3)
#define LPSS_GPIODEF0_DMA_D3_MASK	GENMASK(3, 2)
#define LPSS_GPIODEF0_DMA_LLP		BIT(13)

static DEFINE_MUTEX(lpss_iosf_mutex);

static void lpss_iosf_exit_d3_state(void)
{
	u32 value1 = LPSS_GPIODEF0_DMA1_D3 | LPSS_GPIODEF0_DMA2_D3 |
		     LPSS_GPIODEF0_DMA_LLP;
	u32 mask1 = LPSS_GPIODEF0_DMA_D3_MASK | LPSS_GPIODEF0_DMA_LLP;
	u32 value2 = LPSS_PMCSR_D0;
	u32 mask2 = LPSS_PMCSR_Dx_MASK;

	mutex_lock(&lpss_iosf_mutex);

	iosf_mbi_modify(LPSS_IOSF_UNIT_LPIOEP, MBI_CR_WRITE,
			LPSS_IOSF_GPIODEF0, value1, mask1);

	iosf_mbi_modify(LPSS_IOSF_UNIT_LPIO2, MBI_CFG_WRITE,
			LPSS_IOSF_PMCSR, value2, mask2);

	iosf_mbi_modify(LPSS_IOSF_UNIT_LPIO1, MBI_CFG_WRITE,
			LPSS_IOSF_PMCSR, value2, mask2);

	mutex_unlock(&lpss_iosf_mutex);
}

static int acpi_lpss_runtime_suspend(struct device *dev)
{
	struct lpss_private_data *pdata = acpi_driver_data(ACPI_COMPANION(dev));
	int ret;

	ret = pm_generic_runtime_suspend(dev);
	if (ret)
		return ret;

	if (pdata->dev_desc->flags & LPSS_SAVE_CTX)
		acpi_lpss_save_ctx(dev, pdata);

	return acpi_dev_runtime_suspend(dev);
}

static int acpi_lpss_runtime_resume(struct device *dev)
{
	struct lpss_private_data *pdata = acpi_driver_data(ACPI_COMPANION(dev));
	int ret;

	if (lpss_quirks & LPSS_QUIRK_ALWAYS_POWER_ON && iosf_mbi_available())
		lpss_iosf_exit_d3_state();

	ret = acpi_dev_runtime_resume(dev);
	if (ret)
		return ret;

	acpi_lpss_d3_to_d0_delay(pdata);

	if (pdata->dev_desc->flags & LPSS_SAVE_CTX)
		acpi_lpss_restore_ctx(dev, pdata);

	return pm_generic_runtime_resume(dev);
}
#endif /* CONFIG_PM */

static struct dev_pm_domain acpi_lpss_pm_domain = {
#ifdef CONFIG_PM
	.activate = acpi_lpss_activate,
	.dismiss = acpi_lpss_dismiss,
#endif
	.ops = {
#ifdef CONFIG_PM
#ifdef CONFIG_PM_SLEEP
		.prepare = acpi_subsys_prepare,
		.complete = pm_complete_with_resume_check,
		.suspend = acpi_subsys_suspend,
		.suspend_late = acpi_lpss_suspend_late,
		.resume_early = acpi_lpss_resume_early,
		.freeze = acpi_subsys_freeze,
		.poweroff = acpi_subsys_suspend,
		.poweroff_late = acpi_lpss_suspend_late,
		.restore_early = acpi_lpss_resume_early,
#endif
		.runtime_suspend = acpi_lpss_runtime_suspend,
		.runtime_resume = acpi_lpss_runtime_resume,
#endif
	},
};

static int acpi_lpss_platform_notify(struct notifier_block *nb,
				     unsigned long action, void *data)
{
	struct platform_device *pdev = to_platform_device(data);
	struct lpss_private_data *pdata;
	struct acpi_device *adev;
	const struct acpi_device_id *id;

	id = acpi_match_device(acpi_lpss_device_ids, &pdev->dev);
	if (!id || !id->driver_data)
		return 0;

	if (acpi_bus_get_device(ACPI_HANDLE(&pdev->dev), &adev))
		return 0;

	pdata = acpi_driver_data(adev);
	if (!pdata)
		return 0;

	if (pdata->mmio_base &&
	    pdata->mmio_size < pdata->dev_desc->prv_offset + LPSS_LTR_SIZE) {
		dev_err(&pdev->dev, "MMIO size insufficient to access LTR\n");
		return 0;
	}

	switch (action) {
	case BUS_NOTIFY_BIND_DRIVER:
		dev_pm_domain_set(&pdev->dev, &acpi_lpss_pm_domain);
		break;
	case BUS_NOTIFY_DRIVER_NOT_BOUND:
	case BUS_NOTIFY_UNBOUND_DRIVER:
		dev_pm_domain_set(&pdev->dev, NULL);
		break;
	case BUS_NOTIFY_ADD_DEVICE:
		dev_pm_domain_set(&pdev->dev, &acpi_lpss_pm_domain);
		if (pdata->dev_desc->flags & LPSS_LTR)
			return sysfs_create_group(&pdev->dev.kobj,
						  &lpss_attr_group);
		break;
	case BUS_NOTIFY_DEL_DEVICE:
		if (pdata->dev_desc->flags & LPSS_LTR)
			sysfs_remove_group(&pdev->dev.kobj, &lpss_attr_group);
		dev_pm_domain_set(&pdev->dev, NULL);
		break;
	default:
		break;
	}

	return 0;
}

static struct notifier_block acpi_lpss_nb = {
	.notifier_call = acpi_lpss_platform_notify,
};

static void acpi_lpss_bind(struct device *dev)
{
	struct lpss_private_data *pdata = acpi_driver_data(ACPI_COMPANION(dev));

	if (!pdata || !pdata->mmio_base || !(pdata->dev_desc->flags & LPSS_LTR))
		return;

	if (pdata->mmio_size >= pdata->dev_desc->prv_offset + LPSS_LTR_SIZE)
		dev->power.set_latency_tolerance = acpi_lpss_set_ltr;
	else
		dev_err(dev, "MMIO size insufficient to access LTR\n");
}

static void acpi_lpss_unbind(struct device *dev)
{
	dev->power.set_latency_tolerance = NULL;
}

static struct acpi_scan_handler lpss_handler = {
	.ids = acpi_lpss_device_ids,
	.attach = acpi_lpss_create_device,
	.bind = acpi_lpss_bind,
	.unbind = acpi_lpss_unbind,
};

void __init acpi_lpss_init(void)
{
	const struct x86_cpu_id *id;
	int ret;

	ret = lpt_clk_init();
	if (ret)
		return;

	id = x86_match_cpu(lpss_cpu_ids);
	if (id)
		lpss_quirks |= LPSS_QUIRK_ALWAYS_POWER_ON;

	bus_register_notifier(&platform_bus_type, &acpi_lpss_nb);
	acpi_scan_add_handler(&lpss_handler);
}

#else

static struct acpi_scan_handler lpss_handler = {
	.ids = acpi_lpss_device_ids,
};

void __init acpi_lpss_init(void)
{
	acpi_scan_add_handler(&lpss_handler);
}

#endif /* CONFIG_X86_INTEL_LPSS */<|MERGE_RESOLUTION|>--- conflicted
+++ resolved
@@ -162,15 +162,12 @@
 
 static void byt_pwm_setup(struct lpss_private_data *pdata)
 {
-<<<<<<< HEAD
-=======
 	struct acpi_device *adev = pdata->adev;
 
 	/* Only call pwm_add_table for the first PWM controller */
 	if (!adev->pnp.unique_id || strcmp(adev->pnp.unique_id, "1"))
 		return;
 
->>>>>>> 21c2de43
 	if (!acpi_dev_present("INT33FD", NULL, BYT_CRC_HRV))
 		pwm_add_table(byt_pwm_lookup, ARRAY_SIZE(byt_pwm_lookup));
 }
