/*
 * intel_pmic_xpower.c - XPower AXP288 PMIC operation region driver
 *
 * Copyright (C) 2014 Intel Corporation. All rights reserved.
 *
 * This program is free software; you can redistribute it and/or
 * modify it under the terms of the GNU General Public License version
 * 2 as published by the Free Software Foundation.
 *
 * This program is distributed in the hope that it will be useful,
 * but WITHOUT ANY WARRANTY; without even the implied warranty of
 * MERCHANTABILITY or FITNESS FOR A PARTICULAR PURPOSE.  See the
 * GNU General Public License for more details.
 */

#include <linux/init.h>
#include <linux/acpi.h>
#include <linux/mfd/axp20x.h>
#include <linux/regmap.h>
#include <linux/platform_device.h>
#include "intel_pmic.h"

#define XPOWER_GPADC_LOW	0x5b

static struct pmic_table power_table[] = {
	{
		.address = 0x00,
		.reg = 0x13,
		.bit = 0x05,
	}, /* ALD1 */
	{
		.address = 0x04,
		.reg = 0x13,
		.bit = 0x06,
	}, /* ALD2 */
	{
		.address = 0x08,
		.reg = 0x13,
		.bit = 0x07,
	}, /* ALD3 */
	{
		.address = 0x0c,
		.reg = 0x12,
		.bit = 0x03,
	}, /* DLD1 */
	{
		.address = 0x10,
		.reg = 0x12,
		.bit = 0x04,
	}, /* DLD2 */
	{
		.address = 0x14,
		.reg = 0x12,
		.bit = 0x05,
	}, /* DLD3 */
	{
		.address = 0x18,
		.reg = 0x12,
		.bit = 0x06,
	}, /* DLD4 */
	{
		.address = 0x1c,
		.reg = 0x12,
		.bit = 0x00,
	}, /* ELD1 */
	{
		.address = 0x20,
		.reg = 0x12,
		.bit = 0x01,
	}, /* ELD2 */
	{
		.address = 0x24,
		.reg = 0x12,
		.bit = 0x02,
	}, /* ELD3 */
	{
		.address = 0x28,
		.reg = 0x13,
		.bit = 0x02,
	}, /* FLD1 */
	{
		.address = 0x2c,
		.reg = 0x13,
		.bit = 0x03,
	}, /* FLD2 */
	{
		.address = 0x30,
		.reg = 0x13,
		.bit = 0x04,
	}, /* FLD3 */
	{
		.address = 0x34,
		.reg = 0x10,
		.bit = 0x03,
	}, /* BUC1 */
	{
		.address = 0x38,
		.reg = 0x10,
		.bit = 0x06,
	}, /* BUC2 */
	{
		.address = 0x3c,
		.reg = 0x10,
		.bit = 0x05,
	}, /* BUC3 */
	{
		.address = 0x40,
		.reg = 0x10,
		.bit = 0x04,
	}, /* BUC4 */
	{
		.address = 0x44,
		.reg = 0x10,
		.bit = 0x01,
	}, /* BUC5 */
	{
		.address = 0x48,
		.reg = 0x10,
		.bit = 0x00
	}, /* BUC6 */
<<<<<<< HEAD
=======
	{
		.address = 0x4c,
		.reg = 0x92,
	}, /* GPI1 */
>>>>>>> 30e08638
};

/* TMP0 - TMP5 are the same, all from GPADC */
static struct pmic_table thermal_table[] = {
	{
		.address = 0x00,
		.reg = XPOWER_GPADC_LOW
	},
	{
		.address = 0x0c,
		.reg = XPOWER_GPADC_LOW
	},
	{
		.address = 0x18,
		.reg = XPOWER_GPADC_LOW
	},
	{
		.address = 0x24,
		.reg = XPOWER_GPADC_LOW
	},
	{
		.address = 0x30,
		.reg = XPOWER_GPADC_LOW
	},
	{
		.address = 0x3c,
		.reg = XPOWER_GPADC_LOW
	},
};

static int intel_xpower_pmic_get_power(struct regmap *regmap, int reg,
				       int bit, u64 *value)
{
	int data;

	if (regmap_read(regmap, reg, &data))
		return -EIO;

	/* GPIO1 LDO regulator needs special handling */
	if (reg == 0x92)
		*value = ((data & 0x07) == 0x03);
	else
		*value = (data & BIT(bit)) ? 1 : 0;

	return 0;
}

static int intel_xpower_pmic_update_power(struct regmap *regmap, int reg,
					  int bit, bool on)
{
	int data;

	/* GPIO1 LDO regulator needs special handling */
	if (reg == 0x92)
		return regmap_update_bits(regmap, reg, 0x07, on ? 0x03 : 0x04);

	if (regmap_read(regmap, reg, &data))
		return -EIO;

	if (on)
		data |= BIT(bit);
	else
		data &= ~BIT(bit);

	if (regmap_write(regmap, reg, data))
		return -EIO;

	return 0;
}

/**
 * intel_xpower_pmic_get_raw_temp(): Get raw temperature reading from the PMIC
 *
 * @regmap: regmap of the PMIC device
 * @reg: register to get the reading
 *
 * Return a positive value on success, errno on failure.
 */
static int intel_xpower_pmic_get_raw_temp(struct regmap *regmap, int reg)
{
	u8 buf[2];

	if (regmap_bulk_read(regmap, AXP288_GP_ADC_H, buf, 2))
		return -EIO;

	return (buf[0] << 4) + ((buf[1] >> 4) & 0x0F);
}

static struct intel_pmic_opregion_data intel_xpower_pmic_opregion_data = {
	.get_power = intel_xpower_pmic_get_power,
	.update_power = intel_xpower_pmic_update_power,
	.get_raw_temp = intel_xpower_pmic_get_raw_temp,
	.power_table = power_table,
	.power_table_count = ARRAY_SIZE(power_table),
	.thermal_table = thermal_table,
	.thermal_table_count = ARRAY_SIZE(thermal_table),
};

static acpi_status intel_xpower_pmic_gpio_handler(u32 function,
		acpi_physical_address address, u32 bit_width, u64 *value,
		void *handler_context, void *region_context)
{
	return AE_OK;
}

static int intel_xpower_pmic_opregion_probe(struct platform_device *pdev)
{
	struct device *parent = pdev->dev.parent;
	struct axp20x_dev *axp20x = dev_get_drvdata(parent);
	acpi_status status;
	int result;

	status = acpi_install_address_space_handler(ACPI_HANDLE(parent),
			ACPI_ADR_SPACE_GPIO, intel_xpower_pmic_gpio_handler,
			NULL, NULL);
	if (ACPI_FAILURE(status))
		return -ENODEV;

	result = intel_pmic_install_opregion_handler(&pdev->dev,
					ACPI_HANDLE(parent), axp20x->regmap,
					&intel_xpower_pmic_opregion_data);
	if (result)
		acpi_remove_address_space_handler(ACPI_HANDLE(parent),
						  ACPI_ADR_SPACE_GPIO,
						  intel_xpower_pmic_gpio_handler);

	return result;
}

static struct platform_driver intel_xpower_pmic_opregion_driver = {
	.probe = intel_xpower_pmic_opregion_probe,
	.driver = {
		.name = "axp288_pmic_acpi",
	},
};

static int __init intel_xpower_pmic_opregion_driver_init(void)
{
	return platform_driver_register(&intel_xpower_pmic_opregion_driver);
}
device_initcall(intel_xpower_pmic_opregion_driver_init);<|MERGE_RESOLUTION|>--- conflicted
+++ resolved
@@ -118,13 +118,10 @@
 		.reg = 0x10,
 		.bit = 0x00
 	}, /* BUC6 */
-<<<<<<< HEAD
-=======
 	{
 		.address = 0x4c,
 		.reg = 0x92,
 	}, /* GPI1 */
->>>>>>> 30e08638
 };
 
 /* TMP0 - TMP5 are the same, all from GPADC */
