#
# Makefile for the Linux ACPI interpreter
#

ccflags-$(CONFIG_ACPI_DEBUG)	+= -DACPI_DEBUG_OUTPUT

#
# ACPI Boot-Time Table Parsing
#
obj-$(CONFIG_ACPI)		+= tables.o
obj-$(CONFIG_X86)		+= blacklist.o

#
# ACPI Core Subsystem (Interpreter)
#
obj-$(CONFIG_ACPI)		+= acpi.o \
					acpica/

# All the builtin files are in the "acpi." module_param namespace.
acpi-y				+= osi.o osl.o utils.o reboot.o
acpi-y				+= nvs.o

# Power management related files
acpi-y				+= wakeup.o
acpi-$(CONFIG_ACPI_SYSTEM_POWER_STATES_SUPPORT) += sleep.o
acpi-y				+= device_sysfs.o device_pm.o
acpi-$(CONFIG_ACPI_SLEEP)	+= proc.o


#
# ACPI Bus and Device Drivers
#
acpi-y				+= bus.o glue.o
acpi-y				+= scan.o
acpi-y				+= resource.o
acpi-y				+= acpi_processor.o
acpi-y				+= processor_core.o
acpi-$(CONFIG_ARCH_MIGHT_HAVE_ACPI_PDC) += processor_pdc.o
acpi-y				+= ec.o
acpi-$(CONFIG_ACPI_DOCK)	+= dock.o
acpi-y				+= pci_root.o pci_link.o pci_irq.o
obj-$(CONFIG_ACPI_MCFG)		+= pci_mcfg.o
acpi-y				+= acpi_lpss.o acpi_apd.o
acpi-y				+= acpi_platform.o
acpi-y				+= acpi_pnp.o
acpi-$(CONFIG_ARM_AMBA)	+= acpi_amba.o
acpi-y				+= power.o
acpi-y				+= event.o
acpi-$(CONFIG_ACPI_REDUCED_HARDWARE_ONLY) += evged.o
acpi-y				+= sysfs.o
acpi-y				+= property.o
acpi-$(CONFIG_X86)		+= acpi_cmos_rtc.o
<<<<<<< HEAD
acpi-$(CONFIG_X86)		+= x86/utils.o
=======
acpi-$(CONFIG_X86)		+= x86/x86_utils.o
>>>>>>> 30e08638
acpi-$(CONFIG_DEBUG_FS)		+= debugfs.o
acpi-$(CONFIG_ACPI_NUMA)	+= numa.o
acpi-$(CONFIG_ACPI_PROCFS_POWER) += cm_sbs.o
acpi-y				+= acpi_lpat.o
acpi-$(CONFIG_ACPI_GENERIC_GSI) += irq.o
acpi-$(CONFIG_ACPI_WATCHDOG)	+= acpi_watchdog.o

# These are (potentially) separate modules

# IPMI may be used by other drivers, so it has to initialise before them
obj-$(CONFIG_ACPI_IPMI)		+= acpi_ipmi.o

obj-$(CONFIG_ACPI_AC) 		+= ac.o
obj-$(CONFIG_ACPI_BUTTON)	+= button.o
obj-$(CONFIG_ACPI_FAN)		+= fan.o
obj-$(CONFIG_ACPI_VIDEO)	+= video.o
obj-$(CONFIG_ACPI_PCI_SLOT)	+= pci_slot.o
obj-$(CONFIG_ACPI_PROCESSOR)	+= processor.o
obj-$(CONFIG_ACPI)		+= container.o
obj-$(CONFIG_ACPI_THERMAL)	+= thermal.o
obj-$(CONFIG_ACPI_NFIT)		+= nfit/
obj-$(CONFIG_ACPI)		+= acpi_memhotplug.o
obj-$(CONFIG_ACPI_HOTPLUG_IOAPIC) += ioapic.o
obj-$(CONFIG_ACPI_BATTERY)	+= battery.o
obj-$(CONFIG_ACPI_SBS)		+= sbshc.o
obj-$(CONFIG_ACPI_SBS)		+= sbs.o
obj-$(CONFIG_ACPI_HED)		+= hed.o
obj-$(CONFIG_ACPI_EC_DEBUGFS)	+= ec_sys.o
obj-$(CONFIG_ACPI_CUSTOM_METHOD)+= custom_method.o
obj-$(CONFIG_ACPI_BGRT)		+= bgrt.o
obj-$(CONFIG_ACPI_CPPC_LIB)	+= cppc_acpi.o
obj-$(CONFIG_ACPI_SPCR_TABLE)	+= spcr.o
obj-$(CONFIG_ACPI_DEBUGGER_USER) += acpi_dbg.o

# processor has its own "processor." module_param namespace
processor-y			:= processor_driver.o
processor-$(CONFIG_ACPI_PROCESSOR_IDLE) += processor_idle.o
processor-$(CONFIG_ACPI_CPU_FREQ_PSS)	+= processor_throttling.o	\
	processor_thermal.o
processor-$(CONFIG_CPU_FREQ)	+= processor_perflib.o

obj-$(CONFIG_ACPI_PROCESSOR_AGGREGATOR) += acpi_pad.o

obj-$(CONFIG_ACPI_APEI)		+= apei/

obj-$(CONFIG_ACPI_EXTLOG)	+= acpi_extlog.o

obj-$(CONFIG_PMIC_OPREGION)	+= pmic/intel_pmic.o
obj-$(CONFIG_CRC_PMIC_OPREGION) += pmic/intel_pmic_crc.o
obj-$(CONFIG_XPOWER_PMIC_OPREGION) += pmic/intel_pmic_xpower.o
obj-$(CONFIG_BXT_WC_PMIC_OPREGION) += pmic/intel_pmic_bxtwc.o
obj-$(CONFIG_CHT_WC_PMIC_OPREGION) += pmic/intel_pmic_chtwc.o

obj-$(CONFIG_ACPI_CONFIGFS)	+= acpi_configfs.o

video-objs			+= acpi_video.o video_detect.o
obj-y				+= dptf/

obj-$(CONFIG_ARM64)		+= arm64/<|MERGE_RESOLUTION|>--- conflicted
+++ resolved
@@ -50,11 +50,7 @@
 acpi-y				+= sysfs.o
 acpi-y				+= property.o
 acpi-$(CONFIG_X86)		+= acpi_cmos_rtc.o
-<<<<<<< HEAD
-acpi-$(CONFIG_X86)		+= x86/utils.o
-=======
 acpi-$(CONFIG_X86)		+= x86/x86_utils.o
->>>>>>> 30e08638
 acpi-$(CONFIG_DEBUG_FS)		+= debugfs.o
 acpi-$(CONFIG_ACPI_NUMA)	+= numa.o
 acpi-$(CONFIG_ACPI_PROCFS_POWER) += cm_sbs.o
