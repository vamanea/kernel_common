--- conflicted
+++ resolved
@@ -33,10 +33,6 @@
 
 #define KFD_UNMAP_LATENCY_MS			(4000)
 #define QUEUE_PREEMPT_DEFAULT_TIMEOUT_MS (2 * KFD_UNMAP_LATENCY_MS + 1000)
-<<<<<<< HEAD
-#define KFD_SDMA_QUEUES_PER_ENGINE		(2)
-=======
->>>>>>> f9885ef8
 
 struct device_process_node {
 	struct qcm_process_device *qpd;
