#
# X86 Platform Specific Drivers
#

menuconfig X86_PLATFORM_DEVICES
	bool "X86 Platform Specific Device Drivers"
	default y
	depends on X86
	---help---
	  Say Y here to get to see options for device drivers for various
	  x86 platforms, including vendor-specific laptop extension drivers.
	  This option alone does not add any kernel code.

	  If you say N, all options in this submenu will be skipped and disabled.

if X86_PLATFORM_DEVICES

config ACER_WMI
	tristate "Acer WMI Laptop Extras"
	depends on ACPI
	select LEDS_CLASS
	select NEW_LEDS
	depends on BACKLIGHT_CLASS_DEVICE
	depends on SERIO_I8042
	depends on INPUT
	depends on RFKILL || RFKILL = n
	depends on ACPI_WMI
	select INPUT_SPARSEKMAP
	# Acer WMI depends on ACPI_VIDEO when ACPI is enabled
        select ACPI_VIDEO if ACPI
	---help---
	  This is a driver for newer Acer (and Wistron) laptops. It adds
	  wireless radio and bluetooth control, and on some laptops,
	  exposes the mail LED and LCD backlight.

	  If you have an ACPI-WMI compatible Acer/ Wistron laptop, say Y or M
	  here.

config ACERHDF
	tristate "Acer Aspire One temperature and fan driver"
	depends on ACPI && THERMAL
	select THERMAL_GOV_BANG_BANG
	---help---
	  This is a driver for Acer Aspire One netbooks. It allows to access
	  the temperature sensor and to control the fan.

	  After loading this driver the BIOS is still in control of the fan.
	  To let the kernel handle the fan, do:
	  echo -n enabled > /sys/class/thermal/thermal_zone0/mode

	  For more information about this driver see
	  <http://piie.net/files/acerhdf_README.txt>

	  If you have an Acer Aspire One netbook, say Y or M
	  here.

config ALIENWARE_WMI
	tristate "Alienware Special feature control"
	depends on ACPI
	depends on LEDS_CLASS
	depends on NEW_LEDS
	depends on ACPI_WMI
	---help---
	 This is a driver for controlling Alienware BIOS driven
	 features.  It exposes an interface for controlling the AlienFX
	 zones on Alienware machines that don't contain a dedicated AlienFX
	 USB MCU such as the X51 and X51-R2.

config ASUS_LAPTOP
	tristate "Asus Laptop Extras"
	depends on ACPI
	select LEDS_CLASS
	select NEW_LEDS
	depends on BACKLIGHT_CLASS_DEVICE
	depends on INPUT
	depends on RFKILL || RFKILL = n
	depends on ACPI_VIDEO || ACPI_VIDEO = n
	select INPUT_SPARSEKMAP
	select INPUT_POLLDEV
	---help---
	  This is a driver for Asus laptops, Lenovo SL and the Pegatron
	  Lucid tablet. It may also support some MEDION, JVC or VICTOR
	  laptops. It makes all the extra buttons generate standard
	  ACPI events and input events, and on the Lucid the built-in
	  accelerometer appears as an input device.  It also adds
	  support for video output switching, LCD backlight control,
	  Bluetooth and Wlan control, and most importantly, allows you
	  to blink those fancy LEDs.

	  For more information see <http://acpi4asus.sf.net>.

	  If you have an ACPI-compatible ASUS laptop, say Y or M here.

config DELL_SMBIOS
	tristate "Dell SMBIOS Support"
	depends on DCDBAS
	default n
	---help---
	This module provides common functions for kernel modules using
	Dell SMBIOS.

	If you have a Dell laptop, say Y or M here.

config DELL_LAPTOP
	tristate "Dell Laptop Extras"
	depends on DELL_SMBIOS
	depends on DMI
	depends on BACKLIGHT_CLASS_DEVICE
	depends on ACPI_VIDEO || ACPI_VIDEO = n
	depends on RFKILL || RFKILL = n
	depends on SERIO_I8042
	select POWER_SUPPLY
	select LEDS_CLASS
	select NEW_LEDS
	default n
	---help---
	This driver adds support for rfkill and backlight control to Dell
	laptops (except for some models covered by the Compal driver).

config DELL_WMI
	tristate "Dell WMI extras"
	depends on ACPI_WMI
	depends on DMI
	depends on INPUT
	depends on ACPI_VIDEO || ACPI_VIDEO = n
	depends on DELL_SMBIOS
	select INPUT_SPARSEKMAP
	---help---
	  Say Y here if you want to support WMI-based hotkeys on Dell laptops.

	  To compile this driver as a module, choose M here: the module will
	  be called dell-wmi.

config DELL_WMI_AIO
	tristate "WMI Hotkeys for Dell All-In-One series"
	depends on ACPI_WMI
	depends on INPUT
	select INPUT_SPARSEKMAP
	---help---
	  Say Y here if you want to support WMI-based hotkeys on Dell
	  All-In-One machines.

	  To compile this driver as a module, choose M here: the module will
	  be called dell-wmi-aio.

config DELL_SMO8800
	tristate "Dell Latitude freefall driver (ACPI SMO88XX)"
	depends on ACPI
	---help---
	  Say Y here if you want to support SMO88XX freefall devices
	  on Dell Latitude laptops.

	  To compile this driver as a module, choose M here: the module will
	  be called dell-smo8800.

config DELL_RBTN
	tristate "Dell Airplane Mode Switch driver"
	depends on ACPI
	depends on INPUT
	depends on RFKILL
	---help---
	  Say Y here if you want to support Dell Airplane Mode Switch ACPI
	  device on Dell laptops. Sometimes it has names: DELLABCE or DELRBTN.
	  This driver register rfkill device or input hotkey device depending
	  on hardware type (hw switch slider or keyboard toggle button). For
	  rfkill devices it receive HW switch events and set correct hard
	  rfkill state.

	  To compile this driver as a module, choose M here: the module will
	  be called dell-rbtn.


config FUJITSU_LAPTOP
	tristate "Fujitsu Laptop Extras"
	depends on ACPI
	depends on INPUT
	depends on BACKLIGHT_CLASS_DEVICE
	depends on ACPI_VIDEO || ACPI_VIDEO = n
	depends on LEDS_CLASS || LEDS_CLASS=n
	---help---
	  This is a driver for laptops built by Fujitsu:

	    * P2xxx/P5xxx/S6xxx/S7xxx series Lifebooks
	    * Possibly other Fujitsu laptop models
	    * Tested with S6410 and S7020

	  It adds support for LCD brightness control and some hotkeys.

	  If you have a Fujitsu laptop, say Y or M here.

config FUJITSU_LAPTOP_DEBUG
	bool "Verbose debug mode for Fujitsu Laptop Extras"
	depends on FUJITSU_LAPTOP
	default n
	---help---
	  Enables extra debug output from the fujitsu extras driver, at the
	  expense of a slight increase in driver size.

	  If you are not sure, say N here.

config FUJITSU_TABLET
       tristate "Fujitsu Tablet Extras"
       depends on ACPI
       depends on INPUT
       ---help---
         This is a driver for tablets built by Fujitsu:

           * Lifebook P1510/P1610/P1620/Txxxx
           * Stylistic ST5xxx
           * Possibly other Fujitsu tablet models

         It adds support for the panel buttons, docking station detection,
         tablet/notebook mode detection for convertible and
         orientation detection for docked slates.

         If you have a Fujitsu convertible or slate, say Y or M here.

config AMILO_RFKILL
	tristate "Fujitsu-Siemens Amilo rfkill support"
	depends on RFKILL
	depends on SERIO_I8042
	---help---
	  This is a driver for enabling wifi on some Fujitsu-Siemens Amilo
	  laptops.

config TC1100_WMI
	tristate "HP Compaq TC1100 Tablet WMI Extras"
	depends on !X86_64
	depends on ACPI
	depends on ACPI_WMI
	---help---
	  This is a driver for the WMI extensions (wireless and bluetooth power
	  control) of the HP Compaq TC1100 tablet.

config HP_ACCEL
	tristate "HP laptop accelerometer"
	depends on INPUT && ACPI
	depends on SERIO_I8042
	select SENSORS_LIS3LV02D
	select NEW_LEDS
	select LEDS_CLASS
	help
	  This driver provides support for the "Mobile Data Protection System 3D"
	  or "3D DriveGuard" feature of HP laptops. On such systems the driver
	  should load automatically (via ACPI alias).

	  Support for a led indicating disk protection will be provided as
	  hp::hddprotect. For more information on the feature, refer to
	  Documentation/misc-devices/lis3lv02d.

	  To compile this driver as a module, choose M here: the module will
	  be called hp_accel.

config HP_WIRELESS
	tristate "HP wireless button"
	depends on ACPI
	depends on INPUT
	help
	 This driver provides supports for new HP wireless button for Windows 8.
	 On such systems the driver should load automatically (via ACPI alias).

	 To compile this driver as a module, choose M here: the module will
	 be called hp-wireless.

config HP_WMI
	tristate "HP WMI extras"
	depends on ACPI_WMI
	depends on INPUT
	depends on RFKILL || RFKILL = n
	select INPUT_SPARSEKMAP
	help
	 Say Y here if you want to support WMI-based hotkeys on HP laptops and
	 to read data from WMI such as docking or ambient light sensor state.

	 To compile this driver as a module, choose M here: the module will
	 be called hp-wmi.

config MSI_LAPTOP
	tristate "MSI Laptop Extras"
	depends on ACPI
	depends on BACKLIGHT_CLASS_DEVICE
	depends on ACPI_VIDEO || ACPI_VIDEO = n
	depends on RFKILL
	depends on INPUT && SERIO_I8042
	select INPUT_SPARSEKMAP
	---help---
	  This is a driver for laptops built by MSI (MICRO-STAR
	  INTERNATIONAL):

	  MSI MegaBook S270 (MS-1013)
	  Cytron/TCM/Medion/Tchibo MD96100/SAM2000

	  It adds support for Bluetooth, WLAN and LCD brightness control.

	  More information about this driver is available at
	  <http://0pointer.de/lennart/tchibo.html>.

	  If you have an MSI S270 laptop, say Y or M here.

config PANASONIC_LAPTOP
	tristate "Panasonic Laptop Extras"
	depends on INPUT && ACPI
	depends on BACKLIGHT_CLASS_DEVICE
	select INPUT_SPARSEKMAP
	---help---
	  This driver adds support for access to backlight control and hotkeys
	  on Panasonic Let's Note laptops.

	  If you have a Panasonic Let's note laptop (such as the R1(N variant),
	  R2, R3, R5, T2, W2 and Y2 series), say Y.

config COMPAL_LAPTOP
	tristate "Compal (and others) Laptop Extras"
	depends on ACPI
	depends on BACKLIGHT_CLASS_DEVICE
	depends on ACPI_VIDEO || ACPI_VIDEO = n
	depends on RFKILL
	depends on HWMON
	depends on POWER_SUPPLY
	---help---
	  This is a driver for laptops built by Compal, and some models by
	  other brands (e.g. Dell, Toshiba).

	  It adds support for rfkill, Bluetooth, WLAN, LCD brightness, hwmon
	  and battery charging level control.

	  For a (possibly incomplete) list of supported laptops, please refer
	  to: Documentation/platform/x86-laptop-drivers.txt

config SONY_LAPTOP
	tristate "Sony Laptop Extras"
	depends on ACPI
	depends on ACPI_VIDEO || ACPI_VIDEO = n
	depends on BACKLIGHT_CLASS_DEVICE
	depends on INPUT
	depends on RFKILL
	  ---help---
	  This mini-driver drives the SNC and SPIC devices present in the ACPI
	  BIOS of the Sony Vaio laptops.

	  It gives access to some extra laptop functionalities like Bluetooth,
	  screen brightness control, Fn keys and allows powering on/off some
	  devices.

	  Read <file:Documentation/laptops/sony-laptop.txt> for more information.

config SONYPI_COMPAT
	bool "Sonypi compatibility"
	depends on SONY_LAPTOP
	  ---help---
	  Build the sonypi driver compatibility code into the sony-laptop driver.

config IDEAPAD_LAPTOP
	tristate "Lenovo IdeaPad Laptop Extras"
	depends on ACPI
	depends on RFKILL && INPUT
	depends on SERIO_I8042
	depends on BACKLIGHT_CLASS_DEVICE
	depends on ACPI_VIDEO || ACPI_VIDEO = n
	depends on ACPI_WMI || ACPI_WMI = n
	select INPUT_SPARSEKMAP
	help
	  This is a driver for Lenovo IdeaPad netbooks contains drivers for
	  rfkill switch, hotkey, fan control and backlight control.

config SURFACE3_WMI
	tristate "Surface 3 WMI Driver"
	depends on ACPI_WMI
	depends on DMI
	depends on INPUT
	depends on SPI
	---help---
	  Say Y here if you have a Surface 3.

	  To compile this driver as a module, choose M here: the module will
	  be called surface3-wmi.

config THINKPAD_ACPI
	tristate "ThinkPad ACPI Laptop Extras"
	depends on ACPI
	depends on INPUT
	depends on RFKILL || RFKILL = n
	depends on ACPI_VIDEO || ACPI_VIDEO = n
	depends on BACKLIGHT_CLASS_DEVICE
	select HWMON
	select NVRAM
	select NEW_LEDS
	select LEDS_CLASS
	---help---
	  This is a driver for the IBM and Lenovo ThinkPad laptops. It adds
	  support for Fn-Fx key combinations, Bluetooth control, video
	  output switching, ThinkLight control, UltraBay eject and more.
	  For more information about this driver see
	  <file:Documentation/laptops/thinkpad-acpi.txt> and
	  <http://ibm-acpi.sf.net/> .

	  This driver was formerly known as ibm-acpi.

	  Extra functionality will be available if the rfkill (CONFIG_RFKILL)
	  and/or ALSA (CONFIG_SND) subsystems are available in the kernel.
	  Note that if you want ThinkPad-ACPI to be built-in instead of
	  modular, ALSA and rfkill will also have to be built-in.

	  If you have an IBM or Lenovo ThinkPad laptop, say Y or M here.

config THINKPAD_ACPI_ALSA_SUPPORT
	bool "Console audio control ALSA interface"
	depends on THINKPAD_ACPI
	depends on SND
	depends on SND = y || THINKPAD_ACPI = SND
	default y
	---help---
	  Enables monitoring of the built-in console audio output control
	  (headphone and speakers), which is operated by the mute and (in
	  some ThinkPad models) volume hotkeys.

	  If this option is enabled, ThinkPad-ACPI will export an ALSA card
	  with a single read-only mixer control, which should be used for
	  on-screen-display feedback purposes by the Desktop Environment.

	  Optionally, the driver will also allow software control (the
	  ALSA mixer will be made read-write).  Please refer to the driver
	  documentation for details.

	  All IBM models have both volume and mute control.  Newer Lenovo
	  models only have mute control (the volume hotkeys are just normal
	  keys and volume control is done through the main HDA mixer).

config THINKPAD_ACPI_DEBUGFACILITIES
	bool "Maintainer debug facilities"
	depends on THINKPAD_ACPI
	default n
	---help---
	  Enables extra stuff in the thinkpad-acpi which is completely useless
	  for normal use.  Read the driver source to find out what it does.

	  Say N here, unless you were told by a kernel maintainer to do
	  otherwise.

config THINKPAD_ACPI_DEBUG
	bool "Verbose debug mode"
	depends on THINKPAD_ACPI
	default n
	---help---
	  Enables extra debugging information, at the expense of a slightly
	  increase in driver size.

	  If you are not sure, say N here.

config THINKPAD_ACPI_UNSAFE_LEDS
	bool "Allow control of important LEDs (unsafe)"
	depends on THINKPAD_ACPI
	default n
	---help---
	  Overriding LED state on ThinkPads can mask important
	  firmware alerts (like critical battery condition), or misled
	  the user into damaging the hardware (undocking or ejecting
	  the bay while buses are still active), etc.

	  LED control on the ThinkPad is write-only (with very few
	  exceptions on very ancient models), which makes it
	  impossible to know beforehand if important information will
	  be lost when one changes LED state.

	  Users that know what they are doing can enable this option
	  and the driver will allow control of every LED, including
	  the ones on the dock stations.

	  Never enable this option on a distribution kernel.

	  Say N here, unless you are building a kernel for your own
	  use, and need to control the important firmware LEDs.

config THINKPAD_ACPI_VIDEO
	bool "Video output control support"
	depends on THINKPAD_ACPI
	default y
	---help---
	  Allows the thinkpad_acpi driver to provide an interface to control
	  the various video output ports.

	  This feature often won't work well, depending on ThinkPad model,
	  display state, video output devices in use, whether there is a X
	  server running, phase of the moon, and the current mood of
	  Schroedinger's cat.  If you can use X.org's RandR to control
	  your ThinkPad's video output ports instead of this feature,
	  don't think twice: do it and say N here to save memory and avoid
	  bad interactions with X.org.

	  NOTE: access to this feature is limited to processes with the
	  CAP_SYS_ADMIN capability, to avoid local DoS issues in platforms
	  where it interacts badly with X.org.

	  If you are not sure, say Y here but do try to check if you could
	  be using X.org RandR instead.

config THINKPAD_ACPI_HOTKEY_POLL
	bool "Support NVRAM polling for hot keys"
	depends on THINKPAD_ACPI
	default y
	---help---
	  Some thinkpad models benefit from NVRAM polling to detect a few of
	  the hot key press events.  If you know your ThinkPad model does not
	  need to do NVRAM polling to support any of the hot keys you use,
	  unselecting this option will save about 1kB of memory.

	  ThinkPads T40 and newer, R52 and newer, and X31 and newer are
	  unlikely to need NVRAM polling in their latest BIOS versions.

	  NVRAM polling can detect at most the following keys: ThinkPad/Access
	  IBM, Zoom, Switch Display (fn+F7), ThinkLight, Volume up/down/mute,
	  Brightness up/down, Display Expand (fn+F8), Hibernate (fn+F12).

	  If you are not sure, say Y here.  The driver enables polling only if
	  it is strictly necessary to do so.

config SENSORS_HDAPS
	tristate "Thinkpad Hard Drive Active Protection System (hdaps)"
	depends on INPUT
	select INPUT_POLLDEV
	default n
	help
	  This driver provides support for the IBM Hard Drive Active Protection
	  System (hdaps), which provides an accelerometer and other misc. data.
	  ThinkPads starting with the R50, T41, and X40 are supported.  The
	  accelerometer data is readable via sysfs.

	  This driver also provides an absolute input class device, allowing
	  the laptop to act as a pinball machine-esque joystick.

	  If your ThinkPad is not recognized by the driver, please update to latest
	  BIOS. This is especially the case for some R52 ThinkPads.

	  Say Y here if you have an applicable laptop and want to experience
	  the awesome power of hdaps.

config INTEL_MENLOW
	tristate "Thermal Management driver for Intel menlow platform"
	depends on ACPI_THERMAL
	select THERMAL
	---help---
	  ACPI thermal management enhancement driver on
	  Intel Menlow platform.

	  If unsure, say N.

config EEEPC_LAPTOP
	tristate "Eee PC Hotkey Driver"
	depends on ACPI
	depends on INPUT
	depends on RFKILL || RFKILL = n
	depends on ACPI_VIDEO || ACPI_VIDEO = n
	depends on HOTPLUG_PCI
	depends on BACKLIGHT_CLASS_DEVICE
	select HWMON
	select LEDS_CLASS
	select NEW_LEDS
	select INPUT_SPARSEKMAP
	---help---
	  This driver supports the Fn-Fx keys on Eee PC laptops.

	  It  also gives access to some extra laptop functionalities like
	  Bluetooth, backlight and allows powering on/off some other
	  devices.

	  If you have an Eee PC laptop, say Y or M here. If this driver
	  doesn't work on your Eee PC, try eeepc-wmi instead.

config ASUS_WMI
	tristate "ASUS WMI Driver"
	depends on ACPI_WMI
	depends on INPUT
	depends on HWMON
	depends on BACKLIGHT_CLASS_DEVICE
	depends on RFKILL || RFKILL = n
	depends on HOTPLUG_PCI
	depends on ACPI_VIDEO || ACPI_VIDEO = n
	select INPUT_SPARSEKMAP
	select LEDS_CLASS
	select NEW_LEDS
	---help---
	  Say Y here if you have a WMI aware Asus laptop (like Eee PCs or new
	  Asus Notebooks).

	  To compile this driver as a module, choose M here: the module will
	  be called asus-wmi.

config ASUS_NB_WMI
	tristate "Asus Notebook WMI Driver"
	depends on ASUS_WMI
	depends on SERIO_I8042 || SERIO_I8042 = n
	---help---
	  This is a driver for newer Asus notebooks. It adds extra features
	  like wireless radio and bluetooth control, leds, hotkeys, backlight...

	  For more information, see
	  <file:Documentation/ABI/testing/sysfs-platform-asus-wmi>

	  If you have an ACPI-WMI compatible Asus Notebook, say Y or M
	  here.

config EEEPC_WMI
	tristate "Eee PC WMI Driver"
	depends on ASUS_WMI
	---help---
	  This is a driver for newer Eee PC laptops. It adds extra features
	  like wireless radio and bluetooth control, leds, hotkeys, backlight...

	  For more information, see
	  <file:Documentation/ABI/testing/sysfs-platform-asus-wmi>

	  If you have an ACPI-WMI compatible Eee PC laptop (>= 1000), say Y or M
	  here.

config ASUS_WIRELESS
	tristate "Asus Wireless Radio Control Driver"
	depends on ACPI
	depends on INPUT
	select NEW_LEDS
	select LEDS_CLASS
	---help---
	  The Asus Wireless Radio Control handles the airplane mode hotkey
	  present on some Asus laptops.

	  Say Y or M here if you have an ASUS notebook with an airplane mode
	  hotkey.

	  If you choose to compile this driver as a module the module will be
	  called asus-wireless.

config ACPI_WMI
	tristate "WMI"
	depends on ACPI
	help
	  This driver adds support for the ACPI-WMI (Windows Management
	  Instrumentation) mapper device (PNP0C14) found on some systems.

	  ACPI-WMI is a proprietary extension to ACPI to expose parts of the
	  ACPI firmware to userspace - this is done through various vendor
	  defined methods and data blocks in a PNP0C14 device, which are then
	  made available for userspace to call.

	  The implementation of this in Linux currently only exposes this to
	  other kernel space drivers.

	  This driver is a required dependency to build the firmware specific
	  drivers needed on many machines, including Acer and HP laptops.

	  It is safe to enable this driver even if your DSDT doesn't define
	  any ACPI-WMI devices.

config MSI_WMI
	tristate "MSI WMI extras"
	depends on ACPI_WMI
	depends on INPUT
	depends on BACKLIGHT_CLASS_DEVICE
	depends on ACPI_VIDEO || ACPI_VIDEO = n
	select INPUT_SPARSEKMAP
	help
	 Say Y here if you want to support WMI-based hotkeys on MSI laptops.

	 To compile this driver as a module, choose M here: the module will
	 be called msi-wmi.

config S103T_WMI
	tristate "Lenovo S10-3T Rotate Button Support"
	depends on ACPI_WMI
	depends on INPUT
	---help---
	  This is a driver for the Lenovo ideapad S10-3T rotate button.

	  To compile this driver as a module, choose M here: the module will
	  be called lsrot.

config TOPSTAR_LAPTOP
	tristate "Topstar Laptop Extras"
	depends on ACPI
	depends on INPUT
	select INPUT_SPARSEKMAP
	---help---
	  This driver adds support for hotkeys found on Topstar laptops.

	  If you have a Topstar laptop, say Y or M here.

config ACPI_TOSHIBA
	tristate "Toshiba Laptop Extras"
	depends on ACPI
	depends on ACPI_WMI
	select LEDS_CLASS
	select NEW_LEDS
	depends on BACKLIGHT_CLASS_DEVICE
	depends on INPUT
	depends on SERIO_I8042 || SERIO_I8042 = n
	depends on ACPI_VIDEO || ACPI_VIDEO = n
	depends on RFKILL || RFKILL = n
	depends on IIO
	select INPUT_POLLDEV
	select INPUT_SPARSEKMAP
	---help---
	  This driver adds support for access to certain system settings
	  on "legacy free" Toshiba laptops.  These laptops can be recognized by
	  their lack of a BIOS setup menu and APM support.

	  On these machines, all system configuration is handled through the
	  ACPI.  This driver is required for access to controls not covered
	  by the general ACPI drivers, such as LCD brightness, video output,
	  etc.

	  This driver differs from the non-ACPI Toshiba laptop driver (located
	  under "Processor type and features") in several aspects.
	  Configuration is accessed by reading and writing text files in the
	  /proc tree instead of by program interface to /dev.  Furthermore, no
	  power management functions are exposed, as those are handled by the
	  general ACPI drivers.

	  More information about this driver is available at
	  <http://memebeam.org/toys/ToshibaAcpiDriver>.

	  If you have a legacy free Toshiba laptop (such as the Libretto L1
	  series), say Y.

config TOSHIBA_BT_RFKILL
	tristate "Toshiba Bluetooth RFKill switch support"
	depends on ACPI
	depends on RFKILL || RFKILL = n
	---help---
	  This driver adds support for Bluetooth events for the RFKill
	  switch on modern Toshiba laptops with full ACPI support and
	  an RFKill switch.

	  This driver handles RFKill events for the TOS6205 Bluetooth,
	  and re-enables it when the switch is set back to the 'on'
	  position.

	  If you have a modern Toshiba laptop with a Bluetooth and an
	  RFKill switch (such as the Portege R500), say Y.

config TOSHIBA_HAPS
	tristate "Toshiba HDD Active Protection Sensor"
	depends on ACPI
	---help---
	  This driver adds support for the built-in accelerometer
	  found on recent Toshiba laptops equipped with HID TOS620A
	  device.

	  This driver receives ACPI notify events 0x80 when the sensor
	  detects a sudden move or a harsh vibration, as well as an
	  ACPI notify event 0x81 whenever the movement or vibration has
	  been stabilized.

	  Also provides sysfs entries to get/set the desired protection
	  level and resetting the HDD protection interface.

	  If you have a recent Toshiba laptop with a built-in accelerometer
	  device, say Y.

config TOSHIBA_WMI
	tristate "Toshiba WMI Hotkeys Driver (EXPERIMENTAL)"
	default n
	depends on ACPI_WMI
	depends on INPUT
	select INPUT_SPARSEKMAP
	---help---
	  This driver adds hotkey monitoring support to some Toshiba models
	  that manage the hotkeys via WMI events.

	  WARNING: This driver is incomplete as it lacks a proper keymap and the
	  *notify function only prints the ACPI event type value. Be warned that
	  you will need to provide some information if you have a Toshiba model
	  with WMI event hotkeys and want to help with the develpment of this
	  driver.

	  If you have a WMI-based hotkeys Toshiba laptop, say Y or M here.

config ACPI_CMPC
	tristate "CMPC Laptop Extras"
	depends on ACPI
	depends on RFKILL || RFKILL=n
	select INPUT
	select BACKLIGHT_CLASS_DEVICE
	default n
	help
	  Support for Intel Classmate PC ACPI devices, including some
	  keys as input device, backlight device, tablet and accelerometer
	  devices.

config INTEL_HID_EVENT
	tristate "INTEL HID Event"
	depends on ACPI
	depends on INPUT
	select INPUT_SPARSEKMAP
	help
	  This driver provides support for the Intel HID Event hotkey interface.
	  Some laptops require this driver for hotkey support.

	  To compile this driver as a module, choose M here: the module will
	  be called intel_hid.

config INTEL_VBTN
	tristate "INTEL VIRTUAL BUTTON"
	depends on ACPI
	depends on INPUT
	select INPUT_SPARSEKMAP
	help
	  This driver provides support for the Intel Virtual Button interface.
	  Some laptops require this driver for power button support.

	  To compile this driver as a module, choose M here: the module will
	  be called intel_vbtn.

config INTEL_SCU_IPC
	bool "Intel SCU IPC Support"
	depends on X86_INTEL_MID
	default y
	---help---
	  IPC is used to bridge the communications between kernel and SCU on
	  some embedded Intel x86 platforms. This is not needed for PC-type
	  machines.

config INTEL_SCU_IPC_UTIL
	tristate "Intel SCU IPC utility driver"
	depends on INTEL_SCU_IPC
	default y
	---help---
	  The IPC Util driver provides an interface with the SCU enabling
	  low level access for debug work and updating the firmware. Say
	  N unless you will be doing this on an Intel MID platform.

config GPIO_INTEL_PMIC
	bool "Intel PMIC GPIO support"
	depends on INTEL_SCU_IPC && GPIOLIB
	---help---
	  Say Y here to support GPIO via the SCU IPC interface
	  on Intel MID platforms.

config INTEL_MID_POWER_BUTTON
	tristate "power button driver for Intel MID platforms"
	depends on INTEL_SCU_IPC && INPUT
	help
	  This driver handles the power button on the Intel MID platforms.

	  If unsure, say N.

config INTEL_MFLD_THERMAL
       tristate "Thermal driver for Intel Medfield platform"
       depends on MFD_INTEL_MSIC && THERMAL
       help
         Say Y here to enable thermal driver support for the  Intel Medfield
         platform.

config INTEL_IPS
	tristate "Intel Intelligent Power Sharing"
	depends on ACPI
	---help---
	  Intel Calpella platforms support dynamic power sharing between the
	  CPU and GPU, maximizing performance in a given TDP.  This driver,
	  along with the CPU frequency and i915 drivers, provides that
	  functionality.  If in doubt, say Y here; it will only load on
	  supported platforms.

config INTEL_IMR
	bool "Intel Isolated Memory Region support"
	default n
	depends on X86_INTEL_QUARK && IOSF_MBI
	---help---
	  This option provides a means to manipulate Isolated Memory Regions.
	  IMRs are a set of registers that define read and write access masks
	  to prohibit certain system agents from accessing memory with 1 KiB
	  granularity.

	  IMRs make it possible to control read/write access to an address
	  by hardware agents inside the SoC. Read and write masks can be
	  defined for:
		- eSRAM flush
		- Dirty CPU snoop (write only)
		- RMU access
		- PCI Virtual Channel 0/Virtual Channel 1
		- SMM mode
		- Non SMM mode

	  Quark contains a set of eight IMR registers and makes use of those
	  registers during its bootup process.

	  If you are running on a Galileo/Quark say Y here.

config INTEL_PMC_CORE
	bool "Intel PMC Core driver"
	depends on PCI
	---help---
	  The Intel Platform Controller Hub for Intel Core SoCs provides access
	  to Power Management Controller registers via a PCI interface. This
	  driver can utilize debugging capabilities and supported features as
	  exposed by the Power Management Controller.

	  Supported features:
		- SLP_S0_RESIDENCY counter.

config IBM_RTL
	tristate "Device driver to enable PRTL support"
	depends on PCI
	---help---
	 Enable support for IBM Premium Real Time Mode (PRTM).
	 This module will allow you the enter and exit PRTM in the BIOS via
	 sysfs on platforms that support this feature.  System in PRTM will
	 not receive CPU-generated SMIs for recoverable errors.  Use of this
	 feature without proper support may void your hardware warranty.

	 If the proper BIOS support is found the driver will load and create
	 /sys/devices/system/ibm_rtl/.  The "state" variable will indicate
	 whether or not the BIOS is in PRTM.
	 state = 0 (BIOS SMIs on)
	 state = 1 (BIOS SMIs off)

config XO1_RFKILL
	tristate "OLPC XO-1 software RF kill switch"
	depends on OLPC || COMPILE_TEST
	depends on RFKILL
	---help---
	  Support for enabling/disabling the WLAN interface on the OLPC XO-1
	  laptop.

config XO15_EBOOK
	tristate "OLPC XO-1.5 ebook switch"
	depends on OLPC || COMPILE_TEST
	depends on ACPI && INPUT
	---help---
	  Support for the ebook switch on the OLPC XO-1.5 laptop.

	  This switch is triggered as the screen is rotated and folded down to
	  convert the device into ebook form.

config SAMSUNG_LAPTOP
	tristate "Samsung Laptop driver"
	depends on RFKILL || RFKILL = n
	depends on ACPI_VIDEO || ACPI_VIDEO = n
	depends on BACKLIGHT_CLASS_DEVICE
	select LEDS_CLASS
	select NEW_LEDS
	---help---
	  This module implements a driver for a wide range of different
	  Samsung laptops.  It offers control over the different
	  function keys, wireless LED, LCD backlight level.

	  It may also provide some sysfs files described in
	  <file:Documentation/ABI/testing/sysfs-platform-samsung-laptop>

	  To compile this driver as a module, choose M here: the module
	  will be called samsung-laptop.

config MXM_WMI
       tristate "WMI support for MXM Laptop Graphics"
       depends on ACPI_WMI
       ---help---
          MXM is a standard for laptop graphics cards, the WMI interface
	  is required for switchable nvidia graphics machines

config INTEL_OAKTRAIL
	tristate "Intel Oaktrail Platform Extras"
	depends on ACPI
	depends on ACPI_VIDEO || ACPI_VIDEO = n
	depends on RFKILL && BACKLIGHT_CLASS_DEVICE && ACPI
	---help---
	  Intel Oaktrail platform need this driver to provide interfaces to
	  enable/disable the Camera, WiFi, BT etc. devices. If in doubt, say Y
	  here; it will only load on supported platforms.

config SAMSUNG_Q10
	tristate "Samsung Q10 Extras"
	depends on ACPI
	select BACKLIGHT_CLASS_DEVICE
	---help---
	  This driver provides support for backlight control on Samsung Q10
	  and related laptops, including Dell Latitude X200.

config APPLE_GMUX
	tristate "Apple Gmux Driver"
	depends on ACPI
	depends on PNP
	depends on BACKLIGHT_CLASS_DEVICE
	depends on BACKLIGHT_APPLE=n || BACKLIGHT_APPLE
	depends on ACPI_VIDEO=n || ACPI_VIDEO
	---help---
	  This driver provides support for the gmux device found on many
	  Apple laptops, which controls the display mux for the hybrid
	  graphics as well as the backlight. Currently only backlight
	  control is supported by the driver.

config INTEL_RST
        tristate "Intel Rapid Start Technology Driver"
	depends on ACPI
	---help---
	  This driver provides support for modifying paramaters on systems
	  equipped with Intel's Rapid Start Technology. When put in an ACPI
	  sleep state, these devices will wake after either a configured
	  timeout or when the system battery reaches a critical state,
	  automatically copying memory contents to disk. On resume, the
	  firmware will copy the memory contents back to RAM and resume the OS
	  as usual.

config INTEL_SMARTCONNECT
        tristate "Intel Smart Connect disabling driver"
	depends on ACPI
	---help---
	  Intel Smart Connect is a technology intended to permit devices to
	  update state by resuming for a short period of time at regular
	  intervals. If a user enables this functionality under Windows and
	  then reboots into Linux, the system may remain configured to resume
	  on suspend. In the absence of any userspace to support it, the system
	  will then remain awake until something triggers another suspend.

	  This driver checks to determine whether the device has Intel Smart
	  Connect enabled, and if so disables it.

config PVPANIC
	tristate "pvpanic device support"
	depends on ACPI
	---help---
	  This driver provides support for the pvpanic device.  pvpanic is
	  a paravirtualized device provided by QEMU; it lets a virtual machine
	  (guest) communicate panic events to the host.

config INTEL_PMC_IPC
	tristate "Intel PMC IPC Driver"
	depends on ACPI
	---help---
	This driver provides support for PMC control on some Intel platforms.
	The PMC is an ARC processor which defines IPC commands for communication
	with other entities in the CPU.

config SURFACE_PRO3_BUTTON
	tristate "Power/home/volume buttons driver for Microsoft Surface Pro 3/4 tablet"
	depends on ACPI && INPUT
	---help---
	  This driver handles the power/home/volume buttons on the Microsoft Surface Pro 3/4 tablet.

<<<<<<< HEAD
config DV11P_TABLET
	tristate "Dell Venue 11 Pro Tablet support"
	depends on ACPI
	---help---
	  This driver provides power button support and docking events for the Dell Venue 11 Pro tablet.
=======
config SURFACE_3_BUTTON
	tristate "Power/home/volume buttons driver for Microsoft Surface 3 tablet"
	depends on ACPI && KEYBOARD_GPIO
	---help---
	  This driver handles the power/home/volume buttons on the Microsoft Surface 3 tablet.
>>>>>>> 9c784ddb

config INTEL_PUNIT_IPC
	tristate "Intel P-Unit IPC Driver"
	---help---
	  This driver provides support for Intel P-Unit Mailbox IPC mechanism,
	  which is used to bridge the communications between kernel and P-Unit.

config INTEL_TELEMETRY
	tristate "Intel SoC Telemetry Driver"
	default n
	depends on INTEL_PMC_IPC && INTEL_PUNIT_IPC && X86_64
	---help---
	  This driver provides interfaces to configure and use
	  telemetry for INTEL SoC from APL onwards. It is also
	  used to get various SoC events and parameters
	  directly via debugfs files. Various tools may use
	  this interface for SoC state monitoring.
endif # X86_PLATFORM_DEVICES<|MERGE_RESOLUTION|>--- conflicted
+++ resolved
@@ -1033,19 +1033,17 @@
 	---help---
 	  This driver handles the power/home/volume buttons on the Microsoft Surface Pro 3/4 tablet.
 
-<<<<<<< HEAD
-config DV11P_TABLET
-	tristate "Dell Venue 11 Pro Tablet support"
-	depends on ACPI
-	---help---
-	  This driver provides power button support and docking events for the Dell Venue 11 Pro tablet.
-=======
 config SURFACE_3_BUTTON
 	tristate "Power/home/volume buttons driver for Microsoft Surface 3 tablet"
 	depends on ACPI && KEYBOARD_GPIO
 	---help---
 	  This driver handles the power/home/volume buttons on the Microsoft Surface 3 tablet.
->>>>>>> 9c784ddb
+
+config DV11P_TABLET
+	tristate "Dell Venue 11 Pro Tablet support"
+	depends on ACPI
+	---help---
+	  This driver provides power button support and docking events for the Dell Venue 11 Pro tablet.
 
 config INTEL_PUNIT_IPC
 	tristate "Intel P-Unit IPC Driver"
