/*
 * vimc-sensor.c Virtual Media Controller Driver
 *
 * Copyright (C) 2015-2017 Helen Koike <helen.fornazier@gmail.com>
 *
 * This program is free software; you can redistribute it and/or modify
 * it under the terms of the GNU General Public License as published by
 * the Free Software Foundation; either version 2 of the License, or
 * (at your option) any later version.
 *
 * This program is distributed in the hope that it will be useful,
 * but WITHOUT ANY WARRANTY; without even the implied warranty of
 * MERCHANTABILITY or FITNESS FOR A PARTICULAR PURPOSE.  See the
 * GNU General Public License for more details.
 *
 */

#include <linux/component.h>
#include <linux/freezer.h>
#include <linux/kthread.h>
#include <linux/module.h>
#include <linux/platform_device.h>
#include <linux/v4l2-mediabus.h>
#include <linux/vmalloc.h>
#include <media/v4l2-subdev.h>
#include <media/v4l2-tpg.h>

#include "vimc-common.h"

#define VIMC_SEN_DRV_NAME "vimc-sensor"

struct vimc_sen_device {
	struct vimc_ent_device ved;
	struct v4l2_subdev sd;
	struct device *dev;
	struct tpg_data tpg;
	struct task_struct *kthread_sen;
	u8 *frame;
	/* The active format */
	struct v4l2_mbus_framefmt mbus_format;
};

static const struct v4l2_mbus_framefmt fmt_default = {
	.width = 640,
	.height = 480,
	.code = MEDIA_BUS_FMT_RGB888_1X24,
	.field = V4L2_FIELD_NONE,
	.colorspace = V4L2_COLORSPACE_DEFAULT,
};

static int vimc_sen_init_cfg(struct v4l2_subdev *sd,
			     struct v4l2_subdev_pad_config *cfg)
{
	unsigned int i;

	for (i = 0; i < sd->entity.num_pads; i++) {
		struct v4l2_mbus_framefmt *mf;

		mf = v4l2_subdev_get_try_format(sd, cfg, i);
		*mf = fmt_default;
	}

	return 0;
}

static int vimc_sen_enum_mbus_code(struct v4l2_subdev *sd,
				   struct v4l2_subdev_pad_config *cfg,
				   struct v4l2_subdev_mbus_code_enum *code)
{
	const struct vimc_pix_map *vpix = vimc_pix_map_by_index(code->index);

	if (!vpix)
		return -EINVAL;

	code->code = vpix->code;

	return 0;
}

static int vimc_sen_enum_frame_size(struct v4l2_subdev *sd,
				    struct v4l2_subdev_pad_config *cfg,
				    struct v4l2_subdev_frame_size_enum *fse)
{
	const struct vimc_pix_map *vpix;

	if (fse->index)
		return -EINVAL;

	/* Only accept code in the pix map table */
	vpix = vimc_pix_map_by_code(fse->code);
	if (!vpix)
		return -EINVAL;

	fse->min_width = VIMC_FRAME_MIN_WIDTH;
	fse->max_width = VIMC_FRAME_MAX_WIDTH;
	fse->min_height = VIMC_FRAME_MIN_HEIGHT;
	fse->max_height = VIMC_FRAME_MAX_HEIGHT;

	return 0;
}

static int vimc_sen_get_fmt(struct v4l2_subdev *sd,
			    struct v4l2_subdev_pad_config *cfg,
			    struct v4l2_subdev_format *fmt)
{
	struct vimc_sen_device *vsen =
				container_of(sd, struct vimc_sen_device, sd);

	fmt->format = fmt->which == V4L2_SUBDEV_FORMAT_TRY ?
		      *v4l2_subdev_get_try_format(sd, cfg, fmt->pad) :
		      vsen->mbus_format;

	return 0;
}

static void vimc_sen_tpg_s_format(struct vimc_sen_device *vsen)
{
	const struct vimc_pix_map *vpix =
				vimc_pix_map_by_code(vsen->mbus_format.code);

	tpg_reset_source(&vsen->tpg, vsen->mbus_format.width,
			 vsen->mbus_format.height, vsen->mbus_format.field);
	tpg_s_bytesperline(&vsen->tpg, 0, vsen->mbus_format.width * vpix->bpp);
	tpg_s_buf_height(&vsen->tpg, vsen->mbus_format.height);
	tpg_s_fourcc(&vsen->tpg, vpix->pixelformat);
	/* TODO: add support for V4L2_FIELD_ALTERNATE */
	tpg_s_field(&vsen->tpg, vsen->mbus_format.field, false);
	tpg_s_colorspace(&vsen->tpg, vsen->mbus_format.colorspace);
	tpg_s_ycbcr_enc(&vsen->tpg, vsen->mbus_format.ycbcr_enc);
	tpg_s_quantization(&vsen->tpg, vsen->mbus_format.quantization);
	tpg_s_xfer_func(&vsen->tpg, vsen->mbus_format.xfer_func);
}

static void vimc_sen_adjust_fmt(struct v4l2_mbus_framefmt *fmt)
{
	const struct vimc_pix_map *vpix;

	/* Only accept code in the pix map table */
	vpix = vimc_pix_map_by_code(fmt->code);
	if (!vpix)
		fmt->code = fmt_default.code;

	fmt->width = clamp_t(u32, fmt->width, VIMC_FRAME_MIN_WIDTH,
			     VIMC_FRAME_MAX_WIDTH) & ~1;
	fmt->height = clamp_t(u32, fmt->height, VIMC_FRAME_MIN_HEIGHT,
			      VIMC_FRAME_MAX_HEIGHT) & ~1;

	/* TODO: add support for V4L2_FIELD_ALTERNATE */
	if (fmt->field == V4L2_FIELD_ANY || fmt->field == V4L2_FIELD_ALTERNATE)
		fmt->field = fmt_default.field;

	vimc_colorimetry_clamp(fmt);
}

static int vimc_sen_set_fmt(struct v4l2_subdev *sd,
			    struct v4l2_subdev_pad_config *cfg,
			    struct v4l2_subdev_format *fmt)
{
	struct vimc_sen_device *vsen = v4l2_get_subdevdata(sd);
	struct v4l2_mbus_framefmt *mf;

	if (fmt->which == V4L2_SUBDEV_FORMAT_ACTIVE) {
		/* Do not change the format while stream is on */
		if (vsen->frame)
			return -EBUSY;

		mf = &vsen->mbus_format;
	} else {
		mf = v4l2_subdev_get_try_format(sd, cfg, fmt->pad);
	}

	/* Set the new format */
	vimc_sen_adjust_fmt(&fmt->format);

	dev_dbg(vsen->dev, "%s: format update: "
		"old:%dx%d (0x%x, %d, %d, %d, %d) "
		"new:%dx%d (0x%x, %d, %d, %d, %d)\n", vsen->sd.name,
		/* old */
		mf->width, mf->height, mf->code,
		mf->colorspace,	mf->quantization,
		mf->xfer_func, mf->ycbcr_enc,
		/* new */
		fmt->format.width, fmt->format.height, fmt->format.code,
		fmt->format.colorspace, fmt->format.quantization,
		fmt->format.xfer_func, fmt->format.ycbcr_enc);

	*mf = fmt->format;

	return 0;
}

static const struct v4l2_subdev_pad_ops vimc_sen_pad_ops = {
	.init_cfg		= vimc_sen_init_cfg,
	.enum_mbus_code		= vimc_sen_enum_mbus_code,
	.enum_frame_size	= vimc_sen_enum_frame_size,
	.get_fmt		= vimc_sen_get_fmt,
	.set_fmt		= vimc_sen_set_fmt,
};

static int vimc_sen_tpg_thread(void *data)
{
	struct vimc_sen_device *vsen = data;
	unsigned int i;

	set_freezable();
	set_current_state(TASK_UNINTERRUPTIBLE);

	for (;;) {
		try_to_freeze();
		if (kthread_should_stop())
			break;

		tpg_fill_plane_buffer(&vsen->tpg, 0, 0, vsen->frame);

		/* Send the frame to all source pads */
		for (i = 0; i < vsen->sd.entity.num_pads; i++)
			vimc_propagate_frame(&vsen->sd.entity.pads[i],
					     vsen->frame);

		/* 60 frames per second */
		schedule_timeout(HZ/60);
	}

	return 0;
}

static int vimc_sen_s_stream(struct v4l2_subdev *sd, int enable)
{
	struct vimc_sen_device *vsen =
				container_of(sd, struct vimc_sen_device, sd);
	int ret;

	if (enable) {
		const struct vimc_pix_map *vpix;
		unsigned int frame_size;

		if (vsen->kthread_sen)
			/* tpg is already executing */
			return 0;

		/* Calculate the frame size */
		vpix = vimc_pix_map_by_code(vsen->mbus_format.code);
		frame_size = vsen->mbus_format.width * vpix->bpp *
			     vsen->mbus_format.height;

		/*
		 * Allocate the frame buffer. Use vmalloc to be able to
		 * allocate a large amount of memory
		 */
		vsen->frame = vmalloc(frame_size);
		if (!vsen->frame)
			return -ENOMEM;

		/* configure the test pattern generator */
		vimc_sen_tpg_s_format(vsen);

		/* Initialize the image generator thread */
		vsen->kthread_sen = kthread_run(vimc_sen_tpg_thread, vsen,
					"%s-sen", vsen->sd.v4l2_dev->name);
		if (IS_ERR(vsen->kthread_sen)) {
			dev_err(vsen->dev, "%s: kernel_thread() failed\n",
				vsen->sd.name);
			vfree(vsen->frame);
			vsen->frame = NULL;
			return PTR_ERR(vsen->kthread_sen);
		}
	} else {
		if (!vsen->kthread_sen)
			return 0;

		/* Stop image generator */
		ret = kthread_stop(vsen->kthread_sen);
		if (ret)
			return ret;

		vsen->kthread_sen = NULL;
		vfree(vsen->frame);
		vsen->frame = NULL;
		return 0;
	}

	return 0;
}

<<<<<<< HEAD
static struct v4l2_subdev_video_ops vimc_sen_video_ops = {
=======
static const struct v4l2_subdev_video_ops vimc_sen_video_ops = {
>>>>>>> bb176f67
	.s_stream = vimc_sen_s_stream,
};

static const struct v4l2_subdev_ops vimc_sen_ops = {
	.pad = &vimc_sen_pad_ops,
	.video = &vimc_sen_video_ops,
};

static void vimc_sen_comp_unbind(struct device *comp, struct device *master,
				 void *master_data)
{
	struct vimc_ent_device *ved = dev_get_drvdata(comp);
	struct vimc_sen_device *vsen =
				container_of(ved, struct vimc_sen_device, ved);

	vimc_ent_sd_unregister(ved, &vsen->sd);
	tpg_free(&vsen->tpg);
	kfree(vsen);
}

static int vimc_sen_comp_bind(struct device *comp, struct device *master,
			      void *master_data)
{
	struct v4l2_device *v4l2_dev = master_data;
	struct vimc_platform_data *pdata = comp->platform_data;
	struct vimc_sen_device *vsen;
	int ret;

	/* Allocate the vsen struct */
	vsen = kzalloc(sizeof(*vsen), GFP_KERNEL);
	if (!vsen)
		return -ENOMEM;

	/* Initialize ved and sd */
	ret = vimc_ent_sd_register(&vsen->ved, &vsen->sd, v4l2_dev,
				   pdata->entity_name,
				   MEDIA_ENT_F_ATV_DECODER, 1,
				   (const unsigned long[1]) {MEDIA_PAD_FL_SOURCE},
				   &vimc_sen_ops);
	if (ret)
		goto err_free_vsen;

	dev_set_drvdata(comp, &vsen->ved);
	vsen->dev = comp;

	/* Initialize the frame format */
	vsen->mbus_format = fmt_default;

	/* Initialize the test pattern generator */
	tpg_init(&vsen->tpg, vsen->mbus_format.width,
		 vsen->mbus_format.height);
	ret = tpg_alloc(&vsen->tpg, VIMC_FRAME_MAX_WIDTH);
	if (ret)
		goto err_unregister_ent_sd;

	return 0;

err_unregister_ent_sd:
	vimc_ent_sd_unregister(&vsen->ved,  &vsen->sd);
err_free_vsen:
	kfree(vsen);

	return ret;
}

static const struct component_ops vimc_sen_comp_ops = {
	.bind = vimc_sen_comp_bind,
	.unbind = vimc_sen_comp_unbind,
};

static int vimc_sen_probe(struct platform_device *pdev)
{
	return component_add(&pdev->dev, &vimc_sen_comp_ops);
}

static int vimc_sen_remove(struct platform_device *pdev)
{
	component_del(&pdev->dev, &vimc_sen_comp_ops);

	return 0;
}

static const struct platform_device_id vimc_sen_driver_ids[] = {
	{
		.name           = VIMC_SEN_DRV_NAME,
	},
	{ }
};

static struct platform_driver vimc_sen_pdrv = {
	.probe		= vimc_sen_probe,
	.remove		= vimc_sen_remove,
	.id_table	= vimc_sen_driver_ids,
	.driver		= {
		.name	= VIMC_SEN_DRV_NAME,
	},
};

module_platform_driver(vimc_sen_pdrv);

MODULE_DEVICE_TABLE(platform, vimc_sen_driver_ids);

MODULE_DESCRIPTION("Virtual Media Controller Driver (VIMC) Sensor");
MODULE_AUTHOR("Helen Mae Koike Fornazier <helen.fornazier@gmail.com>");
MODULE_LICENSE("GPL");<|MERGE_RESOLUTION|>--- conflicted
+++ resolved
@@ -282,11 +282,7 @@
 	return 0;
 }
 
-<<<<<<< HEAD
-static struct v4l2_subdev_video_ops vimc_sen_video_ops = {
-=======
 static const struct v4l2_subdev_video_ops vimc_sen_video_ops = {
->>>>>>> bb176f67
 	.s_stream = vimc_sen_s_stream,
 };
 
