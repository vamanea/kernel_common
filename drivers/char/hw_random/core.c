--- conflicted
+++ resolved
@@ -306,13 +306,10 @@
 		ret = ((new_rng == current_rng) ? 0 : set_current_rng(new_rng));
 		if (!ret)
 			cur_rng_set_by_user = 0;
-<<<<<<< HEAD
-=======
 	} else {
 		drop_current_rng();
 		cur_rng_set_by_user = 0;
 		ret = 0;
->>>>>>> 661e50bc
 	}
 
 	return ret;
