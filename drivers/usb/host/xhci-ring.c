/*
 * xHCI host controller driver
 *
 * Copyright (C) 2008 Intel Corp.
 *
 * Author: Sarah Sharp
 * Some code borrowed from the Linux EHCI driver.
 *
 * This program is free software; you can redistribute it and/or modify
 * it under the terms of the GNU General Public License version 2 as
 * published by the Free Software Foundation.
 *
 * This program is distributed in the hope that it will be useful, but
 * WITHOUT ANY WARRANTY; without even the implied warranty of MERCHANTABILITY
 * or FITNESS FOR A PARTICULAR PURPOSE.  See the GNU General Public License
 * for more details.
 *
 * You should have received a copy of the GNU General Public License
 * along with this program; if not, write to the Free Software Foundation,
 * Inc., 675 Mass Ave, Cambridge, MA 02139, USA.
 */

/*
 * Ring initialization rules:
 * 1. Each segment is initialized to zero, except for link TRBs.
 * 2. Ring cycle state = 0.  This represents Producer Cycle State (PCS) or
 *    Consumer Cycle State (CCS), depending on ring function.
 * 3. Enqueue pointer = dequeue pointer = address of first TRB in the segment.
 *
 * Ring behavior rules:
 * 1. A ring is empty if enqueue == dequeue.  This means there will always be at
 *    least one free TRB in the ring.  This is useful if you want to turn that
 *    into a link TRB and expand the ring.
 * 2. When incrementing an enqueue or dequeue pointer, if the next TRB is a
 *    link TRB, then load the pointer with the address in the link TRB.  If the
 *    link TRB had its toggle bit set, you may need to update the ring cycle
 *    state (see cycle bit rules).  You may have to do this multiple times
 *    until you reach a non-link TRB.
 * 3. A ring is full if enqueue++ (for the definition of increment above)
 *    equals the dequeue pointer.
 *
 * Cycle bit rules:
 * 1. When a consumer increments a dequeue pointer and encounters a toggle bit
 *    in a link TRB, it must toggle the ring cycle state.
 * 2. When a producer increments an enqueue pointer and encounters a toggle bit
 *    in a link TRB, it must toggle the ring cycle state.
 *
 * Producer rules:
 * 1. Check if ring is full before you enqueue.
 * 2. Write the ring cycle state to the cycle bit in the TRB you're enqueuing.
 *    Update enqueue pointer between each write (which may update the ring
 *    cycle state).
 * 3. Notify consumer.  If SW is producer, it rings the doorbell for command
 *    and endpoint rings.  If HC is the producer for the event ring,
 *    and it generates an interrupt according to interrupt modulation rules.
 *
 * Consumer rules:
 * 1. Check if TRB belongs to you.  If the cycle bit == your ring cycle state,
 *    the TRB is owned by the consumer.
 * 2. Update dequeue pointer (which may update the ring cycle state) and
 *    continue processing TRBs until you reach a TRB which is not owned by you.
 * 3. Notify the producer.  SW is the consumer for the event ring, and it
 *   updates event ring dequeue pointer.  HC is the consumer for the command and
 *   endpoint rings; it generates events on the event ring for these.
 */

#include <linux/scatterlist.h>
#include <linux/slab.h>
#include "xhci.h"
#include "xhci-trace.h"

/*
 * Returns zero if the TRB isn't in this segment, otherwise it returns the DMA
 * address of the TRB.
 */
dma_addr_t xhci_trb_virt_to_dma(struct xhci_segment *seg,
		union xhci_trb *trb)
{
	unsigned long segment_offset;

	if (!seg || !trb || trb < seg->trbs)
		return 0;
	/* offset in TRBs */
	segment_offset = trb - seg->trbs;
	if (segment_offset >= TRBS_PER_SEGMENT)
		return 0;
	return seg->dma + (segment_offset * sizeof(*trb));
}

/* Does this link TRB point to the first segment in a ring,
 * or was the previous TRB the last TRB on the last segment in the ERST?
 */
static bool last_trb_on_last_seg(struct xhci_hcd *xhci, struct xhci_ring *ring,
		struct xhci_segment *seg, union xhci_trb *trb)
{
	if (ring == xhci->event_ring)
		return (trb == &seg->trbs[TRBS_PER_SEGMENT]) &&
			(seg->next == xhci->event_ring->first_seg);
	else
		return le32_to_cpu(trb->link.control) & LINK_TOGGLE;
}

/* Is this TRB a link TRB or was the last TRB the last TRB in this event ring
 * segment?  I.e. would the updated event TRB pointer step off the end of the
 * event seg?
 */
static int last_trb(struct xhci_hcd *xhci, struct xhci_ring *ring,
		struct xhci_segment *seg, union xhci_trb *trb)
{
	if (ring == xhci->event_ring)
		return trb == &seg->trbs[TRBS_PER_SEGMENT];
	else
		return TRB_TYPE_LINK_LE32(trb->link.control);
}

static int enqueue_is_link_trb(struct xhci_ring *ring)
{
	struct xhci_link_trb *link = &ring->enqueue->link;
	return TRB_TYPE_LINK_LE32(link->control);
}

/* Updates trb to point to the next TRB in the ring, and updates seg if the next
 * TRB is in a new segment.  This does not skip over link TRBs, and it does not
 * effect the ring dequeue or enqueue pointers.
 */
static void next_trb(struct xhci_hcd *xhci,
		struct xhci_ring *ring,
		struct xhci_segment **seg,
		union xhci_trb **trb)
{
	if (last_trb(xhci, ring, *seg, *trb)) {
		*seg = (*seg)->next;
		*trb = ((*seg)->trbs);
	} else {
		(*trb)++;
	}
}

/*
 * See Cycle bit rules. SW is the consumer for the event ring only.
 * Don't make a ring full of link TRBs.  That would be dumb and this would loop.
 */
static void inc_deq(struct xhci_hcd *xhci, struct xhci_ring *ring)
{
	ring->deq_updates++;

	/*
	 * If this is not event ring, and the dequeue pointer
	 * is not on a link TRB, there is one more usable TRB
	 */
	if (ring->type != TYPE_EVENT &&
			!last_trb(xhci, ring, ring->deq_seg, ring->dequeue))
		ring->num_trbs_free++;

	do {
		/*
		 * Update the dequeue pointer further if that was a link TRB or
		 * we're at the end of an event ring segment (which doesn't have
		 * link TRBS)
		 */
		if (last_trb(xhci, ring, ring->deq_seg, ring->dequeue)) {
			if (ring->type == TYPE_EVENT &&
					last_trb_on_last_seg(xhci, ring,
						ring->deq_seg, ring->dequeue)) {
				ring->cycle_state ^= 1;
			}
			ring->deq_seg = ring->deq_seg->next;
			ring->dequeue = ring->deq_seg->trbs;
		} else {
			ring->dequeue++;
		}
	} while (last_trb(xhci, ring, ring->deq_seg, ring->dequeue));
}

/*
 * See Cycle bit rules. SW is the consumer for the event ring only.
 * Don't make a ring full of link TRBs.  That would be dumb and this would loop.
 *
 * If we've just enqueued a TRB that is in the middle of a TD (meaning the
 * chain bit is set), then set the chain bit in all the following link TRBs.
 * If we've enqueued the last TRB in a TD, make sure the following link TRBs
 * have their chain bit cleared (so that each Link TRB is a separate TD).
 *
 * Section 6.4.4.1 of the 0.95 spec says link TRBs cannot have the chain bit
 * set, but other sections talk about dealing with the chain bit set.  This was
 * fixed in the 0.96 specification errata, but we have to assume that all 0.95
 * xHCI hardware can't handle the chain bit being cleared on a link TRB.
 *
 * @more_trbs_coming:	Will you enqueue more TRBs before calling
 *			prepare_transfer()?
 */
static void inc_enq(struct xhci_hcd *xhci, struct xhci_ring *ring,
			bool more_trbs_coming)
{
	u32 chain;
	union xhci_trb *next;

	chain = le32_to_cpu(ring->enqueue->generic.field[3]) & TRB_CHAIN;
	/* If this is not event ring, there is one less usable TRB */
	if (ring->type != TYPE_EVENT &&
			!last_trb(xhci, ring, ring->enq_seg, ring->enqueue))
		ring->num_trbs_free--;
	next = ++(ring->enqueue);

	ring->enq_updates++;
	/* Update the dequeue pointer further if that was a link TRB or we're at
	 * the end of an event ring segment (which doesn't have link TRBS)
	 */
	while (last_trb(xhci, ring, ring->enq_seg, next)) {
		if (ring->type != TYPE_EVENT) {
			/*
			 * If the caller doesn't plan on enqueueing more
			 * TDs before ringing the doorbell, then we
			 * don't want to give the link TRB to the
			 * hardware just yet.  We'll give the link TRB
			 * back in prepare_ring() just before we enqueue
			 * the TD at the top of the ring.
			 */
			if (!chain && !more_trbs_coming)
				break;

			/* If we're not dealing with 0.95 hardware or
			 * isoc rings on AMD 0.96 host,
			 * carry over the chain bit of the previous TRB
			 * (which may mean the chain bit is cleared).
			 */
			if (!(ring->type == TYPE_ISOC &&
					(xhci->quirks & XHCI_AMD_0x96_HOST))
						&& !xhci_link_trb_quirk(xhci)) {
				next->link.control &=
					cpu_to_le32(~TRB_CHAIN);
				next->link.control |=
					cpu_to_le32(chain);
			}
			/* Give this link TRB to the hardware */
			wmb();
			next->link.control ^= cpu_to_le32(TRB_CYCLE);

			/* Toggle the cycle bit after the last ring segment. */
			if (last_trb_on_last_seg(xhci, ring, ring->enq_seg, next)) {
				ring->cycle_state ^= 1;
			}
		}
		ring->enq_seg = ring->enq_seg->next;
		ring->enqueue = ring->enq_seg->trbs;
		next = ring->enqueue;
	}
}

/*
 * Check to see if there's room to enqueue num_trbs on the ring and make sure
 * enqueue pointer will not advance into dequeue segment. See rules above.
 */
static inline int room_on_ring(struct xhci_hcd *xhci, struct xhci_ring *ring,
		unsigned int num_trbs)
{
	int num_trbs_in_deq_seg;

	if (ring->num_trbs_free < num_trbs)
		return 0;

	if (ring->type != TYPE_COMMAND && ring->type != TYPE_EVENT) {
		num_trbs_in_deq_seg = ring->dequeue - ring->deq_seg->trbs;
		if (ring->num_trbs_free < num_trbs + num_trbs_in_deq_seg)
			return 0;
	}

	return 1;
}

/* Ring the host controller doorbell after placing a command on the ring */
void xhci_ring_cmd_db(struct xhci_hcd *xhci)
{
	if (!(xhci->cmd_ring_state & CMD_RING_STATE_RUNNING))
		return;

	xhci_dbg(xhci, "// Ding dong!\n");
	writel(DB_VALUE_HOST, &xhci->dba->doorbell[0]);
	/* Flush PCI posted writes */
	readl(&xhci->dba->doorbell[0]);
}

static int xhci_abort_cmd_ring(struct xhci_hcd *xhci)
{
	u64 temp_64;
	int ret;

	xhci_dbg(xhci, "Abort command ring\n");

	temp_64 = xhci_read_64(xhci, &xhci->op_regs->cmd_ring);
	xhci->cmd_ring_state = CMD_RING_STATE_ABORTED;

	/*
	 * Writing the CMD_RING_ABORT bit should cause a cmd completion event,
	 * however on some host hw the CMD_RING_RUNNING bit is correctly cleared
	 * but the completion event in never sent. Use the cmd timeout timer to
	 * handle those cases. Use twice the time to cover the bit polling retry
	 */
	mod_timer(&xhci->cmd_timer, jiffies + (2 * XHCI_CMD_DEFAULT_TIMEOUT));
	xhci_write_64(xhci, temp_64 | CMD_RING_ABORT,
			&xhci->op_regs->cmd_ring);

	/* Section 4.6.1.2 of xHCI 1.0 spec says software should
	 * time the completion od all xHCI commands, including
	 * the Command Abort operation. If software doesn't see
	 * CRR negated in a timely manner (e.g. longer than 5
	 * seconds), then it should assume that the there are
	 * larger problems with the xHC and assert HCRST.
	 */
	ret = xhci_handshake(&xhci->op_regs->cmd_ring,
			CMD_RING_RUNNING, 0, 5 * 1000 * 1000);
	if (ret < 0) {
		/* we are about to kill xhci, give it one more chance */
		xhci_write_64(xhci, temp_64 | CMD_RING_ABORT,
			      &xhci->op_regs->cmd_ring);
		udelay(1000);
		ret = xhci_handshake(&xhci->op_regs->cmd_ring,
				     CMD_RING_RUNNING, 0, 3 * 1000 * 1000);
		if (ret == 0)
			return 0;

		xhci_err(xhci, "Stopped the command ring failed, "
				"maybe the host is dead\n");
		del_timer(&xhci->cmd_timer);
		xhci->xhc_state |= XHCI_STATE_DYING;
		xhci_quiesce(xhci);
		xhci_halt(xhci);
		return -ESHUTDOWN;
	}

	return 0;
}

void xhci_ring_ep_doorbell(struct xhci_hcd *xhci,
		unsigned int slot_id,
		unsigned int ep_index,
		unsigned int stream_id)
{
	__le32 __iomem *db_addr = &xhci->dba->doorbell[slot_id];
	struct xhci_virt_ep *ep = &xhci->devs[slot_id]->eps[ep_index];
	unsigned int ep_state = ep->ep_state;

	/* Don't ring the doorbell for this endpoint if there are pending
	 * cancellations because we don't want to interrupt processing.
	 * We don't want to restart any stream rings if there's a set dequeue
	 * pointer command pending because the device can choose to start any
	 * stream once the endpoint is on the HW schedule.
	 */
	if ((ep_state & EP_HALT_PENDING) || (ep_state & SET_DEQ_PENDING) ||
	    (ep_state & EP_HALTED))
		return;
	writel(DB_VALUE(ep_index, stream_id), db_addr);
	/* The CPU has better things to do at this point than wait for a
	 * write-posting flush.  It'll get there soon enough.
	 */
}

/* Ring the doorbell for any rings with pending URBs */
static void ring_doorbell_for_active_rings(struct xhci_hcd *xhci,
		unsigned int slot_id,
		unsigned int ep_index)
{
	unsigned int stream_id;
	struct xhci_virt_ep *ep;

	ep = &xhci->devs[slot_id]->eps[ep_index];

	/* A ring has pending URBs if its TD list is not empty */
	if (!(ep->ep_state & EP_HAS_STREAMS)) {
		if (ep->ring && !(list_empty(&ep->ring->td_list)))
			xhci_ring_ep_doorbell(xhci, slot_id, ep_index, 0);
		return;
	}

	for (stream_id = 1; stream_id < ep->stream_info->num_streams;
			stream_id++) {
		struct xhci_stream_info *stream_info = ep->stream_info;
		if (!list_empty(&stream_info->stream_rings[stream_id]->td_list))
			xhci_ring_ep_doorbell(xhci, slot_id, ep_index,
						stream_id);
	}
}

static struct xhci_ring *xhci_triad_to_transfer_ring(struct xhci_hcd *xhci,
		unsigned int slot_id, unsigned int ep_index,
		unsigned int stream_id)
{
	struct xhci_virt_ep *ep;

	ep = &xhci->devs[slot_id]->eps[ep_index];
	/* Common case: no streams */
	if (!(ep->ep_state & EP_HAS_STREAMS))
		return ep->ring;

	if (stream_id == 0) {
		xhci_warn(xhci,
				"WARN: Slot ID %u, ep index %u has streams, "
				"but URB has no stream ID.\n",
				slot_id, ep_index);
		return NULL;
	}

	if (stream_id < ep->stream_info->num_streams)
		return ep->stream_info->stream_rings[stream_id];

	xhci_warn(xhci,
			"WARN: Slot ID %u, ep index %u has "
			"stream IDs 1 to %u allocated, "
			"but stream ID %u is requested.\n",
			slot_id, ep_index,
			ep->stream_info->num_streams - 1,
			stream_id);
	return NULL;
}

/* Get the right ring for the given URB.
 * If the endpoint supports streams, boundary check the URB's stream ID.
 * If the endpoint doesn't support streams, return the singular endpoint ring.
 */
static struct xhci_ring *xhci_urb_to_transfer_ring(struct xhci_hcd *xhci,
		struct urb *urb)
{
	return xhci_triad_to_transfer_ring(xhci, urb->dev->slot_id,
		xhci_get_endpoint_index(&urb->ep->desc), urb->stream_id);
}

/*
 * Move the xHC's endpoint ring dequeue pointer past cur_td.
 * Record the new state of the xHC's endpoint ring dequeue segment,
 * dequeue pointer, and new consumer cycle state in state.
 * Update our internal representation of the ring's dequeue pointer.
 *
 * We do this in three jumps:
 *  - First we update our new ring state to be the same as when the xHC stopped.
 *  - Then we traverse the ring to find the segment that contains
 *    the last TRB in the TD.  We toggle the xHC's new cycle state when we pass
 *    any link TRBs with the toggle cycle bit set.
 *  - Finally we move the dequeue state one TRB further, toggling the cycle bit
 *    if we've moved it past a link TRB with the toggle cycle bit set.
 *
 * Some of the uses of xhci_generic_trb are grotty, but if they're done
 * with correct __le32 accesses they should work fine.  Only users of this are
 * in here.
 */
void xhci_find_new_dequeue_state(struct xhci_hcd *xhci,
		unsigned int slot_id, unsigned int ep_index,
		unsigned int stream_id, struct xhci_td *cur_td,
		struct xhci_dequeue_state *state)
{
	struct xhci_virt_device *dev = xhci->devs[slot_id];
	struct xhci_virt_ep *ep = &dev->eps[ep_index];
	struct xhci_ring *ep_ring;
	struct xhci_segment *new_seg;
	union xhci_trb *new_deq;
	dma_addr_t addr;
	u64 hw_dequeue;
	bool cycle_found = false;
	bool td_last_trb_found = false;

	ep_ring = xhci_triad_to_transfer_ring(xhci, slot_id,
			ep_index, stream_id);
	if (!ep_ring) {
		xhci_warn(xhci, "WARN can't find new dequeue state "
				"for invalid stream ID %u.\n",
				stream_id);
		return;
	}

	/* Dig out the cycle state saved by the xHC during the stop ep cmd */
	xhci_dbg_trace(xhci, trace_xhci_dbg_cancel_urb,
			"Finding endpoint context");
	/* 4.6.9 the css flag is written to the stream context for streams */
	if (ep->ep_state & EP_HAS_STREAMS) {
		struct xhci_stream_ctx *ctx =
			&ep->stream_info->stream_ctx_array[stream_id];
		hw_dequeue = le64_to_cpu(ctx->stream_ring);
	} else {
		struct xhci_ep_ctx *ep_ctx
			= xhci_get_ep_ctx(xhci, dev->out_ctx, ep_index);
		hw_dequeue = le64_to_cpu(ep_ctx->deq);
	}

	new_seg = ep_ring->deq_seg;
	new_deq = ep_ring->dequeue;
	state->new_cycle_state = hw_dequeue & 0x1;

	/*
	 * We want to find the pointer, segment and cycle state of the new trb
	 * (the one after current TD's last_trb). We know the cycle state at
	 * hw_dequeue, so walk the ring until both hw_dequeue and last_trb are
	 * found.
	 */
	do {
		if (!cycle_found && xhci_trb_virt_to_dma(new_seg, new_deq)
		    == (dma_addr_t)(hw_dequeue & ~0xf)) {
			cycle_found = true;
			if (td_last_trb_found)
				break;
		}
		if (new_deq == cur_td->last_trb)
			td_last_trb_found = true;

		if (cycle_found &&
		    TRB_TYPE_LINK_LE32(new_deq->generic.field[3]) &&
		    new_deq->generic.field[3] & cpu_to_le32(LINK_TOGGLE))
			state->new_cycle_state ^= 0x1;

		next_trb(xhci, ep_ring, &new_seg, &new_deq);

		/* Search wrapped around, bail out */
		if (new_deq == ep->ring->dequeue) {
			xhci_err(xhci, "Error: Failed finding new dequeue state\n");
			state->new_deq_seg = NULL;
			state->new_deq_ptr = NULL;
			return;
		}

	} while (!cycle_found || !td_last_trb_found);

	state->new_deq_seg = new_seg;
	state->new_deq_ptr = new_deq;

	/* Don't update the ring cycle state for the producer (us). */
	xhci_dbg_trace(xhci, trace_xhci_dbg_cancel_urb,
			"Cycle state = 0x%x", state->new_cycle_state);

	xhci_dbg_trace(xhci, trace_xhci_dbg_cancel_urb,
			"New dequeue segment = %p (virtual)",
			state->new_deq_seg);
	addr = xhci_trb_virt_to_dma(state->new_deq_seg, state->new_deq_ptr);
	xhci_dbg_trace(xhci, trace_xhci_dbg_cancel_urb,
			"New dequeue pointer = 0x%llx (DMA)",
			(unsigned long long) addr);
}

/* flip_cycle means flip the cycle bit of all but the first and last TRB.
 * (The last TRB actually points to the ring enqueue pointer, which is not part
 * of this TD.)  This is used to remove partially enqueued isoc TDs from a ring.
 */
static void td_to_noop(struct xhci_hcd *xhci, struct xhci_ring *ep_ring,
		struct xhci_td *cur_td, bool flip_cycle)
{
	struct xhci_segment *cur_seg;
	union xhci_trb *cur_trb;

	for (cur_seg = cur_td->start_seg, cur_trb = cur_td->first_trb;
			true;
			next_trb(xhci, ep_ring, &cur_seg, &cur_trb)) {
		if (TRB_TYPE_LINK_LE32(cur_trb->generic.field[3])) {
			/* Unchain any chained Link TRBs, but
			 * leave the pointers intact.
			 */
			cur_trb->generic.field[3] &= cpu_to_le32(~TRB_CHAIN);
			/* Flip the cycle bit (link TRBs can't be the first
			 * or last TRB).
			 */
			if (flip_cycle)
				cur_trb->generic.field[3] ^=
					cpu_to_le32(TRB_CYCLE);
			xhci_dbg_trace(xhci, trace_xhci_dbg_cancel_urb,
					"Cancel (unchain) link TRB");
			xhci_dbg_trace(xhci, trace_xhci_dbg_cancel_urb,
					"Address = %p (0x%llx dma); "
					"in seg %p (0x%llx dma)",
					cur_trb,
					(unsigned long long)xhci_trb_virt_to_dma(cur_seg, cur_trb),
					cur_seg,
					(unsigned long long)cur_seg->dma);
		} else {
			cur_trb->generic.field[0] = 0;
			cur_trb->generic.field[1] = 0;
			cur_trb->generic.field[2] = 0;
			/* Preserve only the cycle bit of this TRB */
			cur_trb->generic.field[3] &= cpu_to_le32(TRB_CYCLE);
			/* Flip the cycle bit except on the first or last TRB */
			if (flip_cycle && cur_trb != cur_td->first_trb &&
					cur_trb != cur_td->last_trb)
				cur_trb->generic.field[3] ^=
					cpu_to_le32(TRB_CYCLE);
			cur_trb->generic.field[3] |= cpu_to_le32(
				TRB_TYPE(TRB_TR_NOOP));
			xhci_dbg_trace(xhci, trace_xhci_dbg_cancel_urb,
					"TRB to noop at offset 0x%llx",
					(unsigned long long)
					xhci_trb_virt_to_dma(cur_seg, cur_trb));
		}
		if (cur_trb == cur_td->last_trb)
			break;
	}
}

static void xhci_stop_watchdog_timer_in_irq(struct xhci_hcd *xhci,
		struct xhci_virt_ep *ep)
{
	ep->ep_state &= ~EP_HALT_PENDING;
	/* Can't del_timer_sync in interrupt, so we attempt to cancel.  If the
	 * timer is running on another CPU, we don't decrement stop_cmds_pending
	 * (since we didn't successfully stop the watchdog timer).
	 */
	if (del_timer(&ep->stop_cmd_timer))
		ep->stop_cmds_pending--;
}

/* Must be called with xhci->lock held in interrupt context */
static void xhci_giveback_urb_in_irq(struct xhci_hcd *xhci,
		struct xhci_td *cur_td, int status)
{
	struct usb_hcd *hcd;
	struct urb	*urb;
	struct urb_priv	*urb_priv;

	urb = cur_td->urb;
	urb_priv = urb->hcpriv;
	urb_priv->td_cnt++;
	hcd = bus_to_hcd(urb->dev->bus);

	/* Only giveback urb when this is the last td in urb */
	if (urb_priv->td_cnt == urb_priv->length) {
		if (usb_pipetype(urb->pipe) == PIPE_ISOCHRONOUS) {
			xhci_to_hcd(xhci)->self.bandwidth_isoc_reqs--;
			if (xhci_to_hcd(xhci)->self.bandwidth_isoc_reqs	== 0) {
				if (xhci->quirks & XHCI_AMD_PLL_FIX)
					usb_amd_quirk_pll_enable();
			}
		}
		usb_hcd_unlink_urb_from_ep(hcd, urb);

		spin_unlock(&xhci->lock);
		usb_hcd_giveback_urb(hcd, urb, status);
		xhci_urb_free_priv(urb_priv);
		spin_lock(&xhci->lock);
	}
}

/*
 * When we get a command completion for a Stop Endpoint Command, we need to
 * unlink any cancelled TDs from the ring.  There are two ways to do that:
 *
 *  1. If the HW was in the middle of processing the TD that needs to be
 *     cancelled, then we must move the ring's dequeue pointer past the last TRB
 *     in the TD with a Set Dequeue Pointer Command.
 *  2. Otherwise, we turn all the TRBs in the TD into No-op TRBs (with the chain
 *     bit cleared) so that the HW will skip over them.
 */
static void xhci_handle_cmd_stop_ep(struct xhci_hcd *xhci, int slot_id,
		union xhci_trb *trb, struct xhci_event_cmd *event)
{
	unsigned int ep_index;
	struct xhci_ring *ep_ring;
	struct xhci_virt_ep *ep;
	struct list_head *entry;
	struct xhci_td *cur_td = NULL;
	struct xhci_td *last_unlinked_td;

	struct xhci_dequeue_state deq_state;

	if (unlikely(TRB_TO_SUSPEND_PORT(le32_to_cpu(trb->generic.field[3])))) {
		if (!xhci->devs[slot_id])
			xhci_warn(xhci, "Stop endpoint command "
				"completion for disabled slot %u\n",
				slot_id);
		return;
	}

	memset(&deq_state, 0, sizeof(deq_state));
	ep_index = TRB_TO_EP_INDEX(le32_to_cpu(trb->generic.field[3]));
	ep = &xhci->devs[slot_id]->eps[ep_index];

	if (list_empty(&ep->cancelled_td_list)) {
		xhci_stop_watchdog_timer_in_irq(xhci, ep);
		ep->stopped_td = NULL;
		ring_doorbell_for_active_rings(xhci, slot_id, ep_index);
		return;
	}

	/* Fix up the ep ring first, so HW stops executing cancelled TDs.
	 * We have the xHCI lock, so nothing can modify this list until we drop
	 * it.  We're also in the event handler, so we can't get re-interrupted
	 * if another Stop Endpoint command completes
	 */
	list_for_each(entry, &ep->cancelled_td_list) {
		cur_td = list_entry(entry, struct xhci_td, cancelled_td_list);
		xhci_dbg_trace(xhci, trace_xhci_dbg_cancel_urb,
				"Removing canceled TD starting at 0x%llx (dma).",
				(unsigned long long)xhci_trb_virt_to_dma(
					cur_td->start_seg, cur_td->first_trb));
		ep_ring = xhci_urb_to_transfer_ring(xhci, cur_td->urb);
		if (!ep_ring) {
			/* This shouldn't happen unless a driver is mucking
			 * with the stream ID after submission.  This will
			 * leave the TD on the hardware ring, and the hardware
			 * will try to execute it, and may access a buffer
			 * that has already been freed.  In the best case, the
			 * hardware will execute it, and the event handler will
			 * ignore the completion event for that TD, since it was
			 * removed from the td_list for that endpoint.  In
			 * short, don't muck with the stream ID after
			 * submission.
			 */
			xhci_warn(xhci, "WARN Cancelled URB %p "
					"has invalid stream ID %u.\n",
					cur_td->urb,
					cur_td->urb->stream_id);
			goto remove_finished_td;
		}
		/*
		 * If we stopped on the TD we need to cancel, then we have to
		 * move the xHC endpoint ring dequeue pointer past this TD.
		 */
		if (cur_td == ep->stopped_td)
			xhci_find_new_dequeue_state(xhci, slot_id, ep_index,
					cur_td->urb->stream_id,
					cur_td, &deq_state);
		else
			td_to_noop(xhci, ep_ring, cur_td, false);
remove_finished_td:
		/*
		 * The event handler won't see a completion for this TD anymore,
		 * so remove it from the endpoint ring's TD list.  Keep it in
		 * the cancelled TD list for URB completion later.
		 */
		list_del_init(&cur_td->td_list);
	}
	last_unlinked_td = cur_td;
	xhci_stop_watchdog_timer_in_irq(xhci, ep);

	/* If necessary, queue a Set Transfer Ring Dequeue Pointer command */
	if (deq_state.new_deq_ptr && deq_state.new_deq_seg) {
		xhci_queue_new_dequeue_state(xhci, slot_id, ep_index,
				ep->stopped_td->urb->stream_id, &deq_state);
		xhci_ring_cmd_db(xhci);
	} else {
		/* Otherwise ring the doorbell(s) to restart queued transfers */
		ring_doorbell_for_active_rings(xhci, slot_id, ep_index);
	}

	ep->stopped_td = NULL;

	/*
	 * Drop the lock and complete the URBs in the cancelled TD list.
	 * New TDs to be cancelled might be added to the end of the list before
	 * we can complete all the URBs for the TDs we already unlinked.
	 * So stop when we've completed the URB for the last TD we unlinked.
	 */
	do {
		cur_td = list_entry(ep->cancelled_td_list.next,
				struct xhci_td, cancelled_td_list);
		list_del_init(&cur_td->cancelled_td_list);

		/* Clean up the cancelled URB */
		/* Doesn't matter what we pass for status, since the core will
		 * just overwrite it (because the URB has been unlinked).
		 */
		xhci_giveback_urb_in_irq(xhci, cur_td, 0);

		/* Stop processing the cancelled list if the watchdog timer is
		 * running.
		 */
		if (xhci->xhc_state & XHCI_STATE_DYING)
			return;
	} while (cur_td != last_unlinked_td);

	/* Return to the event handler with xhci->lock re-acquired */
}

static void xhci_kill_ring_urbs(struct xhci_hcd *xhci, struct xhci_ring *ring)
{
	struct xhci_td *cur_td;

	while (!list_empty(&ring->td_list)) {
		cur_td = list_first_entry(&ring->td_list,
				struct xhci_td, td_list);
		list_del_init(&cur_td->td_list);
		if (!list_empty(&cur_td->cancelled_td_list))
			list_del_init(&cur_td->cancelled_td_list);
		xhci_giveback_urb_in_irq(xhci, cur_td, -ESHUTDOWN);
	}
}

static void xhci_kill_endpoint_urbs(struct xhci_hcd *xhci,
		int slot_id, int ep_index)
{
	struct xhci_td *cur_td;
	struct xhci_virt_ep *ep;
	struct xhci_ring *ring;

	ep = &xhci->devs[slot_id]->eps[ep_index];
	if ((ep->ep_state & EP_HAS_STREAMS) ||
			(ep->ep_state & EP_GETTING_NO_STREAMS)) {
		int stream_id;

		for (stream_id = 0; stream_id < ep->stream_info->num_streams;
				stream_id++) {
			xhci_dbg_trace(xhci, trace_xhci_dbg_cancel_urb,
					"Killing URBs for slot ID %u, ep index %u, stream %u",
					slot_id, ep_index, stream_id + 1);
			xhci_kill_ring_urbs(xhci,
					ep->stream_info->stream_rings[stream_id]);
		}
	} else {
		ring = ep->ring;
		if (!ring)
			return;
		xhci_dbg_trace(xhci, trace_xhci_dbg_cancel_urb,
				"Killing URBs for slot ID %u, ep index %u",
				slot_id, ep_index);
		xhci_kill_ring_urbs(xhci, ring);
	}
	while (!list_empty(&ep->cancelled_td_list)) {
		cur_td = list_first_entry(&ep->cancelled_td_list,
				struct xhci_td, cancelled_td_list);
		list_del_init(&cur_td->cancelled_td_list);
		xhci_giveback_urb_in_irq(xhci, cur_td, -ESHUTDOWN);
	}
}

/* Watchdog timer function for when a stop endpoint command fails to complete.
 * In this case, we assume the host controller is broken or dying or dead.  The
 * host may still be completing some other events, so we have to be careful to
 * let the event ring handler and the URB dequeueing/enqueueing functions know
 * through xhci->state.
 *
 * The timer may also fire if the host takes a very long time to respond to the
 * command, and the stop endpoint command completion handler cannot delete the
 * timer before the timer function is called.  Another endpoint cancellation may
 * sneak in before the timer function can grab the lock, and that may queue
 * another stop endpoint command and add the timer back.  So we cannot use a
 * simple flag to say whether there is a pending stop endpoint command for a
 * particular endpoint.
 *
 * Instead we use a combination of that flag and a counter for the number of
 * pending stop endpoint commands.  If the timer is the tail end of the last
 * stop endpoint command, and the endpoint's command is still pending, we assume
 * the host is dying.
 */
void xhci_stop_endpoint_command_watchdog(unsigned long arg)
{
	struct xhci_hcd *xhci;
	struct xhci_virt_ep *ep;
	int ret, i, j;
	unsigned long flags;

	ep = (struct xhci_virt_ep *) arg;
	xhci = ep->xhci;

	spin_lock_irqsave(&xhci->lock, flags);

	ep->stop_cmds_pending--;
	if (xhci->xhc_state & XHCI_STATE_DYING) {
		xhci_dbg_trace(xhci, trace_xhci_dbg_cancel_urb,
				"Stop EP timer ran, but another timer marked "
				"xHCI as DYING, exiting.");
		spin_unlock_irqrestore(&xhci->lock, flags);
		return;
	}
	if (!(ep->stop_cmds_pending == 0 && (ep->ep_state & EP_HALT_PENDING))) {
		xhci_dbg_trace(xhci, trace_xhci_dbg_cancel_urb,
				"Stop EP timer ran, but no command pending, "
				"exiting.");
		spin_unlock_irqrestore(&xhci->lock, flags);
		return;
	}

	xhci_warn(xhci, "xHCI host not responding to stop endpoint command.\n");
	xhci_warn(xhci, "Assuming host is dying, halting host.\n");
	/* Oops, HC is dead or dying or at least not responding to the stop
	 * endpoint command.
	 */
	xhci->xhc_state |= XHCI_STATE_DYING;
	/* Disable interrupts from the host controller and start halting it */
	xhci_quiesce(xhci);
	spin_unlock_irqrestore(&xhci->lock, flags);

	ret = xhci_halt(xhci);

	spin_lock_irqsave(&xhci->lock, flags);
	if (ret < 0) {
		/* This is bad; the host is not responding to commands and it's
		 * not allowing itself to be halted.  At least interrupts are
		 * disabled. If we call usb_hc_died(), it will attempt to
		 * disconnect all device drivers under this host.  Those
		 * disconnect() methods will wait for all URBs to be unlinked,
		 * so we must complete them.
		 */
		xhci_warn(xhci, "Non-responsive xHCI host is not halting.\n");
		xhci_warn(xhci, "Completing active URBs anyway.\n");
		/* We could turn all TDs on the rings to no-ops.  This won't
		 * help if the host has cached part of the ring, and is slow if
		 * we want to preserve the cycle bit.  Skip it and hope the host
		 * doesn't touch the memory.
		 */
	}
	for (i = 0; i < MAX_HC_SLOTS; i++) {
		if (!xhci->devs[i])
			continue;
		for (j = 0; j < 31; j++)
			xhci_kill_endpoint_urbs(xhci, i, j);
	}
	spin_unlock_irqrestore(&xhci->lock, flags);
	xhci_dbg_trace(xhci, trace_xhci_dbg_cancel_urb,
			"Calling usb_hc_died()");
	usb_hc_died(xhci_to_hcd(xhci)->primary_hcd);
	xhci_dbg_trace(xhci, trace_xhci_dbg_cancel_urb,
			"xHCI host controller is dead.");
}


static void update_ring_for_set_deq_completion(struct xhci_hcd *xhci,
		struct xhci_virt_device *dev,
		struct xhci_ring *ep_ring,
		unsigned int ep_index)
{
	union xhci_trb *dequeue_temp;
	int num_trbs_free_temp;
	bool revert = false;

	num_trbs_free_temp = ep_ring->num_trbs_free;
	dequeue_temp = ep_ring->dequeue;

	/* If we get two back-to-back stalls, and the first stalled transfer
	 * ends just before a link TRB, the dequeue pointer will be left on
	 * the link TRB by the code in the while loop.  So we have to update
	 * the dequeue pointer one segment further, or we'll jump off
	 * the segment into la-la-land.
	 */
	if (last_trb(xhci, ep_ring, ep_ring->deq_seg, ep_ring->dequeue)) {
		ep_ring->deq_seg = ep_ring->deq_seg->next;
		ep_ring->dequeue = ep_ring->deq_seg->trbs;
	}

	while (ep_ring->dequeue != dev->eps[ep_index].queued_deq_ptr) {
		/* We have more usable TRBs */
		ep_ring->num_trbs_free++;
		ep_ring->dequeue++;
		if (last_trb(xhci, ep_ring, ep_ring->deq_seg,
				ep_ring->dequeue)) {
			if (ep_ring->dequeue ==
					dev->eps[ep_index].queued_deq_ptr)
				break;
			ep_ring->deq_seg = ep_ring->deq_seg->next;
			ep_ring->dequeue = ep_ring->deq_seg->trbs;
		}
		if (ep_ring->dequeue == dequeue_temp) {
			revert = true;
			break;
		}
	}

	if (revert) {
		xhci_dbg(xhci, "Unable to find new dequeue pointer\n");
		ep_ring->num_trbs_free = num_trbs_free_temp;
	}
}

/*
 * When we get a completion for a Set Transfer Ring Dequeue Pointer command,
 * we need to clear the set deq pending flag in the endpoint ring state, so that
 * the TD queueing code can ring the doorbell again.  We also need to ring the
 * endpoint doorbell to restart the ring, but only if there aren't more
 * cancellations pending.
 */
static void xhci_handle_cmd_set_deq(struct xhci_hcd *xhci, int slot_id,
		union xhci_trb *trb, u32 cmd_comp_code)
{
	unsigned int ep_index;
	unsigned int stream_id;
	struct xhci_ring *ep_ring;
	struct xhci_virt_device *dev;
	struct xhci_virt_ep *ep;
	struct xhci_ep_ctx *ep_ctx;
	struct xhci_slot_ctx *slot_ctx;

	ep_index = TRB_TO_EP_INDEX(le32_to_cpu(trb->generic.field[3]));
	stream_id = TRB_TO_STREAM_ID(le32_to_cpu(trb->generic.field[2]));
	dev = xhci->devs[slot_id];
	ep = &dev->eps[ep_index];

	ep_ring = xhci_stream_id_to_ring(dev, ep_index, stream_id);
	if (!ep_ring) {
		xhci_warn(xhci, "WARN Set TR deq ptr command for freed stream ID %u\n",
				stream_id);
		/* XXX: Harmless??? */
		goto cleanup;
	}

	ep_ctx = xhci_get_ep_ctx(xhci, dev->out_ctx, ep_index);
	slot_ctx = xhci_get_slot_ctx(xhci, dev->out_ctx);

	if (cmd_comp_code != COMP_SUCCESS) {
		unsigned int ep_state;
		unsigned int slot_state;

		switch (cmd_comp_code) {
		case COMP_TRB_ERR:
			xhci_warn(xhci, "WARN Set TR Deq Ptr cmd invalid because of stream ID configuration\n");
			break;
		case COMP_CTX_STATE:
			xhci_warn(xhci, "WARN Set TR Deq Ptr cmd failed due to incorrect slot or ep state.\n");
			ep_state = le32_to_cpu(ep_ctx->ep_info);
			ep_state &= EP_STATE_MASK;
			slot_state = le32_to_cpu(slot_ctx->dev_state);
			slot_state = GET_SLOT_STATE(slot_state);
			xhci_dbg_trace(xhci, trace_xhci_dbg_cancel_urb,
					"Slot state = %u, EP state = %u",
					slot_state, ep_state);
			break;
		case COMP_EBADSLT:
			xhci_warn(xhci, "WARN Set TR Deq Ptr cmd failed because slot %u was not enabled.\n",
					slot_id);
			break;
		default:
			xhci_warn(xhci, "WARN Set TR Deq Ptr cmd with unknown completion code of %u.\n",
					cmd_comp_code);
			break;
		}
		/* OK what do we do now?  The endpoint state is hosed, and we
		 * should never get to this point if the synchronization between
		 * queueing, and endpoint state are correct.  This might happen
		 * if the device gets disconnected after we've finished
		 * cancelling URBs, which might not be an error...
		 */
	} else {
		u64 deq;
		/* 4.6.10 deq ptr is written to the stream ctx for streams */
		if (ep->ep_state & EP_HAS_STREAMS) {
			struct xhci_stream_ctx *ctx =
				&ep->stream_info->stream_ctx_array[stream_id];
			deq = le64_to_cpu(ctx->stream_ring) & SCTX_DEQ_MASK;
		} else {
			deq = le64_to_cpu(ep_ctx->deq) & ~EP_CTX_CYCLE_MASK;
		}
		xhci_dbg_trace(xhci, trace_xhci_dbg_cancel_urb,
			"Successful Set TR Deq Ptr cmd, deq = @%08llx", deq);
		if (xhci_trb_virt_to_dma(ep->queued_deq_seg,
					 ep->queued_deq_ptr) == deq) {
			/* Update the ring's dequeue segment and dequeue pointer
			 * to reflect the new position.
			 */
			update_ring_for_set_deq_completion(xhci, dev,
				ep_ring, ep_index);
		} else {
			xhci_warn(xhci, "Mismatch between completed Set TR Deq Ptr command & xHCI internal state.\n");
			xhci_warn(xhci, "ep deq seg = %p, deq ptr = %p\n",
				  ep->queued_deq_seg, ep->queued_deq_ptr);
		}
	}

cleanup:
	dev->eps[ep_index].ep_state &= ~SET_DEQ_PENDING;
	dev->eps[ep_index].queued_deq_seg = NULL;
	dev->eps[ep_index].queued_deq_ptr = NULL;
	/* Restart any rings with pending URBs */
	ring_doorbell_for_active_rings(xhci, slot_id, ep_index);
}

static void xhci_handle_cmd_reset_ep(struct xhci_hcd *xhci, int slot_id,
		union xhci_trb *trb, u32 cmd_comp_code)
{
	unsigned int ep_index;

	ep_index = TRB_TO_EP_INDEX(le32_to_cpu(trb->generic.field[3]));
	/* This command will only fail if the endpoint wasn't halted,
	 * but we don't care.
	 */
	xhci_dbg_trace(xhci, trace_xhci_dbg_reset_ep,
		"Ignoring reset ep completion code of %u", cmd_comp_code);

	/* HW with the reset endpoint quirk needs to have a configure endpoint
	 * command complete before the endpoint can be used.  Queue that here
	 * because the HW can't handle two commands being queued in a row.
	 */
	if (xhci->quirks & XHCI_RESET_EP_QUIRK) {
		struct xhci_command *command;
		command = xhci_alloc_command(xhci, false, false, GFP_ATOMIC);
		if (!command) {
			xhci_warn(xhci, "WARN Cannot submit cfg ep: ENOMEM\n");
			return;
		}
		xhci_dbg_trace(xhci, trace_xhci_dbg_quirks,
				"Queueing configure endpoint command");
		xhci_queue_configure_endpoint(xhci, command,
				xhci->devs[slot_id]->in_ctx->dma, slot_id,
				false);
		xhci_ring_cmd_db(xhci);
	} else {
		/* Clear our internal halted state */
		xhci->devs[slot_id]->eps[ep_index].ep_state &= ~EP_HALTED;
	}
}

static void xhci_handle_cmd_enable_slot(struct xhci_hcd *xhci, int slot_id,
		u32 cmd_comp_code)
{
	if (cmd_comp_code == COMP_SUCCESS)
		xhci->slot_id = slot_id;
	else
		xhci->slot_id = 0;
}

static void xhci_handle_cmd_disable_slot(struct xhci_hcd *xhci, int slot_id)
{
	struct xhci_virt_device *virt_dev;

	virt_dev = xhci->devs[slot_id];
	if (!virt_dev)
		return;
	if (xhci->quirks & XHCI_EP_LIMIT_QUIRK)
		/* Delete default control endpoint resources */
		xhci_free_device_endpoint_resources(xhci, virt_dev, true);
	xhci_free_virt_device(xhci, slot_id);
}

static void xhci_handle_cmd_config_ep(struct xhci_hcd *xhci, int slot_id,
		struct xhci_event_cmd *event, u32 cmd_comp_code)
{
	struct xhci_virt_device *virt_dev;
	struct xhci_input_control_ctx *ctrl_ctx;
	unsigned int ep_index;
	unsigned int ep_state;
	u32 add_flags, drop_flags;

	/*
	 * Configure endpoint commands can come from the USB core
	 * configuration or alt setting changes, or because the HW
	 * needed an extra configure endpoint command after a reset
	 * endpoint command or streams were being configured.
	 * If the command was for a halted endpoint, the xHCI driver
	 * is not waiting on the configure endpoint command.
	 */
	virt_dev = xhci->devs[slot_id];
	ctrl_ctx = xhci_get_input_control_ctx(virt_dev->in_ctx);
	if (!ctrl_ctx) {
		xhci_warn(xhci, "Could not get input context, bad type.\n");
		return;
	}

	add_flags = le32_to_cpu(ctrl_ctx->add_flags);
	drop_flags = le32_to_cpu(ctrl_ctx->drop_flags);
	/* Input ctx add_flags are the endpoint index plus one */
	ep_index = xhci_last_valid_endpoint(add_flags) - 1;

	/* A usb_set_interface() call directly after clearing a halted
	 * condition may race on this quirky hardware.  Not worth
	 * worrying about, since this is prototype hardware.  Not sure
	 * if this will work for streams, but streams support was
	 * untested on this prototype.
	 */
	if (xhci->quirks & XHCI_RESET_EP_QUIRK &&
			ep_index != (unsigned int) -1 &&
			add_flags - SLOT_FLAG == drop_flags) {
		ep_state = virt_dev->eps[ep_index].ep_state;
		if (!(ep_state & EP_HALTED))
			return;
		xhci_dbg_trace(xhci, trace_xhci_dbg_quirks,
				"Completed config ep cmd - "
				"last ep index = %d, state = %d",
				ep_index, ep_state);
		/* Clear internal halted state and restart ring(s) */
		virt_dev->eps[ep_index].ep_state &= ~EP_HALTED;
		ring_doorbell_for_active_rings(xhci, slot_id, ep_index);
		return;
	}
	return;
}

static void xhci_handle_cmd_reset_dev(struct xhci_hcd *xhci, int slot_id,
		struct xhci_event_cmd *event)
{
	xhci_dbg(xhci, "Completed reset device command.\n");
	if (!xhci->devs[slot_id])
		xhci_warn(xhci, "Reset device command completion "
				"for disabled slot %u\n", slot_id);
}

static void xhci_handle_cmd_nec_get_fw(struct xhci_hcd *xhci,
		struct xhci_event_cmd *event)
{
	if (!(xhci->quirks & XHCI_NEC_HOST)) {
		xhci->error_bitmask |= 1 << 6;
		return;
	}
	xhci_dbg_trace(xhci, trace_xhci_dbg_quirks,
			"NEC firmware version %2x.%02x",
			NEC_FW_MAJOR(le32_to_cpu(event->status)),
			NEC_FW_MINOR(le32_to_cpu(event->status)));
}

static void xhci_complete_del_and_free_cmd(struct xhci_command *cmd, u32 status)
{
	list_del(&cmd->cmd_list);

	if (cmd->completion) {
		cmd->status = status;
		complete(cmd->completion);
	} else {
		kfree(cmd);
	}
}

void xhci_cleanup_command_queue(struct xhci_hcd *xhci)
{
	struct xhci_command *cur_cmd, *tmp_cmd;
	list_for_each_entry_safe(cur_cmd, tmp_cmd, &xhci->cmd_list, cmd_list)
		xhci_complete_del_and_free_cmd(cur_cmd, COMP_CMD_ABORT);
}

/*
 * Turn all commands on command ring with status set to "aborted" to no-op trbs.
 * If there are other commands waiting then restart the ring and kick the timer.
 * This must be called with command ring stopped and xhci->lock held.
 */
static void xhci_handle_stopped_cmd_ring(struct xhci_hcd *xhci,
					 struct xhci_command *cur_cmd)
{
	struct xhci_command *i_cmd, *tmp_cmd;
	u32 cycle_state;

	/* Turn all aborted commands in list to no-ops, then restart */
	list_for_each_entry_safe(i_cmd, tmp_cmd, &xhci->cmd_list,
				 cmd_list) {

		if (i_cmd->status != COMP_CMD_ABORT)
			continue;

		i_cmd->status = COMP_CMD_STOP;

		xhci_dbg(xhci, "Turn aborted command %p to no-op\n",
			 i_cmd->command_trb);
		/* get cycle state from the original cmd trb */
		cycle_state = le32_to_cpu(
			i_cmd->command_trb->generic.field[3]) &	TRB_CYCLE;
		/* modify the command trb to no-op command */
		i_cmd->command_trb->generic.field[0] = 0;
		i_cmd->command_trb->generic.field[1] = 0;
		i_cmd->command_trb->generic.field[2] = 0;
		i_cmd->command_trb->generic.field[3] = cpu_to_le32(
			TRB_TYPE(TRB_CMD_NOOP) | cycle_state);

		/*
		 * caller waiting for completion is called when command
		 *  completion event is received for these no-op commands
		 */
	}

	xhci->cmd_ring_state = CMD_RING_STATE_RUNNING;

	/* ring command ring doorbell to restart the command ring */
	if ((xhci->cmd_ring->dequeue != xhci->cmd_ring->enqueue) &&
	    !(xhci->xhc_state & XHCI_STATE_DYING)) {
		xhci->current_cmd = cur_cmd;
		mod_timer(&xhci->cmd_timer, jiffies + XHCI_CMD_DEFAULT_TIMEOUT);
		xhci_ring_cmd_db(xhci);
	}
	return;
}


void xhci_handle_command_timeout(unsigned long data)
{
	struct xhci_hcd *xhci;
	int ret;
	unsigned long flags;
	u64 hw_ring_state;
	bool second_timeout = false;
	xhci = (struct xhci_hcd *) data;

	/* mark this command to be cancelled */
	spin_lock_irqsave(&xhci->lock, flags);
	if (xhci->current_cmd) {
		if (xhci->current_cmd->status == COMP_CMD_ABORT)
			second_timeout = true;
		xhci->current_cmd->status = COMP_CMD_ABORT;
	}

	/* Make sure command ring is running before aborting it */
	hw_ring_state = xhci_read_64(xhci, &xhci->op_regs->cmd_ring);
	if ((xhci->cmd_ring_state & CMD_RING_STATE_RUNNING) &&
	    (hw_ring_state & CMD_RING_RUNNING))  {
		spin_unlock_irqrestore(&xhci->lock, flags);
		xhci_dbg(xhci, "Command timeout\n");
		ret = xhci_abort_cmd_ring(xhci);
		if (unlikely(ret == -ESHUTDOWN)) {
			xhci_err(xhci, "Abort command ring failed\n");
			xhci_cleanup_command_queue(xhci);
			usb_hc_died(xhci_to_hcd(xhci)->primary_hcd);
			xhci_dbg(xhci, "xHCI host controller is dead.\n");
		}
		return;
	}

	/* command ring failed to restart, or host removed. Bail out */
	if (second_timeout || xhci->xhc_state & XHCI_STATE_REMOVING) {
		spin_unlock_irqrestore(&xhci->lock, flags);
		xhci_dbg(xhci, "command timed out twice, ring start fail?\n");
		xhci_cleanup_command_queue(xhci);
		return;
	}

	/* command timeout on stopped ring, ring can't be aborted */
	xhci_dbg(xhci, "Command timeout on stopped ring\n");
	xhci_handle_stopped_cmd_ring(xhci, xhci->current_cmd);
	spin_unlock_irqrestore(&xhci->lock, flags);
	return;
}

static void handle_cmd_completion(struct xhci_hcd *xhci,
		struct xhci_event_cmd *event)
{
	int slot_id = TRB_TO_SLOT_ID(le32_to_cpu(event->flags));
	u64 cmd_dma;
	dma_addr_t cmd_dequeue_dma;
	u32 cmd_comp_code;
	union xhci_trb *cmd_trb;
	struct xhci_command *cmd;
	u32 cmd_type;

	cmd_dma = le64_to_cpu(event->cmd_trb);
	cmd_trb = xhci->cmd_ring->dequeue;
	cmd_dequeue_dma = xhci_trb_virt_to_dma(xhci->cmd_ring->deq_seg,
			cmd_trb);
	/* Is the command ring deq ptr out of sync with the deq seg ptr? */
	if (cmd_dequeue_dma == 0) {
		xhci->error_bitmask |= 1 << 4;
		return;
	}
	/* Does the DMA address match our internal dequeue pointer address? */
	if (cmd_dma != (u64) cmd_dequeue_dma) {
		xhci->error_bitmask |= 1 << 5;
		return;
	}

	cmd = list_entry(xhci->cmd_list.next, struct xhci_command, cmd_list);

	del_timer(&xhci->cmd_timer);

	trace_xhci_cmd_completion(cmd_trb, (struct xhci_generic_trb *) event);

	cmd_comp_code = GET_COMP_CODE(le32_to_cpu(event->status));

	/* If CMD ring stopped we own the trbs between enqueue and dequeue */
	if (cmd_comp_code == COMP_CMD_STOP) {
		xhci_handle_stopped_cmd_ring(xhci, cmd);
		return;
	}

	if (cmd->command_trb != xhci->cmd_ring->dequeue) {
		xhci_err(xhci,
			 "Command completion event does not match command\n");
		return;
	}

	/*
	 * Host aborted the command ring, check if the current command was
	 * supposed to be aborted, otherwise continue normally.
	 * The command ring is stopped now, but the xHC will issue a Command
	 * Ring Stopped event which will cause us to restart it.
	 */
	if (cmd_comp_code == COMP_CMD_ABORT) {
		xhci->cmd_ring_state = CMD_RING_STATE_STOPPED;
		if (cmd->status == COMP_CMD_ABORT)
			goto event_handled;
	}

	cmd_type = TRB_FIELD_TO_TYPE(le32_to_cpu(cmd_trb->generic.field[3]));
	switch (cmd_type) {
	case TRB_ENABLE_SLOT:
		xhci_handle_cmd_enable_slot(xhci, slot_id, cmd_comp_code);
		break;
	case TRB_DISABLE_SLOT:
		xhci_handle_cmd_disable_slot(xhci, slot_id);
		break;
	case TRB_CONFIG_EP:
		if (!cmd->completion)
			xhci_handle_cmd_config_ep(xhci, slot_id, event,
						  cmd_comp_code);
		break;
	case TRB_EVAL_CONTEXT:
		break;
	case TRB_ADDR_DEV:
		break;
	case TRB_STOP_RING:
		WARN_ON(slot_id != TRB_TO_SLOT_ID(
				le32_to_cpu(cmd_trb->generic.field[3])));
		xhci_handle_cmd_stop_ep(xhci, slot_id, cmd_trb, event);
		break;
	case TRB_SET_DEQ:
		WARN_ON(slot_id != TRB_TO_SLOT_ID(
				le32_to_cpu(cmd_trb->generic.field[3])));
		xhci_handle_cmd_set_deq(xhci, slot_id, cmd_trb, cmd_comp_code);
		break;
	case TRB_CMD_NOOP:
		/* Is this an aborted command turned to NO-OP? */
		if (cmd->status == COMP_CMD_STOP)
			cmd_comp_code = COMP_CMD_STOP;
		break;
	case TRB_RESET_EP:
		WARN_ON(slot_id != TRB_TO_SLOT_ID(
				le32_to_cpu(cmd_trb->generic.field[3])));
		xhci_handle_cmd_reset_ep(xhci, slot_id, cmd_trb, cmd_comp_code);
		break;
	case TRB_RESET_DEV:
		/* SLOT_ID field in reset device cmd completion event TRB is 0.
		 * Use the SLOT_ID from the command TRB instead (xhci 4.6.11)
		 */
		slot_id = TRB_TO_SLOT_ID(
				le32_to_cpu(cmd_trb->generic.field[3]));
		xhci_handle_cmd_reset_dev(xhci, slot_id, event);
		break;
	case TRB_NEC_GET_FW:
		xhci_handle_cmd_nec_get_fw(xhci, event);
		break;
	default:
		/* Skip over unknown commands on the event ring */
		xhci->error_bitmask |= 1 << 6;
		break;
	}

	/* restart timer if this wasn't the last command */
	if (cmd->cmd_list.next != &xhci->cmd_list) {
		xhci->current_cmd = list_entry(cmd->cmd_list.next,
					       struct xhci_command, cmd_list);
		mod_timer(&xhci->cmd_timer, jiffies + XHCI_CMD_DEFAULT_TIMEOUT);
	}

event_handled:
	xhci_complete_del_and_free_cmd(cmd, cmd_comp_code);

	inc_deq(xhci, xhci->cmd_ring);
}

static void handle_vendor_event(struct xhci_hcd *xhci,
		union xhci_trb *event)
{
	u32 trb_type;

	trb_type = TRB_FIELD_TO_TYPE(le32_to_cpu(event->generic.field[3]));
	xhci_dbg(xhci, "Vendor specific event TRB type = %u\n", trb_type);
	if (trb_type == TRB_NEC_CMD_COMP && (xhci->quirks & XHCI_NEC_HOST))
		handle_cmd_completion(xhci, &event->event_cmd);
}

/* @port_id: the one-based port ID from the hardware (indexed from array of all
 * port registers -- USB 3.0 and USB 2.0).
 *
 * Returns a zero-based port number, which is suitable for indexing into each of
 * the split roothubs' port arrays and bus state arrays.
 * Add one to it in order to call xhci_find_slot_id_by_port.
 */
static unsigned int find_faked_portnum_from_hw_portnum(struct usb_hcd *hcd,
		struct xhci_hcd *xhci, u32 port_id)
{
	unsigned int i;
	unsigned int num_similar_speed_ports = 0;

	/* port_id from the hardware is 1-based, but port_array[], usb3_ports[],
	 * and usb2_ports are 0-based indexes.  Count the number of similar
	 * speed ports, up to 1 port before this port.
	 */
	for (i = 0; i < (port_id - 1); i++) {
		u8 port_speed = xhci->port_array[i];

		/*
		 * Skip ports that don't have known speeds, or have duplicate
		 * Extended Capabilities port speed entries.
		 */
		if (port_speed == 0 || port_speed == DUPLICATE_ENTRY)
			continue;

		/*
		 * USB 3.0 ports are always under a USB 3.0 hub.  USB 2.0 and
		 * 1.1 ports are under the USB 2.0 hub.  If the port speed
		 * matches the device speed, it's a similar speed port.
		 */
		if ((port_speed == 0x03) == (hcd->speed >= HCD_USB3))
			num_similar_speed_ports++;
	}
	return num_similar_speed_ports;
}

static void handle_device_notification(struct xhci_hcd *xhci,
		union xhci_trb *event)
{
	u32 slot_id;
	struct usb_device *udev;

	slot_id = TRB_TO_SLOT_ID(le32_to_cpu(event->generic.field[3]));
	if (!xhci->devs[slot_id]) {
		xhci_warn(xhci, "Device Notification event for "
				"unused slot %u\n", slot_id);
		return;
	}

	xhci_dbg(xhci, "Device Wake Notification event for slot ID %u\n",
			slot_id);
	udev = xhci->devs[slot_id]->udev;
	if (udev && udev->parent)
		usb_wakeup_notification(udev->parent, udev->portnum);
}

static void handle_port_status(struct xhci_hcd *xhci,
		union xhci_trb *event)
{
	struct usb_hcd *hcd;
	u32 port_id;
	u32 temp, temp1;
	int max_ports;
	int slot_id;
	unsigned int faked_port_index;
	u8 major_revision;
	struct xhci_bus_state *bus_state;
	__le32 __iomem **port_array;
	bool bogus_port_status = false;

	/* Port status change events always have a successful completion code */
	if (GET_COMP_CODE(le32_to_cpu(event->generic.field[2])) != COMP_SUCCESS) {
		xhci_warn(xhci, "WARN: xHC returned failed port status event\n");
		xhci->error_bitmask |= 1 << 8;
	}
	port_id = GET_PORT_ID(le32_to_cpu(event->generic.field[0]));
	xhci_dbg(xhci, "Port Status Change Event for port %d\n", port_id);

	max_ports = HCS_MAX_PORTS(xhci->hcs_params1);
	if ((port_id <= 0) || (port_id > max_ports)) {
		xhci_warn(xhci, "Invalid port id %d\n", port_id);
		inc_deq(xhci, xhci->event_ring);
		return;
	}

	/* Figure out which usb_hcd this port is attached to:
	 * is it a USB 3.0 port or a USB 2.0/1.1 port?
	 */
	major_revision = xhci->port_array[port_id - 1];

	/* Find the right roothub. */
	hcd = xhci_to_hcd(xhci);
	if ((major_revision == 0x03) != (hcd->speed >= HCD_USB3))
		hcd = xhci->shared_hcd;

	if (major_revision == 0) {
		xhci_warn(xhci, "Event for port %u not in "
				"Extended Capabilities, ignoring.\n",
				port_id);
		bogus_port_status = true;
		goto cleanup;
	}
	if (major_revision == DUPLICATE_ENTRY) {
		xhci_warn(xhci, "Event for port %u duplicated in"
				"Extended Capabilities, ignoring.\n",
				port_id);
		bogus_port_status = true;
		goto cleanup;
	}

	/*
	 * Hardware port IDs reported by a Port Status Change Event include USB
	 * 3.0 and USB 2.0 ports.  We want to check if the port has reported a
	 * resume event, but we first need to translate the hardware port ID
	 * into the index into the ports on the correct split roothub, and the
	 * correct bus_state structure.
	 */
	bus_state = &xhci->bus_state[hcd_index(hcd)];
	if (hcd->speed >= HCD_USB3)
		port_array = xhci->usb3_ports;
	else
		port_array = xhci->usb2_ports;
	/* Find the faked port hub number */
	faked_port_index = find_faked_portnum_from_hw_portnum(hcd, xhci,
			port_id);

	temp = readl(port_array[faked_port_index]);
	if (hcd->state == HC_STATE_SUSPENDED) {
		xhci_dbg(xhci, "resume root hub\n");
		usb_hcd_resume_root_hub(hcd);
	}

	if (hcd->speed >= HCD_USB3 && (temp & PORT_PLS_MASK) == XDEV_INACTIVE)
		bus_state->port_remote_wakeup &= ~(1 << faked_port_index);

	if ((temp & PORT_PLC) && (temp & PORT_PLS_MASK) == XDEV_RESUME) {
		xhci_dbg(xhci, "port resume event for port %d\n", port_id);

		temp1 = readl(&xhci->op_regs->command);
		if (!(temp1 & CMD_RUN)) {
			xhci_warn(xhci, "xHC is not running.\n");
			goto cleanup;
		}

		if (DEV_SUPERSPEED_ANY(temp)) {
			xhci_dbg(xhci, "remote wake SS port %d\n", port_id);
			/* Set a flag to say the port signaled remote wakeup,
			 * so we can tell the difference between the end of
			 * device and host initiated resume.
			 */
			bus_state->port_remote_wakeup |= 1 << faked_port_index;
			xhci_test_and_clear_bit(xhci, port_array,
					faked_port_index, PORT_PLC);
			xhci_set_link_state(xhci, port_array, faked_port_index,
						XDEV_U0);
			/* Need to wait until the next link state change
			 * indicates the device is actually in U0.
			 */
			bogus_port_status = true;
			goto cleanup;
		} else if (!test_bit(faked_port_index,
				     &bus_state->resuming_ports)) {
			xhci_dbg(xhci, "resume HS port %d\n", port_id);
			bus_state->resume_done[faked_port_index] = jiffies +
				msecs_to_jiffies(USB_RESUME_TIMEOUT);
			set_bit(faked_port_index, &bus_state->resuming_ports);
			mod_timer(&hcd->rh_timer,
				  bus_state->resume_done[faked_port_index]);
			/* Do the rest in GetPortStatus */
		}
	}

	if ((temp & PORT_PLC) && (temp & PORT_PLS_MASK) == XDEV_U0 &&
			DEV_SUPERSPEED_ANY(temp)) {
		xhci_dbg(xhci, "resume SS port %d finished\n", port_id);
		/* We've just brought the device into U0 through either the
		 * Resume state after a device remote wakeup, or through the
		 * U3Exit state after a host-initiated resume.  If it's a device
		 * initiated remote wake, don't pass up the link state change,
		 * so the roothub behavior is consistent with external
		 * USB 3.0 hub behavior.
		 */
		slot_id = xhci_find_slot_id_by_port(hcd, xhci,
				faked_port_index + 1);
		if (slot_id && xhci->devs[slot_id])
			xhci_ring_device(xhci, slot_id);
		if (bus_state->port_remote_wakeup & (1 << faked_port_index)) {
			bus_state->port_remote_wakeup &=
				~(1 << faked_port_index);
			xhci_test_and_clear_bit(xhci, port_array,
					faked_port_index, PORT_PLC);
			usb_wakeup_notification(hcd->self.root_hub,
					faked_port_index + 1);
			bogus_port_status = true;
			goto cleanup;
		}
	}

	/*
	 * Check to see if xhci-hub.c is waiting on RExit to U0 transition (or
	 * RExit to a disconnect state).  If so, let the the driver know it's
	 * out of the RExit state.
	 */
	if (!DEV_SUPERSPEED_ANY(temp) &&
			test_and_clear_bit(faked_port_index,
				&bus_state->rexit_ports)) {
		complete(&bus_state->rexit_done[faked_port_index]);
		bogus_port_status = true;
		goto cleanup;
	}

	if (hcd->speed < HCD_USB3)
		xhci_test_and_clear_bit(xhci, port_array, faked_port_index,
					PORT_PLC);

cleanup:
	/* Update event ring dequeue pointer before dropping the lock */
	inc_deq(xhci, xhci->event_ring);

	/* Don't make the USB core poll the roothub if we got a bad port status
	 * change event.  Besides, at that point we can't tell which roothub
	 * (USB 2.0 or USB 3.0) to kick.
	 */
	if (bogus_port_status)
		return;

	/*
	 * xHCI port-status-change events occur when the "or" of all the
	 * status-change bits in the portsc register changes from 0 to 1.
	 * New status changes won't cause an event if any other change
	 * bits are still set.  When an event occurs, switch over to
	 * polling to avoid losing status changes.
	 */
	xhci_dbg(xhci, "%s: starting port polling.\n", __func__);
	set_bit(HCD_FLAG_POLL_RH, &hcd->flags);
	spin_unlock(&xhci->lock);
	/* Pass this up to the core */
	usb_hcd_poll_rh_status(hcd);
	spin_lock(&xhci->lock);
}

/*
 * This TD is defined by the TRBs starting at start_trb in start_seg and ending
 * at end_trb, which may be in another segment.  If the suspect DMA address is a
 * TRB in this TD, this function returns that TRB's segment.  Otherwise it
 * returns 0.
 */
struct xhci_segment *trb_in_td(struct xhci_hcd *xhci,
		struct xhci_segment *start_seg,
		union xhci_trb	*start_trb,
		union xhci_trb	*end_trb,
		dma_addr_t	suspect_dma,
		bool		debug)
{
	dma_addr_t start_dma;
	dma_addr_t end_seg_dma;
	dma_addr_t end_trb_dma;
	struct xhci_segment *cur_seg;

	start_dma = xhci_trb_virt_to_dma(start_seg, start_trb);
	cur_seg = start_seg;

	do {
		if (start_dma == 0)
			return NULL;
		/* We may get an event for a Link TRB in the middle of a TD */
		end_seg_dma = xhci_trb_virt_to_dma(cur_seg,
				&cur_seg->trbs[TRBS_PER_SEGMENT - 1]);
		/* If the end TRB isn't in this segment, this is set to 0 */
		end_trb_dma = xhci_trb_virt_to_dma(cur_seg, end_trb);

		if (debug)
			xhci_warn(xhci,
				"Looking for event-dma %016llx trb-start %016llx trb-end %016llx seg-start %016llx seg-end %016llx\n",
				(unsigned long long)suspect_dma,
				(unsigned long long)start_dma,
				(unsigned long long)end_trb_dma,
				(unsigned long long)cur_seg->dma,
				(unsigned long long)end_seg_dma);

		if (end_trb_dma > 0) {
			/* The end TRB is in this segment, so suspect should be here */
			if (start_dma <= end_trb_dma) {
				if (suspect_dma >= start_dma && suspect_dma <= end_trb_dma)
					return cur_seg;
			} else {
				/* Case for one segment with
				 * a TD wrapped around to the top
				 */
				if ((suspect_dma >= start_dma &&
							suspect_dma <= end_seg_dma) ||
						(suspect_dma >= cur_seg->dma &&
						 suspect_dma <= end_trb_dma))
					return cur_seg;
			}
			return NULL;
		} else {
			/* Might still be somewhere in this segment */
			if (suspect_dma >= start_dma && suspect_dma <= end_seg_dma)
				return cur_seg;
		}
		cur_seg = cur_seg->next;
		start_dma = xhci_trb_virt_to_dma(cur_seg, &cur_seg->trbs[0]);
	} while (cur_seg != start_seg);

	return NULL;
}

static void xhci_cleanup_halted_endpoint(struct xhci_hcd *xhci,
		unsigned int slot_id, unsigned int ep_index,
		unsigned int stream_id,
		struct xhci_td *td, union xhci_trb *event_trb)
{
	struct xhci_virt_ep *ep = &xhci->devs[slot_id]->eps[ep_index];
	struct xhci_command *command;
	command = xhci_alloc_command(xhci, false, false, GFP_ATOMIC);
	if (!command)
		return;

	ep->ep_state |= EP_HALTED;
	ep->stopped_stream = stream_id;

	xhci_queue_reset_ep(xhci, command, slot_id, ep_index);
	xhci_cleanup_stalled_ring(xhci, ep_index, td);

	ep->stopped_stream = 0;

	xhci_ring_cmd_db(xhci);
}

/* Check if an error has halted the endpoint ring.  The class driver will
 * cleanup the halt for a non-default control endpoint if we indicate a stall.
 * However, a babble and other errors also halt the endpoint ring, and the class
 * driver won't clear the halt in that case, so we need to issue a Set Transfer
 * Ring Dequeue Pointer command manually.
 */
static int xhci_requires_manual_halt_cleanup(struct xhci_hcd *xhci,
		struct xhci_ep_ctx *ep_ctx,
		unsigned int trb_comp_code)
{
	/* TRB completion codes that may require a manual halt cleanup */
	if (trb_comp_code == COMP_TX_ERR ||
			trb_comp_code == COMP_BABBLE ||
			trb_comp_code == COMP_SPLIT_ERR)
		/* The 0.96 spec says a babbling control endpoint
		 * is not halted. The 0.96 spec says it is.  Some HW
		 * claims to be 0.95 compliant, but it halts the control
		 * endpoint anyway.  Check if a babble halted the
		 * endpoint.
		 */
		if ((ep_ctx->ep_info & cpu_to_le32(EP_STATE_MASK)) ==
		    cpu_to_le32(EP_STATE_HALTED))
			return 1;

	return 0;
}

int xhci_is_vendor_info_code(struct xhci_hcd *xhci, unsigned int trb_comp_code)
{
	if (trb_comp_code >= 224 && trb_comp_code <= 255) {
		/* Vendor defined "informational" completion code,
		 * treat as not-an-error.
		 */
		xhci_dbg(xhci, "Vendor defined info completion code %u\n",
				trb_comp_code);
		xhci_dbg(xhci, "Treating code as success.\n");
		return 1;
	}
	return 0;
}

/*
 * Finish the td processing, remove the td from td list;
 * Return 1 if the urb can be given back.
 */
static int finish_td(struct xhci_hcd *xhci, struct xhci_td *td,
	union xhci_trb *event_trb, struct xhci_transfer_event *event,
	struct xhci_virt_ep *ep, int *status, bool skip)
{
	struct xhci_virt_device *xdev;
	struct xhci_ring *ep_ring;
	unsigned int slot_id;
	int ep_index;
	struct urb *urb = NULL;
	struct xhci_ep_ctx *ep_ctx;
	int ret = 0;
	struct urb_priv	*urb_priv;
	u32 trb_comp_code;

	slot_id = TRB_TO_SLOT_ID(le32_to_cpu(event->flags));
	xdev = xhci->devs[slot_id];
	ep_index = TRB_TO_EP_ID(le32_to_cpu(event->flags)) - 1;
	ep_ring = xhci_dma_to_transfer_ring(ep, le64_to_cpu(event->buffer));
	ep_ctx = xhci_get_ep_ctx(xhci, xdev->out_ctx, ep_index);
	trb_comp_code = GET_COMP_CODE(le32_to_cpu(event->transfer_len));

	if (skip)
		goto td_cleanup;

	if (trb_comp_code == COMP_STOP_INVAL ||
			trb_comp_code == COMP_STOP ||
			trb_comp_code == COMP_STOP_SHORT) {
		/* The Endpoint Stop Command completion will take care of any
		 * stopped TDs.  A stopped TD may be restarted, so don't update
		 * the ring dequeue pointer or take this TD off any lists yet.
		 */
		ep->stopped_td = td;
		return 0;
	}
	if (trb_comp_code == COMP_STALL ||
		xhci_requires_manual_halt_cleanup(xhci, ep_ctx,
						trb_comp_code)) {
		/* Issue a reset endpoint command to clear the host side
		 * halt, followed by a set dequeue command to move the
		 * dequeue pointer past the TD.
		 * The class driver clears the device side halt later.
		 */
		xhci_cleanup_halted_endpoint(xhci, slot_id, ep_index,
					ep_ring->stream_id, td, event_trb);
	} else {
		/* Update ring dequeue pointer */
		while (ep_ring->dequeue != td->last_trb)
			inc_deq(xhci, ep_ring);
		inc_deq(xhci, ep_ring);
	}

td_cleanup:
	/* Clean up the endpoint's TD list */
	urb = td->urb;
	urb_priv = urb->hcpriv;

	/* Do one last check of the actual transfer length.
	 * If the host controller said we transferred more data than the buffer
	 * length, urb->actual_length will be a very big number (since it's
	 * unsigned).  Play it safe and say we didn't transfer anything.
	 */
	if (urb->actual_length > urb->transfer_buffer_length) {
		xhci_warn(xhci, "URB transfer length is wrong, xHC issue? req. len = %u, act. len = %u\n",
			urb->transfer_buffer_length,
			urb->actual_length);
		urb->actual_length = 0;
		if (td->urb->transfer_flags & URB_SHORT_NOT_OK)
			*status = -EREMOTEIO;
		else
			*status = 0;
	}
	list_del_init(&td->td_list);
	/* Was this TD slated to be cancelled but completed anyway? */
	if (!list_empty(&td->cancelled_td_list))
		list_del_init(&td->cancelled_td_list);

	urb_priv->td_cnt++;
	/* Giveback the urb when all the tds are completed */
	if (urb_priv->td_cnt == urb_priv->length) {
		ret = 1;
		if (usb_pipetype(urb->pipe) == PIPE_ISOCHRONOUS) {
			xhci_to_hcd(xhci)->self.bandwidth_isoc_reqs--;
			if (xhci_to_hcd(xhci)->self.bandwidth_isoc_reqs == 0) {
				if (xhci->quirks & XHCI_AMD_PLL_FIX)
					usb_amd_quirk_pll_enable();
			}
		}
	}

	return ret;
}

/*
 * Process control tds, update urb status and actual_length.
 */
static int process_ctrl_td(struct xhci_hcd *xhci, struct xhci_td *td,
	union xhci_trb *event_trb, struct xhci_transfer_event *event,
	struct xhci_virt_ep *ep, int *status)
{
	struct xhci_virt_device *xdev;
	struct xhci_ring *ep_ring;
	unsigned int slot_id;
	int ep_index;
	struct xhci_ep_ctx *ep_ctx;
	u32 trb_comp_code;

	slot_id = TRB_TO_SLOT_ID(le32_to_cpu(event->flags));
	xdev = xhci->devs[slot_id];
	ep_index = TRB_TO_EP_ID(le32_to_cpu(event->flags)) - 1;
	ep_ring = xhci_dma_to_transfer_ring(ep, le64_to_cpu(event->buffer));
	ep_ctx = xhci_get_ep_ctx(xhci, xdev->out_ctx, ep_index);
	trb_comp_code = GET_COMP_CODE(le32_to_cpu(event->transfer_len));

	switch (trb_comp_code) {
	case COMP_SUCCESS:
		if (event_trb == ep_ring->dequeue) {
			xhci_warn(xhci, "WARN: Success on ctrl setup TRB "
					"without IOC set??\n");
			*status = -ESHUTDOWN;
		} else if (event_trb != td->last_trb) {
			xhci_warn(xhci, "WARN: Success on ctrl data TRB "
					"without IOC set??\n");
			*status = -ESHUTDOWN;
		} else {
			*status = 0;
		}
		break;
	case COMP_SHORT_TX:
		if (td->urb->transfer_flags & URB_SHORT_NOT_OK)
			*status = -EREMOTEIO;
		else
			*status = 0;
		break;
	case COMP_STOP_SHORT:
		if (event_trb == ep_ring->dequeue || event_trb == td->last_trb)
			xhci_warn(xhci, "WARN: Stopped Short Packet on ctrl setup or status TRB\n");
		else
			td->urb->actual_length =
				EVENT_TRB_LEN(le32_to_cpu(event->transfer_len));

		return finish_td(xhci, td, event_trb, event, ep, status, false);
	case COMP_STOP:
		/* Did we stop at data stage? */
		if (event_trb != ep_ring->dequeue && event_trb != td->last_trb)
			td->urb->actual_length =
				td->urb->transfer_buffer_length -
				EVENT_TRB_LEN(le32_to_cpu(event->transfer_len));
		/* fall through */
	case COMP_STOP_INVAL:
		return finish_td(xhci, td, event_trb, event, ep, status, false);
	default:
		if (!xhci_requires_manual_halt_cleanup(xhci,
					ep_ctx, trb_comp_code))
			break;
		xhci_dbg(xhci, "TRB error code %u, "
				"halted endpoint index = %u\n",
				trb_comp_code, ep_index);
		/* else fall through */
	case COMP_STALL:
		/* Did we transfer part of the data (middle) phase? */
		if (event_trb != ep_ring->dequeue &&
				event_trb != td->last_trb)
			td->urb->actual_length =
				td->urb->transfer_buffer_length -
				EVENT_TRB_LEN(le32_to_cpu(event->transfer_len));
		else if (!td->urb_length_set)
			td->urb->actual_length = 0;

		return finish_td(xhci, td, event_trb, event, ep, status, false);
	}
	/*
	 * Did we transfer any data, despite the errors that might have
	 * happened?  I.e. did we get past the setup stage?
	 */
	if (event_trb != ep_ring->dequeue) {
		/* The event was for the status stage */
		if (event_trb == td->last_trb) {
			if (td->urb_length_set) {
				/* Don't overwrite a previously set error code
				 */
				if ((*status == -EINPROGRESS || *status == 0) &&
						(td->urb->transfer_flags
						 & URB_SHORT_NOT_OK))
					/* Did we already see a short data
					 * stage? */
					*status = -EREMOTEIO;
			} else {
				td->urb->actual_length =
					td->urb->transfer_buffer_length;
			}
		} else {
			/*
			 * Maybe the event was for the data stage? If so, update
			 * already the actual_length of the URB and flag it as
			 * set, so that it is not overwritten in the event for
			 * the last TRB.
			 */
			td->urb_length_set = true;
			td->urb->actual_length =
				td->urb->transfer_buffer_length -
				EVENT_TRB_LEN(le32_to_cpu(event->transfer_len));
			xhci_dbg(xhci, "Waiting for status "
					"stage event\n");
			return 0;
		}
	}

	return finish_td(xhci, td, event_trb, event, ep, status, false);
}

/*
 * Process isochronous tds, update urb packet status and actual_length.
 */
static int process_isoc_td(struct xhci_hcd *xhci, struct xhci_td *td,
	union xhci_trb *event_trb, struct xhci_transfer_event *event,
	struct xhci_virt_ep *ep, int *status)
{
	struct xhci_ring *ep_ring;
	struct urb_priv *urb_priv;
	int idx;
	int len = 0;
	union xhci_trb *cur_trb;
	struct xhci_segment *cur_seg;
	struct usb_iso_packet_descriptor *frame;
	u32 trb_comp_code;
	bool skip_td = false;

	ep_ring = xhci_dma_to_transfer_ring(ep, le64_to_cpu(event->buffer));
	trb_comp_code = GET_COMP_CODE(le32_to_cpu(event->transfer_len));
	urb_priv = td->urb->hcpriv;
	idx = urb_priv->td_cnt;
	frame = &td->urb->iso_frame_desc[idx];

	/* handle completion code */
	switch (trb_comp_code) {
	case COMP_SUCCESS:
		if (EVENT_TRB_LEN(le32_to_cpu(event->transfer_len)) == 0) {
			frame->status = 0;
			break;
		}
		if ((xhci->quirks & XHCI_TRUST_TX_LENGTH))
			trb_comp_code = COMP_SHORT_TX;
	/* fallthrough */
	case COMP_STOP_SHORT:
	case COMP_SHORT_TX:
		frame->status = td->urb->transfer_flags & URB_SHORT_NOT_OK ?
				-EREMOTEIO : 0;
		break;
	case COMP_BW_OVER:
		frame->status = -ECOMM;
		skip_td = true;
		break;
	case COMP_BUFF_OVER:
	case COMP_BABBLE:
		frame->status = -EOVERFLOW;
		skip_td = true;
		break;
	case COMP_DEV_ERR:
	case COMP_STALL:
		frame->status = -EPROTO;
		skip_td = true;
		break;
	case COMP_TX_ERR:
		frame->status = -EPROTO;
		if (event_trb != td->last_trb)
			return 0;
		skip_td = true;
		break;
	case COMP_STOP:
	case COMP_STOP_INVAL:
		break;
	default:
		frame->status = -1;
		break;
	}

	if (trb_comp_code == COMP_SUCCESS || skip_td) {
		frame->actual_length = frame->length;
		td->urb->actual_length += frame->length;
	} else if (trb_comp_code == COMP_STOP_SHORT) {
		frame->actual_length =
			EVENT_TRB_LEN(le32_to_cpu(event->transfer_len));
		td->urb->actual_length += frame->actual_length;
	} else {
		for (cur_trb = ep_ring->dequeue,
		     cur_seg = ep_ring->deq_seg; cur_trb != event_trb;
		     next_trb(xhci, ep_ring, &cur_seg, &cur_trb)) {
			if (!TRB_TYPE_NOOP_LE32(cur_trb->generic.field[3]) &&
			    !TRB_TYPE_LINK_LE32(cur_trb->generic.field[3]))
				len += TRB_LEN(le32_to_cpu(cur_trb->generic.field[2]));
		}
		len += TRB_LEN(le32_to_cpu(cur_trb->generic.field[2])) -
			EVENT_TRB_LEN(le32_to_cpu(event->transfer_len));

		if (trb_comp_code != COMP_STOP_INVAL) {
			frame->actual_length = len;
			td->urb->actual_length += len;
		}
	}

	return finish_td(xhci, td, event_trb, event, ep, status, false);
}

static int skip_isoc_td(struct xhci_hcd *xhci, struct xhci_td *td,
			struct xhci_transfer_event *event,
			struct xhci_virt_ep *ep, int *status)
{
	struct xhci_ring *ep_ring;
	struct urb_priv *urb_priv;
	struct usb_iso_packet_descriptor *frame;
	int idx;

	ep_ring = xhci_dma_to_transfer_ring(ep, le64_to_cpu(event->buffer));
	urb_priv = td->urb->hcpriv;
	idx = urb_priv->td_cnt;
	frame = &td->urb->iso_frame_desc[idx];

	/* The transfer is partly done. */
	frame->status = -EXDEV;

	/* calc actual length */
	frame->actual_length = 0;

	/* Update ring dequeue pointer */
	while (ep_ring->dequeue != td->last_trb)
		inc_deq(xhci, ep_ring);
	inc_deq(xhci, ep_ring);

	return finish_td(xhci, td, NULL, event, ep, status, true);
}

/*
 * Process bulk and interrupt tds, update urb status and actual_length.
 */
static int process_bulk_intr_td(struct xhci_hcd *xhci, struct xhci_td *td,
	union xhci_trb *event_trb, struct xhci_transfer_event *event,
	struct xhci_virt_ep *ep, int *status)
{
	struct xhci_ring *ep_ring;
	union xhci_trb *cur_trb;
	struct xhci_segment *cur_seg;
	u32 trb_comp_code;

	ep_ring = xhci_dma_to_transfer_ring(ep, le64_to_cpu(event->buffer));
	trb_comp_code = GET_COMP_CODE(le32_to_cpu(event->transfer_len));

	switch (trb_comp_code) {
	case COMP_SUCCESS:
		/* Double check that the HW transferred everything. */
		if (event_trb != td->last_trb ||
		    EVENT_TRB_LEN(le32_to_cpu(event->transfer_len)) != 0) {
			xhci_warn(xhci, "WARN Successful completion "
					"on short TX\n");
			if (td->urb->transfer_flags & URB_SHORT_NOT_OK)
				*status = -EREMOTEIO;
			else
				*status = 0;
			if ((xhci->quirks & XHCI_TRUST_TX_LENGTH))
				trb_comp_code = COMP_SHORT_TX;
		} else {
			*status = 0;
		}
		break;
	case COMP_STOP_SHORT:
	case COMP_SHORT_TX:
		if (td->urb->transfer_flags & URB_SHORT_NOT_OK)
			*status = -EREMOTEIO;
		else
			*status = 0;
		break;
	default:
		/* Others already handled above */
		break;
	}
	if (trb_comp_code == COMP_SHORT_TX)
		xhci_dbg(xhci, "ep %#x - asked for %d bytes, "
				"%d bytes untransferred\n",
				td->urb->ep->desc.bEndpointAddress,
				td->urb->transfer_buffer_length,
				EVENT_TRB_LEN(le32_to_cpu(event->transfer_len)));
	/* Stopped - short packet completion */
	if (trb_comp_code == COMP_STOP_SHORT) {
		td->urb->actual_length =
			EVENT_TRB_LEN(le32_to_cpu(event->transfer_len));

		if (td->urb->transfer_buffer_length <
				td->urb->actual_length) {
			xhci_warn(xhci, "HC gave bad length of %d bytes txed\n",
				EVENT_TRB_LEN(le32_to_cpu(event->transfer_len)));
			td->urb->actual_length = 0;
			 /* status will be set by usb core for canceled urbs */
		}
	/* Fast path - was this the last TRB in the TD for this URB? */
	} else if (event_trb == td->last_trb) {
		if (EVENT_TRB_LEN(le32_to_cpu(event->transfer_len)) != 0) {
			td->urb->actual_length =
				td->urb->transfer_buffer_length -
				EVENT_TRB_LEN(le32_to_cpu(event->transfer_len));
			if (td->urb->transfer_buffer_length <
					td->urb->actual_length) {
				xhci_warn(xhci, "HC gave bad length "
						"of %d bytes left\n",
					  EVENT_TRB_LEN(le32_to_cpu(event->transfer_len)));
				td->urb->actual_length = 0;
				if (td->urb->transfer_flags & URB_SHORT_NOT_OK)
					*status = -EREMOTEIO;
				else
					*status = 0;
			}
			/* Don't overwrite a previously set error code */
			if (*status == -EINPROGRESS) {
				if (td->urb->transfer_flags & URB_SHORT_NOT_OK)
					*status = -EREMOTEIO;
				else
					*status = 0;
			}
		} else {
			td->urb->actual_length =
				td->urb->transfer_buffer_length;
			/* Ignore a short packet completion if the
			 * untransferred length was zero.
			 */
			if (*status == -EREMOTEIO)
				*status = 0;
		}
	} else {
		/* Slow path - walk the list, starting from the dequeue
		 * pointer, to get the actual length transferred.
		 */
		td->urb->actual_length = 0;
		for (cur_trb = ep_ring->dequeue, cur_seg = ep_ring->deq_seg;
				cur_trb != event_trb;
				next_trb(xhci, ep_ring, &cur_seg, &cur_trb)) {
			if (!TRB_TYPE_NOOP_LE32(cur_trb->generic.field[3]) &&
			    !TRB_TYPE_LINK_LE32(cur_trb->generic.field[3]))
				td->urb->actual_length +=
					TRB_LEN(le32_to_cpu(cur_trb->generic.field[2]));
		}
		/* If the ring didn't stop on a Link or No-op TRB, add
		 * in the actual bytes transferred from the Normal TRB
		 */
		if (trb_comp_code != COMP_STOP_INVAL)
			td->urb->actual_length +=
				TRB_LEN(le32_to_cpu(cur_trb->generic.field[2])) -
				EVENT_TRB_LEN(le32_to_cpu(event->transfer_len));
	}

	return finish_td(xhci, td, event_trb, event, ep, status, false);
}

/*
 * If this function returns an error condition, it means it got a Transfer
 * event with a corrupted Slot ID, Endpoint ID, or TRB DMA address.
 * At this point, the host controller is probably hosed and should be reset.
 */
static int handle_tx_event(struct xhci_hcd *xhci,
		struct xhci_transfer_event *event)
	__releases(&xhci->lock)
	__acquires(&xhci->lock)
{
	struct xhci_virt_device *xdev;
	struct xhci_virt_ep *ep;
	struct xhci_ring *ep_ring;
	unsigned int slot_id;
	int ep_index;
	struct xhci_td *td = NULL;
	dma_addr_t event_dma;
	struct xhci_segment *event_seg;
	union xhci_trb *event_trb;
	struct urb *urb = NULL;
	int status = -EINPROGRESS;
	struct urb_priv *urb_priv;
	struct xhci_ep_ctx *ep_ctx;
	struct list_head *tmp;
	u32 trb_comp_code;
	int ret = 0;
	int td_num = 0;
	bool handling_skipped_tds = false;

	slot_id = TRB_TO_SLOT_ID(le32_to_cpu(event->flags));
	xdev = xhci->devs[slot_id];
	if (!xdev) {
		xhci_err(xhci, "ERROR Transfer event pointed to bad slot\n");
		xhci_err(xhci, "@%016llx %08x %08x %08x %08x\n",
			 (unsigned long long) xhci_trb_virt_to_dma(
				 xhci->event_ring->deq_seg,
				 xhci->event_ring->dequeue),
			 lower_32_bits(le64_to_cpu(event->buffer)),
			 upper_32_bits(le64_to_cpu(event->buffer)),
			 le32_to_cpu(event->transfer_len),
			 le32_to_cpu(event->flags));
		xhci_dbg(xhci, "Event ring:\n");
		xhci_debug_segment(xhci, xhci->event_ring->deq_seg);
		return -ENODEV;
	}

	/* Endpoint ID is 1 based, our index is zero based */
	ep_index = TRB_TO_EP_ID(le32_to_cpu(event->flags)) - 1;
	ep = &xdev->eps[ep_index];
	ep_ring = xhci_dma_to_transfer_ring(ep, le64_to_cpu(event->buffer));
	ep_ctx = xhci_get_ep_ctx(xhci, xdev->out_ctx, ep_index);
	if (!ep_ring ||
	    (le32_to_cpu(ep_ctx->ep_info) & EP_STATE_MASK) ==
	    EP_STATE_DISABLED) {
		xhci_err(xhci, "ERROR Transfer event for disabled endpoint "
				"or incorrect stream ring\n");
		xhci_err(xhci, "@%016llx %08x %08x %08x %08x\n",
			 (unsigned long long) xhci_trb_virt_to_dma(
				 xhci->event_ring->deq_seg,
				 xhci->event_ring->dequeue),
			 lower_32_bits(le64_to_cpu(event->buffer)),
			 upper_32_bits(le64_to_cpu(event->buffer)),
			 le32_to_cpu(event->transfer_len),
			 le32_to_cpu(event->flags));
		xhci_dbg(xhci, "Event ring:\n");
		xhci_debug_segment(xhci, xhci->event_ring->deq_seg);
		return -ENODEV;
	}

	/* Count current td numbers if ep->skip is set */
	if (ep->skip) {
		list_for_each(tmp, &ep_ring->td_list)
			td_num++;
	}

	event_dma = le64_to_cpu(event->buffer);
	trb_comp_code = GET_COMP_CODE(le32_to_cpu(event->transfer_len));
	/* Look for common error cases */
	switch (trb_comp_code) {
	/* Skip codes that require special handling depending on
	 * transfer type
	 */
	case COMP_SUCCESS:
		if (EVENT_TRB_LEN(le32_to_cpu(event->transfer_len)) == 0)
			break;
		if (xhci->quirks & XHCI_TRUST_TX_LENGTH)
			trb_comp_code = COMP_SHORT_TX;
		else
			xhci_warn_ratelimited(xhci,
					"WARN Successful completion on short TX: needs XHCI_TRUST_TX_LENGTH quirk?\n");
	case COMP_SHORT_TX:
		break;
	case COMP_STOP:
		xhci_dbg(xhci, "Stopped on Transfer TRB\n");
		break;
	case COMP_STOP_INVAL:
		xhci_dbg(xhci, "Stopped on No-op or Link TRB\n");
		break;
	case COMP_STOP_SHORT:
		xhci_dbg(xhci, "Stopped with short packet transfer detected\n");
		break;
	case COMP_STALL:
		xhci_dbg(xhci, "Stalled endpoint\n");
		ep->ep_state |= EP_HALTED;
		status = -EPIPE;
		break;
	case COMP_TRB_ERR:
		xhci_warn(xhci, "WARN: TRB error on endpoint\n");
		status = -EILSEQ;
		break;
	case COMP_SPLIT_ERR:
	case COMP_TX_ERR:
		xhci_dbg(xhci, "Transfer error on endpoint\n");
		status = -EPROTO;
		break;
	case COMP_BABBLE:
		xhci_dbg(xhci, "Babble error on endpoint\n");
		status = -EOVERFLOW;
		break;
	case COMP_DB_ERR:
		xhci_warn(xhci, "WARN: HC couldn't access mem fast enough\n");
		status = -ENOSR;
		break;
	case COMP_BW_OVER:
		xhci_warn(xhci, "WARN: bandwidth overrun event on endpoint\n");
		break;
	case COMP_BUFF_OVER:
		xhci_warn(xhci, "WARN: buffer overrun event on endpoint\n");
		break;
	case COMP_UNDERRUN:
		/*
		 * When the Isoch ring is empty, the xHC will generate
		 * a Ring Overrun Event for IN Isoch endpoint or Ring
		 * Underrun Event for OUT Isoch endpoint.
		 */
		xhci_dbg(xhci, "underrun event on endpoint\n");
		if (!list_empty(&ep_ring->td_list))
			xhci_dbg(xhci, "Underrun Event for slot %d ep %d "
					"still with TDs queued?\n",
				 TRB_TO_SLOT_ID(le32_to_cpu(event->flags)),
				 ep_index);
		goto cleanup;
	case COMP_OVERRUN:
		xhci_dbg(xhci, "overrun event on endpoint\n");
		if (!list_empty(&ep_ring->td_list))
			xhci_dbg(xhci, "Overrun Event for slot %d ep %d "
					"still with TDs queued?\n",
				 TRB_TO_SLOT_ID(le32_to_cpu(event->flags)),
				 ep_index);
		goto cleanup;
	case COMP_DEV_ERR:
		xhci_warn(xhci, "WARN: detect an incompatible device");
		status = -EPROTO;
		break;
	case COMP_MISSED_INT:
		/*
		 * When encounter missed service error, one or more isoc tds
		 * may be missed by xHC.
		 * Set skip flag of the ep_ring; Complete the missed tds as
		 * short transfer when process the ep_ring next time.
		 */
		ep->skip = true;
		xhci_dbg(xhci, "Miss service interval error, set skip flag\n");
		goto cleanup;
	case COMP_PING_ERR:
		ep->skip = true;
		xhci_dbg(xhci, "No Ping response error, Skip one Isoc TD\n");
		goto cleanup;
	default:
		if (xhci_is_vendor_info_code(xhci, trb_comp_code)) {
			status = 0;
			break;
		}
		xhci_warn(xhci, "ERROR Unknown event condition %u, HC probably busted\n",
			  trb_comp_code);
		goto cleanup;
	}

	do {
		/* This TRB should be in the TD at the head of this ring's
		 * TD list.
		 */
		if (list_empty(&ep_ring->td_list)) {
			/*
			 * A stopped endpoint may generate an extra completion
			 * event if the device was suspended.  Don't print
			 * warnings.
			 */
			if (!(trb_comp_code == COMP_STOP ||
						trb_comp_code == COMP_STOP_INVAL)) {
				xhci_warn(xhci, "WARN Event TRB for slot %d ep %d with no TDs queued?\n",
						TRB_TO_SLOT_ID(le32_to_cpu(event->flags)),
						ep_index);
				xhci_dbg(xhci, "Event TRB with TRB type ID %u\n",
						(le32_to_cpu(event->flags) &
						 TRB_TYPE_BITMASK)>>10);
				xhci_print_trb_offsets(xhci, (union xhci_trb *) event);
			}
			if (ep->skip) {
				ep->skip = false;
				xhci_dbg(xhci, "td_list is empty while skip "
						"flag set. Clear skip flag.\n");
			}
			ret = 0;
			goto cleanup;
		}

		/* We've skipped all the TDs on the ep ring when ep->skip set */
		if (ep->skip && td_num == 0) {
			ep->skip = false;
			xhci_dbg(xhci, "All tds on the ep_ring skipped. "
						"Clear skip flag.\n");
			ret = 0;
			goto cleanup;
		}

		td = list_entry(ep_ring->td_list.next, struct xhci_td, td_list);
		if (ep->skip)
			td_num--;

		/* Is this a TRB in the currently executing TD? */
		event_seg = trb_in_td(xhci, ep_ring->deq_seg, ep_ring->dequeue,
				td->last_trb, event_dma, false);

		/*
		 * Skip the Force Stopped Event. The event_trb(event_dma) of FSE
		 * is not in the current TD pointed by ep_ring->dequeue because
		 * that the hardware dequeue pointer still at the previous TRB
		 * of the current TD. The previous TRB maybe a Link TD or the
		 * last TRB of the previous TD. The command completion handle
		 * will take care the rest.
		 */
		if (!event_seg && (trb_comp_code == COMP_STOP ||
				   trb_comp_code == COMP_STOP_INVAL)) {
			ret = 0;
			goto cleanup;
		}

		if (!event_seg) {
			if (!ep->skip ||
			    !usb_endpoint_xfer_isoc(&td->urb->ep->desc)) {
				/* Some host controllers give a spurious
				 * successful event after a short transfer.
				 * Ignore it.
				 */
				if ((xhci->quirks & XHCI_SPURIOUS_SUCCESS) &&
						ep_ring->last_td_was_short) {
					ep_ring->last_td_was_short = false;
					ret = 0;
					goto cleanup;
				}
				/* HC is busted, give up! */
				xhci_err(xhci,
					"ERROR Transfer event TRB DMA ptr not "
					"part of current TD ep_index %d "
					"comp_code %u\n", ep_index,
					trb_comp_code);
				trb_in_td(xhci, ep_ring->deq_seg,
					  ep_ring->dequeue, td->last_trb,
					  event_dma, true);
				return -ESHUTDOWN;
			}

			ret = skip_isoc_td(xhci, td, event, ep, &status);
			goto cleanup;
		}
		if (trb_comp_code == COMP_SHORT_TX)
			ep_ring->last_td_was_short = true;
		else
			ep_ring->last_td_was_short = false;

		if (ep->skip) {
			xhci_dbg(xhci, "Found td. Clear skip flag.\n");
			ep->skip = false;
		}

		event_trb = &event_seg->trbs[(event_dma - event_seg->dma) /
						sizeof(*event_trb)];
		/*
		 * No-op TRB should not trigger interrupts.
		 * If event_trb is a no-op TRB, it means the
		 * corresponding TD has been cancelled. Just ignore
		 * the TD.
		 */
		if (TRB_TYPE_NOOP_LE32(event_trb->generic.field[3])) {
			xhci_dbg(xhci,
				 "event_trb is a no-op TRB. Skip it\n");
			goto cleanup;
		}

		/* Now update the urb's actual_length and give back to
		 * the core
		 */
		if (usb_endpoint_xfer_control(&td->urb->ep->desc))
			ret = process_ctrl_td(xhci, td, event_trb, event, ep,
						 &status);
		else if (usb_endpoint_xfer_isoc(&td->urb->ep->desc))
			ret = process_isoc_td(xhci, td, event_trb, event, ep,
						 &status);
		else
			ret = process_bulk_intr_td(xhci, td, event_trb, event,
						 ep, &status);

cleanup:


		handling_skipped_tds = ep->skip &&
			trb_comp_code != COMP_MISSED_INT &&
			trb_comp_code != COMP_PING_ERR;

		/*
		 * Do not update event ring dequeue pointer if we're in a loop
		 * processing missed tds.
		 */
		if (!handling_skipped_tds)
			inc_deq(xhci, xhci->event_ring);

		if (ret) {
			urb = td->urb;
			urb_priv = urb->hcpriv;

			xhci_urb_free_priv(urb_priv);

			usb_hcd_unlink_urb_from_ep(bus_to_hcd(urb->dev->bus), urb);
			if ((urb->actual_length != urb->transfer_buffer_length &&
						(urb->transfer_flags &
						 URB_SHORT_NOT_OK)) ||
					(status != 0 &&
					 !usb_endpoint_xfer_isoc(&urb->ep->desc)))
				xhci_dbg(xhci, "Giveback URB %p, len = %d, "
						"expected = %d, status = %d\n",
						urb, urb->actual_length,
						urb->transfer_buffer_length,
						status);
			spin_unlock(&xhci->lock);
			/* EHCI, UHCI, and OHCI always unconditionally set the
			 * urb->status of an isochronous endpoint to 0.
			 */
			if (usb_pipetype(urb->pipe) == PIPE_ISOCHRONOUS)
				status = 0;
			usb_hcd_giveback_urb(bus_to_hcd(urb->dev->bus), urb, status);
			spin_lock(&xhci->lock);
		}

	/*
	 * If ep->skip is set, it means there are missed tds on the
	 * endpoint ring need to take care of.
	 * Process them as short transfer until reach the td pointed by
	 * the event.
	 */
	} while (handling_skipped_tds);

	return 0;
}

/*
 * This function handles all OS-owned events on the event ring.  It may drop
 * xhci->lock between event processing (e.g. to pass up port status changes).
 * Returns >0 for "possibly more events to process" (caller should call again),
 * otherwise 0 if done.  In future, <0 returns should indicate error code.
 */
static int xhci_handle_event(struct xhci_hcd *xhci)
{
	union xhci_trb *event;
	int update_ptrs = 1;
	int ret;

	if (!xhci->event_ring || !xhci->event_ring->dequeue) {
		xhci->error_bitmask |= 1 << 1;
		return 0;
	}

	event = xhci->event_ring->dequeue;
	/* Does the HC or OS own the TRB? */
	if ((le32_to_cpu(event->event_cmd.flags) & TRB_CYCLE) !=
	    xhci->event_ring->cycle_state) {
		xhci->error_bitmask |= 1 << 2;
		return 0;
	}

	/*
	 * Barrier between reading the TRB_CYCLE (valid) flag above and any
	 * speculative reads of the event's flags/data below.
	 */
	rmb();
	/* FIXME: Handle more event types. */
	switch ((le32_to_cpu(event->event_cmd.flags) & TRB_TYPE_BITMASK)) {
	case TRB_TYPE(TRB_COMPLETION):
		handle_cmd_completion(xhci, &event->event_cmd);
		break;
	case TRB_TYPE(TRB_PORT_STATUS):
		handle_port_status(xhci, event);
		update_ptrs = 0;
		break;
	case TRB_TYPE(TRB_TRANSFER):
		ret = handle_tx_event(xhci, &event->trans_event);
		if (ret < 0)
			xhci->error_bitmask |= 1 << 9;
		else
			update_ptrs = 0;
		break;
	case TRB_TYPE(TRB_DEV_NOTE):
		handle_device_notification(xhci, event);
		break;
	default:
		if ((le32_to_cpu(event->event_cmd.flags) & TRB_TYPE_BITMASK) >=
		    TRB_TYPE(48))
			handle_vendor_event(xhci, event);
		else
			xhci->error_bitmask |= 1 << 3;
	}
	/* Any of the above functions may drop and re-acquire the lock, so check
	 * to make sure a watchdog timer didn't mark the host as non-responsive.
	 */
	if (xhci->xhc_state & XHCI_STATE_DYING) {
		xhci_dbg(xhci, "xHCI host dying, returning from "
				"event handler.\n");
		return 0;
	}

	if (update_ptrs)
		/* Update SW event ring dequeue pointer */
		inc_deq(xhci, xhci->event_ring);

	/* Are there more items on the event ring?  Caller will call us again to
	 * check.
	 */
	return 1;
}

/*
 * xHCI spec says we can get an interrupt, and if the HC has an error condition,
 * we might get bad data out of the event ring.  Section 4.10.2.7 has a list of
 * indicators of an event TRB error, but we check the status *first* to be safe.
 */
irqreturn_t xhci_irq(struct usb_hcd *hcd)
{
	struct xhci_hcd *xhci = hcd_to_xhci(hcd);
	u32 status;
	u64 temp_64;
	union xhci_trb *event_ring_deq;
	dma_addr_t deq;

	spin_lock(&xhci->lock);
	/* Check if the xHC generated the interrupt, or the irq is shared */
	status = readl(&xhci->op_regs->status);
	if (status == 0xffffffff)
		goto hw_died;

	if (!(status & STS_EINT)) {
		spin_unlock(&xhci->lock);
		return IRQ_NONE;
	}
	if (status & STS_FATAL) {
		xhci_warn(xhci, "WARNING: Host System Error\n");
		xhci_halt(xhci);
hw_died:
		spin_unlock(&xhci->lock);
		return IRQ_HANDLED;
	}

	/*
	 * Clear the op reg interrupt status first,
	 * so we can receive interrupts from other MSI-X interrupters.
	 * Write 1 to clear the interrupt status.
	 */
	status |= STS_EINT;
	writel(status, &xhci->op_regs->status);
	/* FIXME when MSI-X is supported and there are multiple vectors */
	/* Clear the MSI-X event interrupt status */

	if (hcd->irq) {
		u32 irq_pending;
		/* Acknowledge the PCI interrupt */
		irq_pending = readl(&xhci->ir_set->irq_pending);
		irq_pending |= IMAN_IP;
		writel(irq_pending, &xhci->ir_set->irq_pending);
	}

	if (xhci->xhc_state & XHCI_STATE_DYING ||
	    xhci->xhc_state & XHCI_STATE_HALTED) {
		xhci_dbg(xhci, "xHCI dying, ignoring interrupt. "
				"Shouldn't IRQs be disabled?\n");
		/* Clear the event handler busy flag (RW1C);
		 * the event ring should be empty.
		 */
		temp_64 = xhci_read_64(xhci, &xhci->ir_set->erst_dequeue);
		xhci_write_64(xhci, temp_64 | ERST_EHB,
				&xhci->ir_set->erst_dequeue);
		spin_unlock(&xhci->lock);

		return IRQ_HANDLED;
	}

	event_ring_deq = xhci->event_ring->dequeue;
	/* FIXME this should be a delayed service routine
	 * that clears the EHB.
	 */
	while (xhci_handle_event(xhci) > 0) {}

	temp_64 = xhci_read_64(xhci, &xhci->ir_set->erst_dequeue);
	/* If necessary, update the HW's version of the event ring deq ptr. */
	if (event_ring_deq != xhci->event_ring->dequeue) {
		deq = xhci_trb_virt_to_dma(xhci->event_ring->deq_seg,
				xhci->event_ring->dequeue);
		if (deq == 0)
			xhci_warn(xhci, "WARN something wrong with SW event "
					"ring dequeue ptr.\n");
		/* Update HC event ring dequeue pointer */
		temp_64 &= ERST_PTR_MASK;
		temp_64 |= ((u64) deq & (u64) ~ERST_PTR_MASK);
	}

	/* Clear the event handler busy flag (RW1C); event ring is empty. */
	temp_64 |= ERST_EHB;
	xhci_write_64(xhci, temp_64, &xhci->ir_set->erst_dequeue);

	spin_unlock(&xhci->lock);

	return IRQ_HANDLED;
}

irqreturn_t xhci_msi_irq(int irq, void *hcd)
{
	return xhci_irq(hcd);
}

/****		Endpoint Ring Operations	****/

/*
 * Generic function for queueing a TRB on a ring.
 * The caller must have checked to make sure there's room on the ring.
 *
 * @more_trbs_coming:	Will you enqueue more TRBs before calling
 *			prepare_transfer()?
 */
static void queue_trb(struct xhci_hcd *xhci, struct xhci_ring *ring,
		bool more_trbs_coming,
		u32 field1, u32 field2, u32 field3, u32 field4)
{
	struct xhci_generic_trb *trb;

	trb = &ring->enqueue->generic;
	trb->field[0] = cpu_to_le32(field1);
	trb->field[1] = cpu_to_le32(field2);
	trb->field[2] = cpu_to_le32(field3);
	trb->field[3] = cpu_to_le32(field4);
	inc_enq(xhci, ring, more_trbs_coming);
}

/*
 * Does various checks on the endpoint ring, and makes it ready to queue num_trbs.
 * FIXME allocate segments if the ring is full.
 */
static int prepare_ring(struct xhci_hcd *xhci, struct xhci_ring *ep_ring,
		u32 ep_state, unsigned int num_trbs, gfp_t mem_flags)
{
	unsigned int num_trbs_needed;

	/* Make sure the endpoint has been added to xHC schedule */
	switch (ep_state) {
	case EP_STATE_DISABLED:
		/*
		 * USB core changed config/interfaces without notifying us,
		 * or hardware is reporting the wrong state.
		 */
		xhci_warn(xhci, "WARN urb submitted to disabled ep\n");
		return -ENOENT;
	case EP_STATE_ERROR:
		xhci_warn(xhci, "WARN waiting for error on ep to be cleared\n");
		/* FIXME event handling code for error needs to clear it */
		/* XXX not sure if this should be -ENOENT or not */
		return -EINVAL;
	case EP_STATE_HALTED:
		xhci_dbg(xhci, "WARN halted endpoint, queueing URB anyway.\n");
	case EP_STATE_STOPPED:
	case EP_STATE_RUNNING:
		break;
	default:
		xhci_err(xhci, "ERROR unknown endpoint state for ep\n");
		/*
		 * FIXME issue Configure Endpoint command to try to get the HC
		 * back into a known state.
		 */
		return -EINVAL;
	}

	while (1) {
		if (room_on_ring(xhci, ep_ring, num_trbs))
			break;

		if (ep_ring == xhci->cmd_ring) {
			xhci_err(xhci, "Do not support expand command ring\n");
			return -ENOMEM;
		}

		xhci_dbg_trace(xhci, trace_xhci_dbg_ring_expansion,
				"ERROR no room on ep ring, try ring expansion");
		num_trbs_needed = num_trbs - ep_ring->num_trbs_free;
		if (xhci_ring_expansion(xhci, ep_ring, num_trbs_needed,
					mem_flags)) {
			xhci_err(xhci, "Ring expansion failed\n");
			return -ENOMEM;
		}
	}

	if (enqueue_is_link_trb(ep_ring)) {
		struct xhci_ring *ring = ep_ring;
		union xhci_trb *next;

		next = ring->enqueue;

		while (last_trb(xhci, ring, ring->enq_seg, next)) {
			/* If we're not dealing with 0.95 hardware or isoc rings
			 * on AMD 0.96 host, clear the chain bit.
			 */
			if (!xhci_link_trb_quirk(xhci) &&
					!(ring->type == TYPE_ISOC &&
					 (xhci->quirks & XHCI_AMD_0x96_HOST)))
				next->link.control &= cpu_to_le32(~TRB_CHAIN);
			else
				next->link.control |= cpu_to_le32(TRB_CHAIN);

			wmb();
			next->link.control ^= cpu_to_le32(TRB_CYCLE);

			/* Toggle the cycle bit after the last ring segment. */
			if (last_trb_on_last_seg(xhci, ring, ring->enq_seg, next)) {
				ring->cycle_state ^= 1;
			}
			ring->enq_seg = ring->enq_seg->next;
			ring->enqueue = ring->enq_seg->trbs;
			next = ring->enqueue;
		}
	}

	return 0;
}

static int prepare_transfer(struct xhci_hcd *xhci,
		struct xhci_virt_device *xdev,
		unsigned int ep_index,
		unsigned int stream_id,
		unsigned int num_trbs,
		struct urb *urb,
		unsigned int td_index,
		gfp_t mem_flags)
{
	int ret;
	struct urb_priv *urb_priv;
	struct xhci_td	*td;
	struct xhci_ring *ep_ring;
	struct xhci_ep_ctx *ep_ctx = xhci_get_ep_ctx(xhci, xdev->out_ctx, ep_index);

	ep_ring = xhci_stream_id_to_ring(xdev, ep_index, stream_id);
	if (!ep_ring) {
		xhci_dbg(xhci, "Can't prepare ring for bad stream ID %u\n",
				stream_id);
		return -EINVAL;
	}

	ret = prepare_ring(xhci, ep_ring,
			   le32_to_cpu(ep_ctx->ep_info) & EP_STATE_MASK,
			   num_trbs, mem_flags);
	if (ret)
		return ret;

	urb_priv = urb->hcpriv;
	td = urb_priv->td[td_index];

	INIT_LIST_HEAD(&td->td_list);
	INIT_LIST_HEAD(&td->cancelled_td_list);

	if (td_index == 0) {
		ret = usb_hcd_link_urb_to_ep(bus_to_hcd(urb->dev->bus), urb);
		if (unlikely(ret))
			return ret;
	}

	td->urb = urb;
	/* Add this TD to the tail of the endpoint ring's TD list */
	list_add_tail(&td->td_list, &ep_ring->td_list);
	td->start_seg = ep_ring->enq_seg;
	td->first_trb = ep_ring->enqueue;

	urb_priv->td[td_index] = td;

	return 0;
}

static unsigned int count_sg_trbs_needed(struct xhci_hcd *xhci, struct urb *urb)
{
	int num_sgs, num_trbs, running_total, temp, i;
	struct scatterlist *sg;

	sg = NULL;
	num_sgs = urb->num_mapped_sgs;
	temp = urb->transfer_buffer_length;

	num_trbs = 0;
	for_each_sg(urb->sg, sg, num_sgs, i) {
		unsigned int len = sg_dma_len(sg);

		/* Scatter gather list entries may cross 64KB boundaries */
		running_total = TRB_MAX_BUFF_SIZE -
			(sg_dma_address(sg) & (TRB_MAX_BUFF_SIZE - 1));
		running_total &= TRB_MAX_BUFF_SIZE - 1;
		if (running_total != 0)
			num_trbs++;

		/* How many more 64KB chunks to transfer, how many more TRBs? */
		while (running_total < sg_dma_len(sg) && running_total < temp) {
			num_trbs++;
			running_total += TRB_MAX_BUFF_SIZE;
		}
		len = min_t(int, len, temp);
		temp -= len;
		if (temp == 0)
			break;
	}
	return num_trbs;
}

static void check_trb_math(struct urb *urb, int num_trbs, int running_total)
{
	if (num_trbs != 0)
		dev_err(&urb->dev->dev, "%s - ep %#x - Miscalculated number of "
				"TRBs, %d left\n", __func__,
				urb->ep->desc.bEndpointAddress, num_trbs);
	if (running_total != urb->transfer_buffer_length)
		dev_err(&urb->dev->dev, "%s - ep %#x - Miscalculated tx length, "
				"queued %#x (%d), asked for %#x (%d)\n",
				__func__,
				urb->ep->desc.bEndpointAddress,
				running_total, running_total,
				urb->transfer_buffer_length,
				urb->transfer_buffer_length);
}

static void giveback_first_trb(struct xhci_hcd *xhci, int slot_id,
		unsigned int ep_index, unsigned int stream_id, int start_cycle,
		struct xhci_generic_trb *start_trb)
{
	/*
	 * Pass all the TRBs to the hardware at once and make sure this write
	 * isn't reordered.
	 */
	wmb();
	if (start_cycle)
		start_trb->field[3] |= cpu_to_le32(start_cycle);
	else
		start_trb->field[3] &= cpu_to_le32(~TRB_CYCLE);
	xhci_ring_ep_doorbell(xhci, slot_id, ep_index, stream_id);
}

/*
 * xHCI uses normal TRBs for both bulk and interrupt.  When the interrupt
 * endpoint is to be serviced, the xHC will consume (at most) one TD.  A TD
 * (comprised of sg list entries) can take several service intervals to
 * transmit.
 */
int xhci_queue_intr_tx(struct xhci_hcd *xhci, gfp_t mem_flags,
		struct urb *urb, int slot_id, unsigned int ep_index)
{
	struct xhci_ep_ctx *ep_ctx = xhci_get_ep_ctx(xhci,
			xhci->devs[slot_id]->out_ctx, ep_index);
	int xhci_interval;
	int ep_interval;

	xhci_interval = EP_INTERVAL_TO_UFRAMES(le32_to_cpu(ep_ctx->ep_info));
	ep_interval = urb->interval;
	/* Convert to microframes */
	if (urb->dev->speed == USB_SPEED_LOW ||
			urb->dev->speed == USB_SPEED_FULL)
		ep_interval *= 8;
	/* FIXME change this to a warning and a suggestion to use the new API
	 * to set the polling interval (once the API is added).
	 */
	if (xhci_interval != ep_interval) {
		dev_dbg_ratelimited(&urb->dev->dev,
				"Driver uses different interval (%d microframe%s) than xHCI (%d microframe%s)\n",
				ep_interval, ep_interval == 1 ? "" : "s",
				xhci_interval, xhci_interval == 1 ? "" : "s");
		urb->interval = xhci_interval;
		/* Convert back to frames for LS/FS devices */
		if (urb->dev->speed == USB_SPEED_LOW ||
				urb->dev->speed == USB_SPEED_FULL)
			urb->interval /= 8;
	}
	return xhci_queue_bulk_tx(xhci, mem_flags, urb, slot_id, ep_index);
}

/*
 * For xHCI 1.0 host controllers, TD size is the number of max packet sized
 * packets remaining in the TD (*not* including this TRB).
 *
 * Total TD packet count = total_packet_count =
 *     DIV_ROUND_UP(TD size in bytes / wMaxPacketSize)
 *
 * Packets transferred up to and including this TRB = packets_transferred =
 *     rounddown(total bytes transferred including this TRB / wMaxPacketSize)
 *
 * TD size = total_packet_count - packets_transferred
 *
 * For xHCI 0.96 and older, TD size field should be the remaining bytes
 * including this TRB, right shifted by 10
 *
 * For all hosts it must fit in bits 21:17, so it can't be bigger than 31.
 * This is taken care of in the TRB_TD_SIZE() macro
 *
 * The last TRB in a TD must have the TD size set to zero.
 */
static u32 xhci_td_remainder(struct xhci_hcd *xhci, int transferred,
			      int trb_buff_len, unsigned int td_total_len,
			      struct urb *urb, unsigned int num_trbs_left)
{
	u32 maxp, total_packet_count;

	if (xhci->hci_version < 0x100)
		return ((td_total_len - transferred) >> 10);

	maxp = GET_MAX_PACKET(usb_endpoint_maxp(&urb->ep->desc));
	total_packet_count = DIV_ROUND_UP(td_total_len, maxp);

	/* One TRB with a zero-length data packet. */
	if (num_trbs_left == 0 || (transferred == 0 && trb_buff_len == 0) ||
	    trb_buff_len == td_total_len)
		return 0;

	/* Queueing functions don't count the current TRB into transferred */
	return (total_packet_count - ((transferred + trb_buff_len) / maxp));
}


static int queue_bulk_sg_tx(struct xhci_hcd *xhci, gfp_t mem_flags,
		struct urb *urb, int slot_id, unsigned int ep_index)
{
	struct xhci_ring *ep_ring;
	unsigned int num_trbs;
	struct urb_priv *urb_priv;
	struct xhci_td *td;
	struct scatterlist *sg;
	int num_sgs;
	int trb_buff_len, this_sg_len, running_total, ret;
	unsigned int total_packet_count;
	bool zero_length_needed;
	bool first_trb;
	int last_trb_num;
	u64 addr;
	bool more_trbs_coming;

	struct xhci_generic_trb *start_trb;
	int start_cycle;

	ep_ring = xhci_urb_to_transfer_ring(xhci, urb);
	if (!ep_ring)
		return -EINVAL;

	num_trbs = count_sg_trbs_needed(xhci, urb);
	num_sgs = urb->num_mapped_sgs;
	total_packet_count = DIV_ROUND_UP(urb->transfer_buffer_length,
			usb_endpoint_maxp(&urb->ep->desc));

	ret = prepare_transfer(xhci, xhci->devs[slot_id],
			ep_index, urb->stream_id,
			num_trbs, urb, 0, mem_flags);
	if (ret < 0)
		return ret;

	urb_priv = urb->hcpriv;

	/* Deal with URB_ZERO_PACKET - need one more td/trb */
	zero_length_needed = urb->transfer_flags & URB_ZERO_PACKET &&
		urb_priv->length == 2;
	if (zero_length_needed) {
		num_trbs++;
		xhci_dbg(xhci, "Creating zero length td.\n");
		ret = prepare_transfer(xhci, xhci->devs[slot_id],
				ep_index, urb->stream_id,
				1, urb, 1, mem_flags);
		if (ret < 0)
			return ret;
	}

	td = urb_priv->td[0];

	/*
	 * Don't give the first TRB to the hardware (by toggling the cycle bit)
	 * until we've finished creating all the other TRBs.  The ring's cycle
	 * state may change as we enqueue the other TRBs, so save it too.
	 */
	start_trb = &ep_ring->enqueue->generic;
	start_cycle = ep_ring->cycle_state;

	running_total = 0;
	/*
	 * How much data is in the first TRB?
	 *
	 * There are three forces at work for TRB buffer pointers and lengths:
	 * 1. We don't want to walk off the end of this sg-list entry buffer.
	 * 2. The transfer length that the driver requested may be smaller than
	 *    the amount of memory allocated for this scatter-gather list.
	 * 3. TRBs buffers can't cross 64KB boundaries.
	 */
	sg = urb->sg;
	addr = (u64) sg_dma_address(sg);
	this_sg_len = sg_dma_len(sg);
	trb_buff_len = TRB_MAX_BUFF_SIZE - (addr & (TRB_MAX_BUFF_SIZE - 1));
	trb_buff_len = min_t(int, trb_buff_len, this_sg_len);
	if (trb_buff_len > urb->transfer_buffer_length)
		trb_buff_len = urb->transfer_buffer_length;

	first_trb = true;
	last_trb_num = zero_length_needed ? 2 : 1;
	/* Queue the first TRB, even if it's zero-length */
	do {
		u32 field = 0;
		u32 length_field = 0;
		u32 remainder = 0;

		/* Don't change the cycle bit of the first TRB until later */
		if (first_trb) {
			first_trb = false;
			if (start_cycle == 0)
				field |= 0x1;
		} else
			field |= ep_ring->cycle_state;

		/* Chain all the TRBs together; clear the chain bit in the last
		 * TRB to indicate it's the last TRB in the chain.
		 */
		if (num_trbs > last_trb_num) {
			field |= TRB_CHAIN;
		} else if (num_trbs == last_trb_num) {
			td->last_trb = ep_ring->enqueue;
			field |= TRB_IOC;
		} else if (zero_length_needed && num_trbs == 1) {
			trb_buff_len = 0;
			urb_priv->td[1]->last_trb = ep_ring->enqueue;
			field |= TRB_IOC;
		}

		/* Only set interrupt on short packet for IN endpoints */
		if (usb_urb_dir_in(urb))
			field |= TRB_ISP;

		if (TRB_MAX_BUFF_SIZE -
				(addr & (TRB_MAX_BUFF_SIZE - 1)) < trb_buff_len) {
			xhci_warn(xhci, "WARN: sg dma xfer crosses 64KB boundaries!\n");
			xhci_dbg(xhci, "Next boundary at %#x, end dma = %#x\n",
					(unsigned int) (addr + TRB_MAX_BUFF_SIZE) & ~(TRB_MAX_BUFF_SIZE - 1),
					(unsigned int) addr + trb_buff_len);
		}

		/* Set the TRB length, TD size, and interrupter fields. */
		remainder = xhci_td_remainder(xhci, running_total, trb_buff_len,
					   urb->transfer_buffer_length,
					   urb, num_trbs - 1);

		length_field = TRB_LEN(trb_buff_len) |
			TRB_TD_SIZE(remainder) |
			TRB_INTR_TARGET(0);

		if (num_trbs > 1)
			more_trbs_coming = true;
		else
			more_trbs_coming = false;
		queue_trb(xhci, ep_ring, more_trbs_coming,
				lower_32_bits(addr),
				upper_32_bits(addr),
				length_field,
				field | TRB_TYPE(TRB_NORMAL));
		--num_trbs;
		running_total += trb_buff_len;

		/* Calculate length for next transfer --
		 * Are we done queueing all the TRBs for this sg entry?
		 */
		this_sg_len -= trb_buff_len;
		if (this_sg_len == 0) {
			--num_sgs;
			if (num_sgs == 0)
				break;
			sg = sg_next(sg);
			addr = (u64) sg_dma_address(sg);
			this_sg_len = sg_dma_len(sg);
		} else {
			addr += trb_buff_len;
		}

		trb_buff_len = TRB_MAX_BUFF_SIZE -
			(addr & (TRB_MAX_BUFF_SIZE - 1));
		trb_buff_len = min_t(int, trb_buff_len, this_sg_len);
		if (running_total + trb_buff_len > urb->transfer_buffer_length)
			trb_buff_len =
				urb->transfer_buffer_length - running_total;
	} while (num_trbs > 0);

	check_trb_math(urb, num_trbs, running_total);
	giveback_first_trb(xhci, slot_id, ep_index, urb->stream_id,
			start_cycle, start_trb);
	return 0;
}

/* This is very similar to what ehci-q.c qtd_fill() does */
int xhci_queue_bulk_tx(struct xhci_hcd *xhci, gfp_t mem_flags,
		struct urb *urb, int slot_id, unsigned int ep_index)
{
	struct xhci_ring *ep_ring;
	struct urb_priv *urb_priv;
	struct xhci_td *td;
	int num_trbs;
	struct xhci_generic_trb *start_trb;
	bool first_trb;
	int last_trb_num;
	bool more_trbs_coming;
	bool zero_length_needed;
	int start_cycle;
	u32 field, length_field;

	int running_total, trb_buff_len, ret;
	unsigned int total_packet_count;
	u64 addr;

	if (urb->num_sgs)
		return queue_bulk_sg_tx(xhci, mem_flags, urb, slot_id, ep_index);

	ep_ring = xhci_urb_to_transfer_ring(xhci, urb);
	if (!ep_ring)
		return -EINVAL;

	num_trbs = 0;
	/* How much data is (potentially) left before the 64KB boundary? */
	running_total = TRB_MAX_BUFF_SIZE -
		(urb->transfer_dma & (TRB_MAX_BUFF_SIZE - 1));
	running_total &= TRB_MAX_BUFF_SIZE - 1;

	/* If there's some data on this 64KB chunk, or we have to send a
	 * zero-length transfer, we need at least one TRB
	 */
	if (running_total != 0 || urb->transfer_buffer_length == 0)
		num_trbs++;
	/* How many more 64KB chunks to transfer, how many more TRBs? */
	while (running_total < urb->transfer_buffer_length) {
		num_trbs++;
		running_total += TRB_MAX_BUFF_SIZE;
	}

	ret = prepare_transfer(xhci, xhci->devs[slot_id],
			ep_index, urb->stream_id,
			num_trbs, urb, 0, mem_flags);
	if (ret < 0)
		return ret;

	urb_priv = urb->hcpriv;

	/* Deal with URB_ZERO_PACKET - need one more td/trb */
	zero_length_needed = urb->transfer_flags & URB_ZERO_PACKET &&
		urb_priv->length == 2;
	if (zero_length_needed) {
		num_trbs++;
		xhci_dbg(xhci, "Creating zero length td.\n");
		ret = prepare_transfer(xhci, xhci->devs[slot_id],
				ep_index, urb->stream_id,
				1, urb, 1, mem_flags);
		if (ret < 0)
			return ret;
	}

	td = urb_priv->td[0];

	/*
	 * Don't give the first TRB to the hardware (by toggling the cycle bit)
	 * until we've finished creating all the other TRBs.  The ring's cycle
	 * state may change as we enqueue the other TRBs, so save it too.
	 */
	start_trb = &ep_ring->enqueue->generic;
	start_cycle = ep_ring->cycle_state;

	running_total = 0;
	total_packet_count = DIV_ROUND_UP(urb->transfer_buffer_length,
			usb_endpoint_maxp(&urb->ep->desc));
	/* How much data is in the first TRB? */
	addr = (u64) urb->transfer_dma;
	trb_buff_len = TRB_MAX_BUFF_SIZE -
		(urb->transfer_dma & (TRB_MAX_BUFF_SIZE - 1));
	if (trb_buff_len > urb->transfer_buffer_length)
		trb_buff_len = urb->transfer_buffer_length;

	first_trb = true;
	last_trb_num = zero_length_needed ? 2 : 1;
	/* Queue the first TRB, even if it's zero-length */
	do {
		u32 remainder = 0;
		field = 0;

		/* Don't change the cycle bit of the first TRB until later */
		if (first_trb) {
			first_trb = false;
			if (start_cycle == 0)
				field |= 0x1;
		} else
			field |= ep_ring->cycle_state;

		/* Chain all the TRBs together; clear the chain bit in the last
		 * TRB to indicate it's the last TRB in the chain.
		 */
		if (num_trbs > last_trb_num) {
			field |= TRB_CHAIN;
		} else if (num_trbs == last_trb_num) {
			td->last_trb = ep_ring->enqueue;
			field |= TRB_IOC;
		} else if (zero_length_needed && num_trbs == 1) {
			trb_buff_len = 0;
			urb_priv->td[1]->last_trb = ep_ring->enqueue;
			field |= TRB_IOC;
		}

		/* Only set interrupt on short packet for IN endpoints */
		if (usb_urb_dir_in(urb))
			field |= TRB_ISP;

		/* Set the TRB length, TD size, and interrupter fields. */
		remainder = xhci_td_remainder(xhci, running_total, trb_buff_len,
					   urb->transfer_buffer_length,
					   urb, num_trbs - 1);

		length_field = TRB_LEN(trb_buff_len) |
			TRB_TD_SIZE(remainder) |
			TRB_INTR_TARGET(0);

		if (num_trbs > 1)
			more_trbs_coming = true;
		else
			more_trbs_coming = false;
		queue_trb(xhci, ep_ring, more_trbs_coming,
				lower_32_bits(addr),
				upper_32_bits(addr),
				length_field,
				field | TRB_TYPE(TRB_NORMAL));
		--num_trbs;
		running_total += trb_buff_len;

		/* Calculate length for next transfer */
		addr += trb_buff_len;
		trb_buff_len = urb->transfer_buffer_length - running_total;
		if (trb_buff_len > TRB_MAX_BUFF_SIZE)
			trb_buff_len = TRB_MAX_BUFF_SIZE;
	} while (num_trbs > 0);

	check_trb_math(urb, num_trbs, running_total);
	giveback_first_trb(xhci, slot_id, ep_index, urb->stream_id,
			start_cycle, start_trb);
	return 0;
}

/* Caller must have locked xhci->lock */
int xhci_queue_ctrl_tx(struct xhci_hcd *xhci, gfp_t mem_flags,
		struct urb *urb, int slot_id, unsigned int ep_index)
{
	struct xhci_ring *ep_ring;
	int num_trbs;
	int ret;
	struct usb_ctrlrequest *setup;
	struct xhci_generic_trb *start_trb;
	int start_cycle;
	u32 field, length_field, remainder;
	struct urb_priv *urb_priv;
	struct xhci_td *td;

	ep_ring = xhci_urb_to_transfer_ring(xhci, urb);
	if (!ep_ring)
		return -EINVAL;

	/*
	 * Need to copy setup packet into setup TRB, so we can't use the setup
	 * DMA address.
	 */
	if (!urb->setup_packet)
		return -EINVAL;

	/* 1 TRB for setup, 1 for status */
	num_trbs = 2;
	/*
	 * Don't need to check if we need additional event data and normal TRBs,
	 * since data in control transfers will never get bigger than 16MB
	 * XXX: can we get a buffer that crosses 64KB boundaries?
	 */
	if (urb->transfer_buffer_length > 0)
		num_trbs++;
	ret = prepare_transfer(xhci, xhci->devs[slot_id],
			ep_index, urb->stream_id,
			num_trbs, urb, 0, mem_flags);
	if (ret < 0)
		return ret;

	urb_priv = urb->hcpriv;
	td = urb_priv->td[0];

	/*
	 * Don't give the first TRB to the hardware (by toggling the cycle bit)
	 * until we've finished creating all the other TRBs.  The ring's cycle
	 * state may change as we enqueue the other TRBs, so save it too.
	 */
	start_trb = &ep_ring->enqueue->generic;
	start_cycle = ep_ring->cycle_state;

	/* Queue setup TRB - see section 6.4.1.2.1 */
	/* FIXME better way to translate setup_packet into two u32 fields? */
	setup = (struct usb_ctrlrequest *) urb->setup_packet;
	field = 0;
	field |= TRB_IDT | TRB_TYPE(TRB_SETUP);
	if (start_cycle == 0)
		field |= 0x1;

	/* xHCI 1.0/1.1 6.4.1.2.1: Transfer Type field */
	if (xhci->hci_version >= 0x100) {
		if (urb->transfer_buffer_length > 0) {
			if (setup->bRequestType & USB_DIR_IN)
				field |= TRB_TX_TYPE(TRB_DATA_IN);
			else
				field |= TRB_TX_TYPE(TRB_DATA_OUT);
		}
	}

	queue_trb(xhci, ep_ring, true,
		  setup->bRequestType | setup->bRequest << 8 | le16_to_cpu(setup->wValue) << 16,
		  le16_to_cpu(setup->wIndex) | le16_to_cpu(setup->wLength) << 16,
		  TRB_LEN(8) | TRB_INTR_TARGET(0),
		  /* Immediate data in pointer */
		  field);

	/* If there's data, queue data TRBs */
	/* Only set interrupt on short packet for IN endpoints */
	if (usb_urb_dir_in(urb))
		field = TRB_ISP | TRB_TYPE(TRB_DATA);
	else
		field = TRB_TYPE(TRB_DATA);

	remainder = xhci_td_remainder(xhci, 0,
				   urb->transfer_buffer_length,
				   urb->transfer_buffer_length,
				   urb, 1);

	length_field = TRB_LEN(urb->transfer_buffer_length) |
		TRB_TD_SIZE(remainder) |
		TRB_INTR_TARGET(0);

	if (urb->transfer_buffer_length > 0) {
		if (setup->bRequestType & USB_DIR_IN)
			field |= TRB_DIR_IN;
		queue_trb(xhci, ep_ring, true,
				lower_32_bits(urb->transfer_dma),
				upper_32_bits(urb->transfer_dma),
				length_field,
				field | ep_ring->cycle_state);
	}

	/* Save the DMA address of the last TRB in the TD */
	td->last_trb = ep_ring->enqueue;

	/* Queue status TRB - see Table 7 and sections 4.11.2.2 and 6.4.1.2.3 */
	/* If the device sent data, the status stage is an OUT transfer */
	if (urb->transfer_buffer_length > 0 && setup->bRequestType & USB_DIR_IN)
		field = 0;
	else
		field = TRB_DIR_IN;
	queue_trb(xhci, ep_ring, false,
			0,
			0,
			TRB_INTR_TARGET(0),
			/* Event on completion */
			field | TRB_IOC | TRB_TYPE(TRB_STATUS) | ep_ring->cycle_state);

	giveback_first_trb(xhci, slot_id, ep_index, 0,
			start_cycle, start_trb);
	return 0;
}

static int count_isoc_trbs_needed(struct xhci_hcd *xhci,
		struct urb *urb, int i)
{
	int num_trbs = 0;
	u64 addr, td_len;

	addr = (u64) (urb->transfer_dma + urb->iso_frame_desc[i].offset);
	td_len = urb->iso_frame_desc[i].length;

	num_trbs = DIV_ROUND_UP(td_len + (addr & (TRB_MAX_BUFF_SIZE - 1)),
			TRB_MAX_BUFF_SIZE);
	if (num_trbs == 0)
		num_trbs++;

	return num_trbs;
}

/*
 * The transfer burst count field of the isochronous TRB defines the number of
 * bursts that are required to move all packets in this TD.  Only SuperSpeed
 * devices can burst up to bMaxBurst number of packets per service interval.
 * This field is zero based, meaning a value of zero in the field means one
 * burst.  Basically, for everything but SuperSpeed devices, this field will be
 * zero.  Only xHCI 1.0 host controllers support this field.
 */
static unsigned int xhci_get_burst_count(struct xhci_hcd *xhci,
		struct urb *urb, unsigned int total_packet_count)
{
	unsigned int max_burst;

<<<<<<< HEAD
	if (xhci->hci_version < 0x100 || urb->dev->speed < USB_SPEED_SUPER)
=======
	if (xhci->hci_version < 0x100 || udev->speed < USB_SPEED_SUPER)
>>>>>>> 2a3670c6
		return 0;

	max_burst = urb->ep->ss_ep_comp.bMaxBurst;
	return DIV_ROUND_UP(total_packet_count, max_burst + 1) - 1;
}

/*
 * Returns the number of packets in the last "burst" of packets.  This field is
 * valid for all speeds of devices.  USB 2.0 devices can only do one "burst", so
 * the last burst packet count is equal to the total number of packets in the
 * TD.  SuperSpeed endpoints can have up to 3 bursts.  All but the last burst
 * must contain (bMaxBurst + 1) number of packets, but the last burst can
 * contain 1 to (bMaxBurst + 1) packets.
 */
static unsigned int xhci_get_last_burst_packet_count(struct xhci_hcd *xhci,
		struct urb *urb, unsigned int total_packet_count)
{
	unsigned int max_burst;
	unsigned int residue;

	if (xhci->hci_version < 0x100)
		return 0;

<<<<<<< HEAD
	if (urb->dev->speed >= USB_SPEED_SUPER) {
=======
	switch (udev->speed) {
	case USB_SPEED_SUPER_PLUS:
	case USB_SPEED_SUPER:
>>>>>>> 2a3670c6
		/* bMaxBurst is zero based: 0 means 1 packet per burst */
		max_burst = urb->ep->ss_ep_comp.bMaxBurst;
		residue = total_packet_count % (max_burst + 1);
		/* If residue is zero, the last burst contains (max_burst + 1)
		 * number of packets, but the TLBPC field is zero-based.
		 */
		if (residue == 0)
			return max_burst;
		return residue - 1;
	}
	if (total_packet_count == 0)
		return 0;
	return total_packet_count - 1;
}

/*
 * Calculates Frame ID field of the isochronous TRB identifies the
 * target frame that the Interval associated with this Isochronous
 * Transfer Descriptor will start on. Refer to 4.11.2.5 in 1.1 spec.
 *
 * Returns actual frame id on success, negative value on error.
 */
static int xhci_get_isoc_frame_id(struct xhci_hcd *xhci,
		struct urb *urb, int index)
{
	int start_frame, ist, ret = 0;
	int start_frame_id, end_frame_id, current_frame_id;

	if (urb->dev->speed == USB_SPEED_LOW ||
			urb->dev->speed == USB_SPEED_FULL)
		start_frame = urb->start_frame + index * urb->interval;
	else
		start_frame = (urb->start_frame + index * urb->interval) >> 3;

	/* Isochronous Scheduling Threshold (IST, bits 0~3 in HCSPARAMS2):
	 *
	 * If bit [3] of IST is cleared to '0', software can add a TRB no
	 * later than IST[2:0] Microframes before that TRB is scheduled to
	 * be executed.
	 * If bit [3] of IST is set to '1', software can add a TRB no later
	 * than IST[2:0] Frames before that TRB is scheduled to be executed.
	 */
	ist = HCS_IST(xhci->hcs_params2) & 0x7;
	if (HCS_IST(xhci->hcs_params2) & (1 << 3))
		ist <<= 3;

	/* Software shall not schedule an Isoch TD with a Frame ID value that
	 * is less than the Start Frame ID or greater than the End Frame ID,
	 * where:
	 *
	 * End Frame ID = (Current MFINDEX register value + 895 ms.) MOD 2048
	 * Start Frame ID = (Current MFINDEX register value + IST + 1) MOD 2048
	 *
	 * Both the End Frame ID and Start Frame ID values are calculated
	 * in microframes. When software determines the valid Frame ID value;
	 * The End Frame ID value should be rounded down to the nearest Frame
	 * boundary, and the Start Frame ID value should be rounded up to the
	 * nearest Frame boundary.
	 */
	current_frame_id = readl(&xhci->run_regs->microframe_index);
	start_frame_id = roundup(current_frame_id + ist + 1, 8);
	end_frame_id = rounddown(current_frame_id + 895 * 8, 8);

	start_frame &= 0x7ff;
	start_frame_id = (start_frame_id >> 3) & 0x7ff;
	end_frame_id = (end_frame_id >> 3) & 0x7ff;

	xhci_dbg(xhci, "%s: index %d, reg 0x%x start_frame_id 0x%x, end_frame_id 0x%x, start_frame 0x%x\n",
		 __func__, index, readl(&xhci->run_regs->microframe_index),
		 start_frame_id, end_frame_id, start_frame);

	if (start_frame_id < end_frame_id) {
		if (start_frame > end_frame_id ||
				start_frame < start_frame_id)
			ret = -EINVAL;
	} else if (start_frame_id > end_frame_id) {
		if ((start_frame > end_frame_id &&
				start_frame < start_frame_id))
			ret = -EINVAL;
	} else {
			ret = -EINVAL;
	}

	if (index == 0) {
		if (ret == -EINVAL || start_frame == start_frame_id) {
			start_frame = start_frame_id + 1;
			if (urb->dev->speed == USB_SPEED_LOW ||
					urb->dev->speed == USB_SPEED_FULL)
				urb->start_frame = start_frame;
			else
				urb->start_frame = start_frame << 3;
			ret = 0;
		}
	}

	if (ret) {
		xhci_warn(xhci, "Frame ID %d (reg %d, index %d) beyond range (%d, %d)\n",
				start_frame, current_frame_id, index,
				start_frame_id, end_frame_id);
		xhci_warn(xhci, "Ignore frame ID field, use SIA bit instead\n");
		return ret;
	}

	return start_frame;
}

/* This is for isoc transfer */
static int xhci_queue_isoc_tx(struct xhci_hcd *xhci, gfp_t mem_flags,
		struct urb *urb, int slot_id, unsigned int ep_index)
{
	struct xhci_ring *ep_ring;
	struct urb_priv *urb_priv;
	struct xhci_td *td;
	int num_tds, trbs_per_td;
	struct xhci_generic_trb *start_trb;
	bool first_trb;
	int start_cycle;
	u32 field, length_field;
	int running_total, trb_buff_len, td_len, td_remain_len, ret;
	u64 start_addr, addr;
	int i, j;
	bool more_trbs_coming;
	struct xhci_virt_ep *xep;
	int frame_id;

	xep = &xhci->devs[slot_id]->eps[ep_index];
	ep_ring = xhci->devs[slot_id]->eps[ep_index].ring;

	num_tds = urb->number_of_packets;
	if (num_tds < 1) {
		xhci_dbg(xhci, "Isoc URB with zero packets?\n");
		return -EINVAL;
	}
	start_addr = (u64) urb->transfer_dma;
	start_trb = &ep_ring->enqueue->generic;
	start_cycle = ep_ring->cycle_state;

	urb_priv = urb->hcpriv;
	/* Queue the TRBs for each TD, even if they are zero-length */
	for (i = 0; i < num_tds; i++) {
		unsigned int total_pkt_count, max_pkt;
		unsigned int burst_count, last_burst_pkt_count;
		u32 sia_frame_id;

		first_trb = true;
		running_total = 0;
		addr = start_addr + urb->iso_frame_desc[i].offset;
		td_len = urb->iso_frame_desc[i].length;
		td_remain_len = td_len;
		max_pkt = GET_MAX_PACKET(usb_endpoint_maxp(&urb->ep->desc));
		total_pkt_count = DIV_ROUND_UP(td_len, max_pkt);

		/* A zero-length transfer still involves at least one packet. */
		if (total_pkt_count == 0)
			total_pkt_count++;
		burst_count = xhci_get_burst_count(xhci, urb, total_pkt_count);
		last_burst_pkt_count = xhci_get_last_burst_packet_count(xhci,
							urb, total_pkt_count);

		trbs_per_td = count_isoc_trbs_needed(xhci, urb, i);

		ret = prepare_transfer(xhci, xhci->devs[slot_id], ep_index,
				urb->stream_id, trbs_per_td, urb, i, mem_flags);
		if (ret < 0) {
			if (i == 0)
				return ret;
			goto cleanup;
		}
		td = urb_priv->td[i];

		/* use SIA as default, if frame id is used overwrite it */
		sia_frame_id = TRB_SIA;
		if (!(urb->transfer_flags & URB_ISO_ASAP) &&
		    HCC_CFC(xhci->hcc_params)) {
			frame_id = xhci_get_isoc_frame_id(xhci, urb, i);
			if (frame_id >= 0)
				sia_frame_id = TRB_FRAME_ID(frame_id);
		}
		/*
		 * Set isoc specific data for the first TRB in a TD.
		 * Prevent HW from getting the TRBs by keeping the cycle state
		 * inverted in the first TDs isoc TRB.
		 */
		field = TRB_TYPE(TRB_ISOC) |
			TRB_TLBPC(last_burst_pkt_count) |
			sia_frame_id |
			(i ? ep_ring->cycle_state : !start_cycle);

		/* xhci 1.1 with ETE uses TD_Size field for TBC, old is Rsvdz */
		if (!xep->use_extended_tbc)
			field |= TRB_TBC(burst_count);

		/* fill the rest of the TRB fields, and remaining normal TRBs */
		for (j = 0; j < trbs_per_td; j++) {
			u32 remainder = 0;

			/* only first TRB is isoc, overwrite otherwise */
			if (!first_trb)
				field = TRB_TYPE(TRB_NORMAL) |
					ep_ring->cycle_state;

			/* Only set interrupt on short packet for IN EPs */
			if (usb_urb_dir_in(urb))
				field |= TRB_ISP;

			/* Set the chain bit for all except the last TRB  */
			if (j < trbs_per_td - 1) {
				more_trbs_coming = true;
				field |= TRB_CHAIN;
			} else {
				more_trbs_coming = false;
				td->last_trb = ep_ring->enqueue;
				field |= TRB_IOC;
				/* set BEI, except for the last TD */
				if (xhci->hci_version >= 0x100 &&
				    !(xhci->quirks & XHCI_AVOID_BEI) &&
				    i < num_tds - 1)
					field |= TRB_BEI;
			}
			/* Calculate TRB length */
			trb_buff_len = TRB_MAX_BUFF_SIZE -
				(addr & ((1 << TRB_MAX_BUFF_SHIFT) - 1));
			if (trb_buff_len > td_remain_len)
				trb_buff_len = td_remain_len;

			/* Set the TRB length, TD size, & interrupter fields. */
			remainder = xhci_td_remainder(xhci, running_total,
						   trb_buff_len, td_len,
						   urb, trbs_per_td - j - 1);

			length_field = TRB_LEN(trb_buff_len) |
				TRB_INTR_TARGET(0);

			/* xhci 1.1 with ETE uses TD Size field for TBC */
			if (first_trb && xep->use_extended_tbc)
				length_field |= TRB_TD_SIZE_TBC(burst_count);
			else
				length_field |= TRB_TD_SIZE(remainder);
			first_trb = false;

			queue_trb(xhci, ep_ring, more_trbs_coming,
				lower_32_bits(addr),
				upper_32_bits(addr),
				length_field,
				field);
			running_total += trb_buff_len;

			addr += trb_buff_len;
			td_remain_len -= trb_buff_len;
		}

		/* Check TD length */
		if (running_total != td_len) {
			xhci_err(xhci, "ISOC TD length unmatch\n");
			ret = -EINVAL;
			goto cleanup;
		}
	}

	/* store the next frame id */
	if (HCC_CFC(xhci->hcc_params))
		xep->next_frame_id = urb->start_frame + num_tds * urb->interval;

	if (xhci_to_hcd(xhci)->self.bandwidth_isoc_reqs == 0) {
		if (xhci->quirks & XHCI_AMD_PLL_FIX)
			usb_amd_quirk_pll_disable();
	}
	xhci_to_hcd(xhci)->self.bandwidth_isoc_reqs++;

	giveback_first_trb(xhci, slot_id, ep_index, urb->stream_id,
			start_cycle, start_trb);
	return 0;
cleanup:
	/* Clean up a partially enqueued isoc transfer. */

	for (i--; i >= 0; i--)
		list_del_init(&urb_priv->td[i]->td_list);

	/* Use the first TD as a temporary variable to turn the TDs we've queued
	 * into No-ops with a software-owned cycle bit. That way the hardware
	 * won't accidentally start executing bogus TDs when we partially
	 * overwrite them.  td->first_trb and td->start_seg are already set.
	 */
	urb_priv->td[0]->last_trb = ep_ring->enqueue;
	/* Every TRB except the first & last will have its cycle bit flipped. */
	td_to_noop(xhci, ep_ring, urb_priv->td[0], true);

	/* Reset the ring enqueue back to the first TRB and its cycle bit. */
	ep_ring->enqueue = urb_priv->td[0]->first_trb;
	ep_ring->enq_seg = urb_priv->td[0]->start_seg;
	ep_ring->cycle_state = start_cycle;
	ep_ring->num_trbs_free = ep_ring->num_trbs_free_temp;
	usb_hcd_unlink_urb_from_ep(bus_to_hcd(urb->dev->bus), urb);
	return ret;
}

/*
 * Check transfer ring to guarantee there is enough room for the urb.
 * Update ISO URB start_frame and interval.
 * Update interval as xhci_queue_intr_tx does. Use xhci frame_index to
 * update urb->start_frame if URB_ISO_ASAP is set in transfer_flags or
 * Contiguous Frame ID is not supported by HC.
 */
int xhci_queue_isoc_tx_prepare(struct xhci_hcd *xhci, gfp_t mem_flags,
		struct urb *urb, int slot_id, unsigned int ep_index)
{
	struct xhci_virt_device *xdev;
	struct xhci_ring *ep_ring;
	struct xhci_ep_ctx *ep_ctx;
	int start_frame;
	int xhci_interval;
	int ep_interval;
	int num_tds, num_trbs, i;
	int ret;
	struct xhci_virt_ep *xep;
	int ist;

	xdev = xhci->devs[slot_id];
	xep = &xhci->devs[slot_id]->eps[ep_index];
	ep_ring = xdev->eps[ep_index].ring;
	ep_ctx = xhci_get_ep_ctx(xhci, xdev->out_ctx, ep_index);

	num_trbs = 0;
	num_tds = urb->number_of_packets;
	for (i = 0; i < num_tds; i++)
		num_trbs += count_isoc_trbs_needed(xhci, urb, i);

	/* Check the ring to guarantee there is enough room for the whole urb.
	 * Do not insert any td of the urb to the ring if the check failed.
	 */
	ret = prepare_ring(xhci, ep_ring, le32_to_cpu(ep_ctx->ep_info) & EP_STATE_MASK,
			   num_trbs, mem_flags);
	if (ret)
		return ret;

	/*
	 * Check interval value. This should be done before we start to
	 * calculate the start frame value.
	 */
	xhci_interval = EP_INTERVAL_TO_UFRAMES(le32_to_cpu(ep_ctx->ep_info));
	ep_interval = urb->interval;
	/* Convert to microframes */
	if (urb->dev->speed == USB_SPEED_LOW ||
			urb->dev->speed == USB_SPEED_FULL)
		ep_interval *= 8;
	/* FIXME change this to a warning and a suggestion to use the new API
	 * to set the polling interval (once the API is added).
	 */
	if (xhci_interval != ep_interval) {
		dev_dbg_ratelimited(&urb->dev->dev,
				"Driver uses different interval (%d microframe%s) than xHCI (%d microframe%s)\n",
				ep_interval, ep_interval == 1 ? "" : "s",
				xhci_interval, xhci_interval == 1 ? "" : "s");
		urb->interval = xhci_interval;
		/* Convert back to frames for LS/FS devices */
		if (urb->dev->speed == USB_SPEED_LOW ||
				urb->dev->speed == USB_SPEED_FULL)
			urb->interval /= 8;
	}

	/* Calculate the start frame and put it in urb->start_frame. */
	if (HCC_CFC(xhci->hcc_params) && !list_empty(&ep_ring->td_list)) {
		if ((le32_to_cpu(ep_ctx->ep_info) & EP_STATE_MASK) ==
				EP_STATE_RUNNING) {
			urb->start_frame = xep->next_frame_id;
			goto skip_start_over;
		}
	}

	start_frame = readl(&xhci->run_regs->microframe_index);
	start_frame &= 0x3fff;
	/*
	 * Round up to the next frame and consider the time before trb really
	 * gets scheduled by hardare.
	 */
	ist = HCS_IST(xhci->hcs_params2) & 0x7;
	if (HCS_IST(xhci->hcs_params2) & (1 << 3))
		ist <<= 3;
	start_frame += ist + XHCI_CFC_DELAY;
	start_frame = roundup(start_frame, 8);

	/*
	 * Round up to the next ESIT (Endpoint Service Interval Time) if ESIT
	 * is greate than 8 microframes.
	 */
	if (urb->dev->speed == USB_SPEED_LOW ||
			urb->dev->speed == USB_SPEED_FULL) {
		start_frame = roundup(start_frame, urb->interval << 3);
		urb->start_frame = start_frame >> 3;
	} else {
		start_frame = roundup(start_frame, urb->interval);
		urb->start_frame = start_frame;
	}

skip_start_over:
	ep_ring->num_trbs_free_temp = ep_ring->num_trbs_free;

	return xhci_queue_isoc_tx(xhci, mem_flags, urb, slot_id, ep_index);
}

/****		Command Ring Operations		****/

/* Generic function for queueing a command TRB on the command ring.
 * Check to make sure there's room on the command ring for one command TRB.
 * Also check that there's room reserved for commands that must not fail.
 * If this is a command that must not fail, meaning command_must_succeed = TRUE,
 * then only check for the number of reserved spots.
 * Don't decrement xhci->cmd_ring_reserved_trbs after we've queued the TRB
 * because the command event handler may want to resubmit a failed command.
 */
static int queue_command(struct xhci_hcd *xhci, struct xhci_command *cmd,
			 u32 field1, u32 field2,
			 u32 field3, u32 field4, bool command_must_succeed)
{
	int reserved_trbs = xhci->cmd_ring_reserved_trbs;
	int ret;

	if ((xhci->xhc_state & XHCI_STATE_DYING) ||
		(xhci->xhc_state & XHCI_STATE_HALTED)) {
		xhci_dbg(xhci, "xHCI dying or halted, can't queue_command\n");
		return -ESHUTDOWN;
	}

	if (!command_must_succeed)
		reserved_trbs++;

	ret = prepare_ring(xhci, xhci->cmd_ring, EP_STATE_RUNNING,
			reserved_trbs, GFP_ATOMIC);
	if (ret < 0) {
		xhci_err(xhci, "ERR: No room for command on command ring\n");
		if (command_must_succeed)
			xhci_err(xhci, "ERR: Reserved TRB counting for "
					"unfailable commands failed.\n");
		return ret;
	}

	cmd->command_trb = xhci->cmd_ring->enqueue;
	list_add_tail(&cmd->cmd_list, &xhci->cmd_list);

	/* if there are no other commands queued we start the timeout timer */
	if (xhci->cmd_list.next == &cmd->cmd_list &&
	    !timer_pending(&xhci->cmd_timer)) {
		xhci->current_cmd = cmd;
		mod_timer(&xhci->cmd_timer, jiffies + XHCI_CMD_DEFAULT_TIMEOUT);
	}

	queue_trb(xhci, xhci->cmd_ring, false, field1, field2, field3,
			field4 | xhci->cmd_ring->cycle_state);
	return 0;
}

/* Queue a slot enable or disable request on the command ring */
int xhci_queue_slot_control(struct xhci_hcd *xhci, struct xhci_command *cmd,
		u32 trb_type, u32 slot_id)
{
	return queue_command(xhci, cmd, 0, 0, 0,
			TRB_TYPE(trb_type) | SLOT_ID_FOR_TRB(slot_id), false);
}

/* Queue an address device command TRB */
int xhci_queue_address_device(struct xhci_hcd *xhci, struct xhci_command *cmd,
		dma_addr_t in_ctx_ptr, u32 slot_id, enum xhci_setup_dev setup)
{
	return queue_command(xhci, cmd, lower_32_bits(in_ctx_ptr),
			upper_32_bits(in_ctx_ptr), 0,
			TRB_TYPE(TRB_ADDR_DEV) | SLOT_ID_FOR_TRB(slot_id)
			| (setup == SETUP_CONTEXT_ONLY ? TRB_BSR : 0), false);
}

int xhci_queue_vendor_command(struct xhci_hcd *xhci, struct xhci_command *cmd,
		u32 field1, u32 field2, u32 field3, u32 field4)
{
	return queue_command(xhci, cmd, field1, field2, field3, field4, false);
}

/* Queue a reset device command TRB */
int xhci_queue_reset_device(struct xhci_hcd *xhci, struct xhci_command *cmd,
		u32 slot_id)
{
	return queue_command(xhci, cmd, 0, 0, 0,
			TRB_TYPE(TRB_RESET_DEV) | SLOT_ID_FOR_TRB(slot_id),
			false);
}

/* Queue a configure endpoint command TRB */
int xhci_queue_configure_endpoint(struct xhci_hcd *xhci,
		struct xhci_command *cmd, dma_addr_t in_ctx_ptr,
		u32 slot_id, bool command_must_succeed)
{
	return queue_command(xhci, cmd, lower_32_bits(in_ctx_ptr),
			upper_32_bits(in_ctx_ptr), 0,
			TRB_TYPE(TRB_CONFIG_EP) | SLOT_ID_FOR_TRB(slot_id),
			command_must_succeed);
}

/* Queue an evaluate context command TRB */
int xhci_queue_evaluate_context(struct xhci_hcd *xhci, struct xhci_command *cmd,
		dma_addr_t in_ctx_ptr, u32 slot_id, bool command_must_succeed)
{
	return queue_command(xhci, cmd, lower_32_bits(in_ctx_ptr),
			upper_32_bits(in_ctx_ptr), 0,
			TRB_TYPE(TRB_EVAL_CONTEXT) | SLOT_ID_FOR_TRB(slot_id),
			command_must_succeed);
}

/*
 * Suspend is set to indicate "Stop Endpoint Command" is being issued to stop
 * activity on an endpoint that is about to be suspended.
 */
int xhci_queue_stop_endpoint(struct xhci_hcd *xhci, struct xhci_command *cmd,
			     int slot_id, unsigned int ep_index, int suspend)
{
	u32 trb_slot_id = SLOT_ID_FOR_TRB(slot_id);
	u32 trb_ep_index = EP_ID_FOR_TRB(ep_index);
	u32 type = TRB_TYPE(TRB_STOP_RING);
	u32 trb_suspend = SUSPEND_PORT_FOR_TRB(suspend);

	return queue_command(xhci, cmd, 0, 0, 0,
			trb_slot_id | trb_ep_index | type | trb_suspend, false);
}

/* Set Transfer Ring Dequeue Pointer command */
void xhci_queue_new_dequeue_state(struct xhci_hcd *xhci,
		unsigned int slot_id, unsigned int ep_index,
		unsigned int stream_id,
		struct xhci_dequeue_state *deq_state)
{
	dma_addr_t addr;
	u32 trb_slot_id = SLOT_ID_FOR_TRB(slot_id);
	u32 trb_ep_index = EP_ID_FOR_TRB(ep_index);
	u32 trb_stream_id = STREAM_ID_FOR_TRB(stream_id);
	u32 trb_sct = 0;
	u32 type = TRB_TYPE(TRB_SET_DEQ);
	struct xhci_virt_ep *ep;
	struct xhci_command *cmd;
	int ret;

	xhci_dbg_trace(xhci, trace_xhci_dbg_cancel_urb,
		"Set TR Deq Ptr cmd, new deq seg = %p (0x%llx dma), new deq ptr = %p (0x%llx dma), new cycle = %u",
		deq_state->new_deq_seg,
		(unsigned long long)deq_state->new_deq_seg->dma,
		deq_state->new_deq_ptr,
		(unsigned long long)xhci_trb_virt_to_dma(
			deq_state->new_deq_seg, deq_state->new_deq_ptr),
		deq_state->new_cycle_state);

	addr = xhci_trb_virt_to_dma(deq_state->new_deq_seg,
				    deq_state->new_deq_ptr);
	if (addr == 0) {
		xhci_warn(xhci, "WARN Cannot submit Set TR Deq Ptr\n");
		xhci_warn(xhci, "WARN deq seg = %p, deq pt = %p\n",
			  deq_state->new_deq_seg, deq_state->new_deq_ptr);
		return;
	}
	ep = &xhci->devs[slot_id]->eps[ep_index];
	if ((ep->ep_state & SET_DEQ_PENDING)) {
		xhci_warn(xhci, "WARN Cannot submit Set TR Deq Ptr\n");
		xhci_warn(xhci, "A Set TR Deq Ptr command is pending.\n");
		return;
	}

	/* This function gets called from contexts where it cannot sleep */
	cmd = xhci_alloc_command(xhci, false, false, GFP_ATOMIC);
	if (!cmd) {
		xhci_warn(xhci, "WARN Cannot submit Set TR Deq Ptr: ENOMEM\n");
		return;
	}

	ep->queued_deq_seg = deq_state->new_deq_seg;
	ep->queued_deq_ptr = deq_state->new_deq_ptr;
	if (stream_id)
		trb_sct = SCT_FOR_TRB(SCT_PRI_TR);
	ret = queue_command(xhci, cmd,
		lower_32_bits(addr) | trb_sct | deq_state->new_cycle_state,
		upper_32_bits(addr), trb_stream_id,
		trb_slot_id | trb_ep_index | type, false);
	if (ret < 0) {
		xhci_free_command(xhci, cmd);
		return;
	}

	/* Stop the TD queueing code from ringing the doorbell until
	 * this command completes.  The HC won't set the dequeue pointer
	 * if the ring is running, and ringing the doorbell starts the
	 * ring running.
	 */
	ep->ep_state |= SET_DEQ_PENDING;
}

int xhci_queue_reset_ep(struct xhci_hcd *xhci, struct xhci_command *cmd,
			int slot_id, unsigned int ep_index)
{
	u32 trb_slot_id = SLOT_ID_FOR_TRB(slot_id);
	u32 trb_ep_index = EP_ID_FOR_TRB(ep_index);
	u32 type = TRB_TYPE(TRB_RESET_EP);

	return queue_command(xhci, cmd, 0, 0, 0,
			trb_slot_id | trb_ep_index | type, false);
}<|MERGE_RESOLUTION|>--- conflicted
+++ resolved
@@ -3575,11 +3575,7 @@
 {
 	unsigned int max_burst;
 
-<<<<<<< HEAD
 	if (xhci->hci_version < 0x100 || urb->dev->speed < USB_SPEED_SUPER)
-=======
-	if (xhci->hci_version < 0x100 || udev->speed < USB_SPEED_SUPER)
->>>>>>> 2a3670c6
 		return 0;
 
 	max_burst = urb->ep->ss_ep_comp.bMaxBurst;
@@ -3603,13 +3599,7 @@
 	if (xhci->hci_version < 0x100)
 		return 0;
 
-<<<<<<< HEAD
 	if (urb->dev->speed >= USB_SPEED_SUPER) {
-=======
-	switch (udev->speed) {
-	case USB_SPEED_SUPER_PLUS:
-	case USB_SPEED_SUPER:
->>>>>>> 2a3670c6
 		/* bMaxBurst is zero based: 0 means 1 packet per burst */
 		max_burst = urb->ep->ss_ep_comp.bMaxBurst;
 		residue = total_packet_count % (max_burst + 1);
