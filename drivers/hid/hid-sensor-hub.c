--- conflicted
+++ resolved
@@ -802,12 +802,6 @@
 	{ HID_DEVICE(HID_BUS_ANY, HID_GROUP_SENSOR_HUB, USB_VENDOR_ID_MICROSOFT,
 			0x07bd), /* Microsoft Surface 3 */
 			.driver_data = HID_SENSOR_HUB_ENUM_QUIRK},
-<<<<<<< HEAD
-=======
-	{ HID_DEVICE(HID_BUS_ANY, HID_GROUP_SENSOR_HUB, USB_VENDOR_ID_MICROCHIP,
-			0x0f01), /* MM7150 */
-			.driver_data = HID_SENSOR_HUB_ENUM_QUIRK},
->>>>>>> 951d823c
 	{ HID_DEVICE(HID_BUS_ANY, HID_GROUP_SENSOR_HUB, USB_VENDOR_ID_STM_0,
 			USB_DEVICE_ID_STM_HID_SENSOR),
 			.driver_data = HID_SENSOR_HUB_ENUM_QUIRK},
