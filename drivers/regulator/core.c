/*
 * core.c  --  Voltage/Current Regulator framework.
 *
 * Copyright 2007, 2008 Wolfson Microelectronics PLC.
 * Copyright 2008 SlimLogic Ltd.
 *
 * Author: Liam Girdwood <lrg@slimlogic.co.uk>
 *
 *  This program is free software; you can redistribute  it and/or modify it
 *  under  the terms of  the GNU General  Public License as published by the
 *  Free Software Foundation;  either version 2 of the  License, or (at your
 *  option) any later version.
 *
 */

#include <linux/kernel.h>
#include <linux/init.h>
#include <linux/debugfs.h>
#include <linux/device.h>
#include <linux/slab.h>
#include <linux/async.h>
#include <linux/err.h>
#include <linux/mutex.h>
#include <linux/suspend.h>
#include <linux/delay.h>
#include <linux/gpio.h>
#include <linux/gpio/consumer.h>
#include <linux/of.h>
#include <linux/regmap.h>
#include <linux/regulator/of_regulator.h>
#include <linux/regulator/consumer.h>
#include <linux/regulator/driver.h>
#include <linux/regulator/machine.h>
#include <linux/module.h>

#define CREATE_TRACE_POINTS
#include <trace/events/regulator.h>

#include "dummy.h"
#include "internal.h"

#define rdev_crit(rdev, fmt, ...)					\
	pr_crit("%s: " fmt, rdev_get_name(rdev), ##__VA_ARGS__)
#define rdev_err(rdev, fmt, ...)					\
	pr_err("%s: " fmt, rdev_get_name(rdev), ##__VA_ARGS__)
#define rdev_warn(rdev, fmt, ...)					\
	pr_warn("%s: " fmt, rdev_get_name(rdev), ##__VA_ARGS__)
#define rdev_info(rdev, fmt, ...)					\
	pr_info("%s: " fmt, rdev_get_name(rdev), ##__VA_ARGS__)
#define rdev_dbg(rdev, fmt, ...)					\
	pr_debug("%s: " fmt, rdev_get_name(rdev), ##__VA_ARGS__)

static DEFINE_MUTEX(regulator_list_mutex);
static LIST_HEAD(regulator_map_list);
static LIST_HEAD(regulator_ena_gpio_list);
static LIST_HEAD(regulator_supply_alias_list);
static bool has_full_constraints;

static struct dentry *debugfs_root;

static struct class regulator_class;

/*
 * struct regulator_map
 *
 * Used to provide symbolic supply names to devices.
 */
struct regulator_map {
	struct list_head list;
	const char *dev_name;   /* The dev_name() for the consumer */
	const char *supply;
	struct regulator_dev *regulator;
};

/*
 * struct regulator_enable_gpio
 *
 * Management for shared enable GPIO pin
 */
struct regulator_enable_gpio {
	struct list_head list;
	struct gpio_desc *gpiod;
	u32 enable_count;	/* a number of enabled shared GPIO */
	u32 request_count;	/* a number of requested shared GPIO */
	unsigned int ena_gpio_invert:1;
};

/*
 * struct regulator_supply_alias
 *
 * Used to map lookups for a supply onto an alternative device.
 */
struct regulator_supply_alias {
	struct list_head list;
	struct device *src_dev;
	const char *src_supply;
	struct device *alias_dev;
	const char *alias_supply;
};

static int _regulator_is_enabled(struct regulator_dev *rdev);
static int _regulator_disable(struct regulator_dev *rdev);
static int _regulator_get_voltage(struct regulator_dev *rdev);
static int _regulator_get_current_limit(struct regulator_dev *rdev);
static unsigned int _regulator_get_mode(struct regulator_dev *rdev);
static int _notifier_call_chain(struct regulator_dev *rdev,
				  unsigned long event, void *data);
static int _regulator_do_set_voltage(struct regulator_dev *rdev,
				     int min_uV, int max_uV);
static struct regulator *create_regulator(struct regulator_dev *rdev,
					  struct device *dev,
					  const char *supply_name);
static void _regulator_put(struct regulator *regulator);

static struct regulator_dev *dev_to_rdev(struct device *dev)
{
	return container_of(dev, struct regulator_dev, dev);
}

static const char *rdev_get_name(struct regulator_dev *rdev)
{
	if (rdev->constraints && rdev->constraints->name)
		return rdev->constraints->name;
	else if (rdev->desc->name)
		return rdev->desc->name;
	else
		return "";
}

static bool have_full_constraints(void)
{
	return has_full_constraints || of_have_populated_dt();
}

static bool regulator_ops_is_valid(struct regulator_dev *rdev, int ops)
{
	if (!rdev->constraints) {
		rdev_err(rdev, "no constraints\n");
		return false;
	}

	if (rdev->constraints->valid_ops_mask & ops)
		return true;

	return false;
}

static inline struct regulator_dev *rdev_get_supply(struct regulator_dev *rdev)
{
	if (rdev && rdev->supply)
		return rdev->supply->rdev;

	return NULL;
}

/**
 * regulator_lock_supply - lock a regulator and its supplies
 * @rdev:         regulator source
 */
static void regulator_lock_supply(struct regulator_dev *rdev)
{
	int i;

	for (i = 0; rdev; rdev = rdev_get_supply(rdev), i++)
		mutex_lock_nested(&rdev->mutex, i);
}

/**
 * regulator_unlock_supply - unlock a regulator and its supplies
 * @rdev:         regulator source
 */
static void regulator_unlock_supply(struct regulator_dev *rdev)
{
	struct regulator *supply;

	while (1) {
		mutex_unlock(&rdev->mutex);
		supply = rdev->supply;

		if (!rdev->supply)
			return;

		rdev = supply->rdev;
	}
}

/**
 * of_get_regulator - get a regulator device node based on supply name
 * @dev: Device pointer for the consumer (of regulator) device
 * @supply: regulator supply name
 *
 * Extract the regulator device node corresponding to the supply name.
 * returns the device node corresponding to the regulator if found, else
 * returns NULL.
 */
static struct device_node *of_get_regulator(struct device *dev, const char *supply)
{
	struct device_node *regnode = NULL;
	char prop_name[32]; /* 32 is max size of property name */

	dev_dbg(dev, "Looking up %s-supply from device tree\n", supply);

	snprintf(prop_name, 32, "%s-supply", supply);
	regnode = of_parse_phandle(dev->of_node, prop_name, 0);

	if (!regnode) {
		dev_dbg(dev, "Looking up %s property in node %s failed",
				prop_name, dev->of_node->full_name);
		return NULL;
	}
	return regnode;
}

/* Platform voltage constraint check */
static int regulator_check_voltage(struct regulator_dev *rdev,
				   int *min_uV, int *max_uV)
{
	BUG_ON(*min_uV > *max_uV);

	if (!regulator_ops_is_valid(rdev, REGULATOR_CHANGE_VOLTAGE)) {
		rdev_err(rdev, "voltage operation not allowed\n");
		return -EPERM;
	}

	if (*max_uV > rdev->constraints->max_uV)
		*max_uV = rdev->constraints->max_uV;
	if (*min_uV < rdev->constraints->min_uV)
		*min_uV = rdev->constraints->min_uV;

	if (*min_uV > *max_uV) {
		rdev_err(rdev, "unsupportable voltage range: %d-%duV\n",
			 *min_uV, *max_uV);
		return -EINVAL;
	}

	return 0;
}

/* Make sure we select a voltage that suits the needs of all
 * regulator consumers
 */
static int regulator_check_consumers(struct regulator_dev *rdev,
				     int *min_uV, int *max_uV)
{
	struct regulator *regulator;

	list_for_each_entry(regulator, &rdev->consumer_list, list) {
		/*
		 * Assume consumers that didn't say anything are OK
		 * with anything in the constraint range.
		 */
		if (!regulator->min_uV && !regulator->max_uV)
			continue;

		if (*max_uV > regulator->max_uV)
			*max_uV = regulator->max_uV;
		if (*min_uV < regulator->min_uV)
			*min_uV = regulator->min_uV;
	}

	if (*min_uV > *max_uV) {
		rdev_err(rdev, "Restricting voltage, %u-%uuV\n",
			*min_uV, *max_uV);
		return -EINVAL;
	}

	return 0;
}

/* current constraint check */
static int regulator_check_current_limit(struct regulator_dev *rdev,
					int *min_uA, int *max_uA)
{
	BUG_ON(*min_uA > *max_uA);

	if (!regulator_ops_is_valid(rdev, REGULATOR_CHANGE_CURRENT)) {
		rdev_err(rdev, "current operation not allowed\n");
		return -EPERM;
	}

	if (*max_uA > rdev->constraints->max_uA)
		*max_uA = rdev->constraints->max_uA;
	if (*min_uA < rdev->constraints->min_uA)
		*min_uA = rdev->constraints->min_uA;

	if (*min_uA > *max_uA) {
		rdev_err(rdev, "unsupportable current range: %d-%duA\n",
			 *min_uA, *max_uA);
		return -EINVAL;
	}

	return 0;
}

/* operating mode constraint check */
static int regulator_mode_constrain(struct regulator_dev *rdev, int *mode)
{
	switch (*mode) {
	case REGULATOR_MODE_FAST:
	case REGULATOR_MODE_NORMAL:
	case REGULATOR_MODE_IDLE:
	case REGULATOR_MODE_STANDBY:
		break;
	default:
		rdev_err(rdev, "invalid mode %x specified\n", *mode);
		return -EINVAL;
	}

	if (!regulator_ops_is_valid(rdev, REGULATOR_CHANGE_MODE)) {
		rdev_err(rdev, "mode operation not allowed\n");
		return -EPERM;
	}

	/* The modes are bitmasks, the most power hungry modes having
	 * the lowest values. If the requested mode isn't supported
	 * try higher modes. */
	while (*mode) {
		if (rdev->constraints->valid_modes_mask & *mode)
			return 0;
		*mode /= 2;
	}

	return -EINVAL;
}

static ssize_t regulator_uV_show(struct device *dev,
				struct device_attribute *attr, char *buf)
{
	struct regulator_dev *rdev = dev_get_drvdata(dev);
	ssize_t ret;

	mutex_lock(&rdev->mutex);
	ret = sprintf(buf, "%d\n", _regulator_get_voltage(rdev));
	mutex_unlock(&rdev->mutex);

	return ret;
}
static DEVICE_ATTR(microvolts, 0444, regulator_uV_show, NULL);

static ssize_t regulator_uA_show(struct device *dev,
				struct device_attribute *attr, char *buf)
{
	struct regulator_dev *rdev = dev_get_drvdata(dev);

	return sprintf(buf, "%d\n", _regulator_get_current_limit(rdev));
}
static DEVICE_ATTR(microamps, 0444, regulator_uA_show, NULL);

static ssize_t name_show(struct device *dev, struct device_attribute *attr,
			 char *buf)
{
	struct regulator_dev *rdev = dev_get_drvdata(dev);

	return sprintf(buf, "%s\n", rdev_get_name(rdev));
}
static DEVICE_ATTR_RO(name);

static ssize_t regulator_print_opmode(char *buf, int mode)
{
	switch (mode) {
	case REGULATOR_MODE_FAST:
		return sprintf(buf, "fast\n");
	case REGULATOR_MODE_NORMAL:
		return sprintf(buf, "normal\n");
	case REGULATOR_MODE_IDLE:
		return sprintf(buf, "idle\n");
	case REGULATOR_MODE_STANDBY:
		return sprintf(buf, "standby\n");
	}
	return sprintf(buf, "unknown\n");
}

static ssize_t regulator_opmode_show(struct device *dev,
				    struct device_attribute *attr, char *buf)
{
	struct regulator_dev *rdev = dev_get_drvdata(dev);

	return regulator_print_opmode(buf, _regulator_get_mode(rdev));
}
static DEVICE_ATTR(opmode, 0444, regulator_opmode_show, NULL);

static ssize_t regulator_print_state(char *buf, int state)
{
	if (state > 0)
		return sprintf(buf, "enabled\n");
	else if (state == 0)
		return sprintf(buf, "disabled\n");
	else
		return sprintf(buf, "unknown\n");
}

static ssize_t regulator_state_show(struct device *dev,
				   struct device_attribute *attr, char *buf)
{
	struct regulator_dev *rdev = dev_get_drvdata(dev);
	ssize_t ret;

	mutex_lock(&rdev->mutex);
	ret = regulator_print_state(buf, _regulator_is_enabled(rdev));
	mutex_unlock(&rdev->mutex);

	return ret;
}
static DEVICE_ATTR(state, 0444, regulator_state_show, NULL);

static ssize_t regulator_status_show(struct device *dev,
				   struct device_attribute *attr, char *buf)
{
	struct regulator_dev *rdev = dev_get_drvdata(dev);
	int status;
	char *label;

	status = rdev->desc->ops->get_status(rdev);
	if (status < 0)
		return status;

	switch (status) {
	case REGULATOR_STATUS_OFF:
		label = "off";
		break;
	case REGULATOR_STATUS_ON:
		label = "on";
		break;
	case REGULATOR_STATUS_ERROR:
		label = "error";
		break;
	case REGULATOR_STATUS_FAST:
		label = "fast";
		break;
	case REGULATOR_STATUS_NORMAL:
		label = "normal";
		break;
	case REGULATOR_STATUS_IDLE:
		label = "idle";
		break;
	case REGULATOR_STATUS_STANDBY:
		label = "standby";
		break;
	case REGULATOR_STATUS_BYPASS:
		label = "bypass";
		break;
	case REGULATOR_STATUS_UNDEFINED:
		label = "undefined";
		break;
	default:
		return -ERANGE;
	}

	return sprintf(buf, "%s\n", label);
}
static DEVICE_ATTR(status, 0444, regulator_status_show, NULL);

static ssize_t regulator_min_uA_show(struct device *dev,
				    struct device_attribute *attr, char *buf)
{
	struct regulator_dev *rdev = dev_get_drvdata(dev);

	if (!rdev->constraints)
		return sprintf(buf, "constraint not defined\n");

	return sprintf(buf, "%d\n", rdev->constraints->min_uA);
}
static DEVICE_ATTR(min_microamps, 0444, regulator_min_uA_show, NULL);

static ssize_t regulator_max_uA_show(struct device *dev,
				    struct device_attribute *attr, char *buf)
{
	struct regulator_dev *rdev = dev_get_drvdata(dev);

	if (!rdev->constraints)
		return sprintf(buf, "constraint not defined\n");

	return sprintf(buf, "%d\n", rdev->constraints->max_uA);
}
static DEVICE_ATTR(max_microamps, 0444, regulator_max_uA_show, NULL);

static ssize_t regulator_min_uV_show(struct device *dev,
				    struct device_attribute *attr, char *buf)
{
	struct regulator_dev *rdev = dev_get_drvdata(dev);

	if (!rdev->constraints)
		return sprintf(buf, "constraint not defined\n");

	return sprintf(buf, "%d\n", rdev->constraints->min_uV);
}
static DEVICE_ATTR(min_microvolts, 0444, regulator_min_uV_show, NULL);

static ssize_t regulator_max_uV_show(struct device *dev,
				    struct device_attribute *attr, char *buf)
{
	struct regulator_dev *rdev = dev_get_drvdata(dev);

	if (!rdev->constraints)
		return sprintf(buf, "constraint not defined\n");

	return sprintf(buf, "%d\n", rdev->constraints->max_uV);
}
static DEVICE_ATTR(max_microvolts, 0444, regulator_max_uV_show, NULL);

static ssize_t regulator_total_uA_show(struct device *dev,
				      struct device_attribute *attr, char *buf)
{
	struct regulator_dev *rdev = dev_get_drvdata(dev);
	struct regulator *regulator;
	int uA = 0;

	mutex_lock(&rdev->mutex);
	list_for_each_entry(regulator, &rdev->consumer_list, list)
		uA += regulator->uA_load;
	mutex_unlock(&rdev->mutex);
	return sprintf(buf, "%d\n", uA);
}
static DEVICE_ATTR(requested_microamps, 0444, regulator_total_uA_show, NULL);

static ssize_t num_users_show(struct device *dev, struct device_attribute *attr,
			      char *buf)
{
	struct regulator_dev *rdev = dev_get_drvdata(dev);
	return sprintf(buf, "%d\n", rdev->use_count);
}
static DEVICE_ATTR_RO(num_users);

static ssize_t type_show(struct device *dev, struct device_attribute *attr,
			 char *buf)
{
	struct regulator_dev *rdev = dev_get_drvdata(dev);

	switch (rdev->desc->type) {
	case REGULATOR_VOLTAGE:
		return sprintf(buf, "voltage\n");
	case REGULATOR_CURRENT:
		return sprintf(buf, "current\n");
	}
	return sprintf(buf, "unknown\n");
}
static DEVICE_ATTR_RO(type);

static ssize_t regulator_suspend_mem_uV_show(struct device *dev,
				struct device_attribute *attr, char *buf)
{
	struct regulator_dev *rdev = dev_get_drvdata(dev);

	return sprintf(buf, "%d\n", rdev->constraints->state_mem.uV);
}
static DEVICE_ATTR(suspend_mem_microvolts, 0444,
		regulator_suspend_mem_uV_show, NULL);

static ssize_t regulator_suspend_disk_uV_show(struct device *dev,
				struct device_attribute *attr, char *buf)
{
	struct regulator_dev *rdev = dev_get_drvdata(dev);

	return sprintf(buf, "%d\n", rdev->constraints->state_disk.uV);
}
static DEVICE_ATTR(suspend_disk_microvolts, 0444,
		regulator_suspend_disk_uV_show, NULL);

static ssize_t regulator_suspend_standby_uV_show(struct device *dev,
				struct device_attribute *attr, char *buf)
{
	struct regulator_dev *rdev = dev_get_drvdata(dev);

	return sprintf(buf, "%d\n", rdev->constraints->state_standby.uV);
}
static DEVICE_ATTR(suspend_standby_microvolts, 0444,
		regulator_suspend_standby_uV_show, NULL);

static ssize_t regulator_suspend_mem_mode_show(struct device *dev,
				struct device_attribute *attr, char *buf)
{
	struct regulator_dev *rdev = dev_get_drvdata(dev);

	return regulator_print_opmode(buf,
		rdev->constraints->state_mem.mode);
}
static DEVICE_ATTR(suspend_mem_mode, 0444,
		regulator_suspend_mem_mode_show, NULL);

static ssize_t regulator_suspend_disk_mode_show(struct device *dev,
				struct device_attribute *attr, char *buf)
{
	struct regulator_dev *rdev = dev_get_drvdata(dev);

	return regulator_print_opmode(buf,
		rdev->constraints->state_disk.mode);
}
static DEVICE_ATTR(suspend_disk_mode, 0444,
		regulator_suspend_disk_mode_show, NULL);

static ssize_t regulator_suspend_standby_mode_show(struct device *dev,
				struct device_attribute *attr, char *buf)
{
	struct regulator_dev *rdev = dev_get_drvdata(dev);

	return regulator_print_opmode(buf,
		rdev->constraints->state_standby.mode);
}
static DEVICE_ATTR(suspend_standby_mode, 0444,
		regulator_suspend_standby_mode_show, NULL);

static ssize_t regulator_suspend_mem_state_show(struct device *dev,
				   struct device_attribute *attr, char *buf)
{
	struct regulator_dev *rdev = dev_get_drvdata(dev);

	return regulator_print_state(buf,
			rdev->constraints->state_mem.enabled);
}
static DEVICE_ATTR(suspend_mem_state, 0444,
		regulator_suspend_mem_state_show, NULL);

static ssize_t regulator_suspend_disk_state_show(struct device *dev,
				   struct device_attribute *attr, char *buf)
{
	struct regulator_dev *rdev = dev_get_drvdata(dev);

	return regulator_print_state(buf,
			rdev->constraints->state_disk.enabled);
}
static DEVICE_ATTR(suspend_disk_state, 0444,
		regulator_suspend_disk_state_show, NULL);

static ssize_t regulator_suspend_standby_state_show(struct device *dev,
				   struct device_attribute *attr, char *buf)
{
	struct regulator_dev *rdev = dev_get_drvdata(dev);

	return regulator_print_state(buf,
			rdev->constraints->state_standby.enabled);
}
static DEVICE_ATTR(suspend_standby_state, 0444,
		regulator_suspend_standby_state_show, NULL);

static ssize_t regulator_bypass_show(struct device *dev,
				     struct device_attribute *attr, char *buf)
{
	struct regulator_dev *rdev = dev_get_drvdata(dev);
	const char *report;
	bool bypass;
	int ret;

	ret = rdev->desc->ops->get_bypass(rdev, &bypass);

	if (ret != 0)
		report = "unknown";
	else if (bypass)
		report = "enabled";
	else
		report = "disabled";

	return sprintf(buf, "%s\n", report);
}
static DEVICE_ATTR(bypass, 0444,
		   regulator_bypass_show, NULL);

/* Calculate the new optimum regulator operating mode based on the new total
 * consumer load. All locks held by caller */
static int drms_uA_update(struct regulator_dev *rdev)
{
	struct regulator *sibling;
	int current_uA = 0, output_uV, input_uV, err;
	unsigned int mode;

	lockdep_assert_held_once(&rdev->mutex);

	/*
	 * first check to see if we can set modes at all, otherwise just
	 * tell the consumer everything is OK.
	 */
	if (!regulator_ops_is_valid(rdev, REGULATOR_CHANGE_DRMS))
		return 0;

	if (!rdev->desc->ops->get_optimum_mode &&
	    !rdev->desc->ops->set_load)
		return 0;

	if (!rdev->desc->ops->set_mode &&
	    !rdev->desc->ops->set_load)
		return -EINVAL;

	/* calc total requested load */
	list_for_each_entry(sibling, &rdev->consumer_list, list)
		current_uA += sibling->uA_load;

	current_uA += rdev->constraints->system_load;

	if (rdev->desc->ops->set_load) {
		/* set the optimum mode for our new total regulator load */
		err = rdev->desc->ops->set_load(rdev, current_uA);
		if (err < 0)
			rdev_err(rdev, "failed to set load %d\n", current_uA);
	} else {
		/* get output voltage */
		output_uV = _regulator_get_voltage(rdev);
		if (output_uV <= 0) {
			rdev_err(rdev, "invalid output voltage found\n");
			return -EINVAL;
		}

		/* get input voltage */
		input_uV = 0;
		if (rdev->supply)
			input_uV = regulator_get_voltage(rdev->supply);
		if (input_uV <= 0)
			input_uV = rdev->constraints->input_uV;
		if (input_uV <= 0) {
			rdev_err(rdev, "invalid input voltage found\n");
			return -EINVAL;
		}

		/* now get the optimum mode for our new total regulator load */
		mode = rdev->desc->ops->get_optimum_mode(rdev, input_uV,
							 output_uV, current_uA);

		/* check the new mode is allowed */
		err = regulator_mode_constrain(rdev, &mode);
		if (err < 0) {
			rdev_err(rdev, "failed to get optimum mode @ %d uA %d -> %d uV\n",
				 current_uA, input_uV, output_uV);
			return err;
		}

		err = rdev->desc->ops->set_mode(rdev, mode);
		if (err < 0)
			rdev_err(rdev, "failed to set optimum mode %x\n", mode);
	}

	return err;
}

static int suspend_set_state(struct regulator_dev *rdev,
	struct regulator_state *rstate)
{
	int ret = 0;

	/* If we have no suspend mode configration don't set anything;
	 * only warn if the driver implements set_suspend_voltage or
	 * set_suspend_mode callback.
	 */
	if (!rstate->enabled && !rstate->disabled) {
		if (rdev->desc->ops->set_suspend_voltage ||
		    rdev->desc->ops->set_suspend_mode)
			rdev_warn(rdev, "No configuration\n");
		return 0;
	}

	if (rstate->enabled && rstate->disabled) {
		rdev_err(rdev, "invalid configuration\n");
		return -EINVAL;
	}

	if (rstate->enabled && rdev->desc->ops->set_suspend_enable)
		ret = rdev->desc->ops->set_suspend_enable(rdev);
	else if (rstate->disabled && rdev->desc->ops->set_suspend_disable)
		ret = rdev->desc->ops->set_suspend_disable(rdev);
	else /* OK if set_suspend_enable or set_suspend_disable is NULL */
		ret = 0;

	if (ret < 0) {
		rdev_err(rdev, "failed to enabled/disable\n");
		return ret;
	}

	if (rdev->desc->ops->set_suspend_voltage && rstate->uV > 0) {
		ret = rdev->desc->ops->set_suspend_voltage(rdev, rstate->uV);
		if (ret < 0) {
			rdev_err(rdev, "failed to set voltage\n");
			return ret;
		}
	}

	if (rdev->desc->ops->set_suspend_mode && rstate->mode > 0) {
		ret = rdev->desc->ops->set_suspend_mode(rdev, rstate->mode);
		if (ret < 0) {
			rdev_err(rdev, "failed to set mode\n");
			return ret;
		}
	}
	return ret;
}

/* locks held by caller */
static int suspend_prepare(struct regulator_dev *rdev, suspend_state_t state)
{
	if (!rdev->constraints)
		return -EINVAL;

	switch (state) {
	case PM_SUSPEND_STANDBY:
		return suspend_set_state(rdev,
			&rdev->constraints->state_standby);
	case PM_SUSPEND_MEM:
		return suspend_set_state(rdev,
			&rdev->constraints->state_mem);
	case PM_SUSPEND_MAX:
		return suspend_set_state(rdev,
			&rdev->constraints->state_disk);
	default:
		return -EINVAL;
	}
}

static void print_constraints(struct regulator_dev *rdev)
{
	struct regulation_constraints *constraints = rdev->constraints;
	char buf[160] = "";
	size_t len = sizeof(buf) - 1;
	int count = 0;
	int ret;

	if (constraints->min_uV && constraints->max_uV) {
		if (constraints->min_uV == constraints->max_uV)
			count += scnprintf(buf + count, len - count, "%d mV ",
					   constraints->min_uV / 1000);
		else
			count += scnprintf(buf + count, len - count,
					   "%d <--> %d mV ",
					   constraints->min_uV / 1000,
					   constraints->max_uV / 1000);
	}

	if (!constraints->min_uV ||
	    constraints->min_uV != constraints->max_uV) {
		ret = _regulator_get_voltage(rdev);
		if (ret > 0)
			count += scnprintf(buf + count, len - count,
					   "at %d mV ", ret / 1000);
	}

	if (constraints->uV_offset)
		count += scnprintf(buf + count, len - count, "%dmV offset ",
				   constraints->uV_offset / 1000);

	if (constraints->min_uA && constraints->max_uA) {
		if (constraints->min_uA == constraints->max_uA)
			count += scnprintf(buf + count, len - count, "%d mA ",
					   constraints->min_uA / 1000);
		else
			count += scnprintf(buf + count, len - count,
					   "%d <--> %d mA ",
					   constraints->min_uA / 1000,
					   constraints->max_uA / 1000);
	}

	if (!constraints->min_uA ||
	    constraints->min_uA != constraints->max_uA) {
		ret = _regulator_get_current_limit(rdev);
		if (ret > 0)
			count += scnprintf(buf + count, len - count,
					   "at %d mA ", ret / 1000);
	}

	if (constraints->valid_modes_mask & REGULATOR_MODE_FAST)
		count += scnprintf(buf + count, len - count, "fast ");
	if (constraints->valid_modes_mask & REGULATOR_MODE_NORMAL)
		count += scnprintf(buf + count, len - count, "normal ");
	if (constraints->valid_modes_mask & REGULATOR_MODE_IDLE)
		count += scnprintf(buf + count, len - count, "idle ");
	if (constraints->valid_modes_mask & REGULATOR_MODE_STANDBY)
		count += scnprintf(buf + count, len - count, "standby");

	if (!count)
		scnprintf(buf, len, "no parameters");

	rdev_dbg(rdev, "%s\n", buf);

	if ((constraints->min_uV != constraints->max_uV) &&
	    !regulator_ops_is_valid(rdev, REGULATOR_CHANGE_VOLTAGE))
		rdev_warn(rdev,
			  "Voltage range but no REGULATOR_CHANGE_VOLTAGE\n");
}

static int machine_constraints_voltage(struct regulator_dev *rdev,
	struct regulation_constraints *constraints)
{
	const struct regulator_ops *ops = rdev->desc->ops;
	int ret;

	/* do we need to apply the constraint voltage */
	if (rdev->constraints->apply_uV &&
	    rdev->constraints->min_uV && rdev->constraints->max_uV) {
		int target_min, target_max;
		int current_uV = _regulator_get_voltage(rdev);
		if (current_uV < 0) {
			rdev_err(rdev,
				 "failed to get the current voltage(%d)\n",
				 current_uV);
			return current_uV;
		}

		/*
		 * If we're below the minimum voltage move up to the
		 * minimum voltage, if we're above the maximum voltage
		 * then move down to the maximum.
		 */
		target_min = current_uV;
		target_max = current_uV;

		if (current_uV < rdev->constraints->min_uV) {
			target_min = rdev->constraints->min_uV;
			target_max = rdev->constraints->min_uV;
		}

		if (current_uV > rdev->constraints->max_uV) {
			target_min = rdev->constraints->max_uV;
			target_max = rdev->constraints->max_uV;
		}

		if (target_min != current_uV || target_max != current_uV) {
			rdev_info(rdev, "Bringing %duV into %d-%duV\n",
				  current_uV, target_min, target_max);
			ret = _regulator_do_set_voltage(
				rdev, target_min, target_max);
			if (ret < 0) {
				rdev_err(rdev,
					"failed to apply %d-%duV constraint(%d)\n",
					target_min, target_max, ret);
				return ret;
			}
		}
	}

	/* constrain machine-level voltage specs to fit
	 * the actual range supported by this regulator.
	 */
	if (ops->list_voltage && rdev->desc->n_voltages) {
		int	count = rdev->desc->n_voltages;
		int	i;
		int	min_uV = INT_MAX;
		int	max_uV = INT_MIN;
		int	cmin = constraints->min_uV;
		int	cmax = constraints->max_uV;

		/* it's safe to autoconfigure fixed-voltage supplies
		   and the constraints are used by list_voltage. */
		if (count == 1 && !cmin) {
			cmin = 1;
			cmax = INT_MAX;
			constraints->min_uV = cmin;
			constraints->max_uV = cmax;
		}

		/* voltage constraints are optional */
		if ((cmin == 0) && (cmax == 0))
			return 0;

		/* else require explicit machine-level constraints */
		if (cmin <= 0 || cmax <= 0 || cmax < cmin) {
			rdev_err(rdev, "invalid voltage constraints\n");
			return -EINVAL;
		}

		/* initial: [cmin..cmax] valid, [min_uV..max_uV] not */
		for (i = 0; i < count; i++) {
			int	value;

			value = ops->list_voltage(rdev, i);
			if (value <= 0)
				continue;

			/* maybe adjust [min_uV..max_uV] */
			if (value >= cmin && value < min_uV)
				min_uV = value;
			if (value <= cmax && value > max_uV)
				max_uV = value;
		}

		/* final: [min_uV..max_uV] valid iff constraints valid */
		if (max_uV < min_uV) {
			rdev_err(rdev,
				 "unsupportable voltage constraints %u-%uuV\n",
				 min_uV, max_uV);
			return -EINVAL;
		}

		/* use regulator's subset of machine constraints */
		if (constraints->min_uV < min_uV) {
			rdev_dbg(rdev, "override min_uV, %d -> %d\n",
				 constraints->min_uV, min_uV);
			constraints->min_uV = min_uV;
		}
		if (constraints->max_uV > max_uV) {
			rdev_dbg(rdev, "override max_uV, %d -> %d\n",
				 constraints->max_uV, max_uV);
			constraints->max_uV = max_uV;
		}
	}

	return 0;
}

static int machine_constraints_current(struct regulator_dev *rdev,
	struct regulation_constraints *constraints)
{
	const struct regulator_ops *ops = rdev->desc->ops;
	int ret;

	if (!constraints->min_uA && !constraints->max_uA)
		return 0;

	if (constraints->min_uA > constraints->max_uA) {
		rdev_err(rdev, "Invalid current constraints\n");
		return -EINVAL;
	}

	if (!ops->set_current_limit || !ops->get_current_limit) {
		rdev_warn(rdev, "Operation of current configuration missing\n");
		return 0;
	}

	/* Set regulator current in constraints range */
	ret = ops->set_current_limit(rdev, constraints->min_uA,
			constraints->max_uA);
	if (ret < 0) {
		rdev_err(rdev, "Failed to set current constraint, %d\n", ret);
		return ret;
	}

	return 0;
}

static int _regulator_do_enable(struct regulator_dev *rdev);

/**
 * set_machine_constraints - sets regulator constraints
 * @rdev: regulator source
 * @constraints: constraints to apply
 *
 * Allows platform initialisation code to define and constrain
 * regulator circuits e.g. valid voltage/current ranges, etc.  NOTE:
 * Constraints *must* be set by platform code in order for some
 * regulator operations to proceed i.e. set_voltage, set_current_limit,
 * set_mode.
 */
static int set_machine_constraints(struct regulator_dev *rdev,
	const struct regulation_constraints *constraints)
{
	int ret = 0;
	const struct regulator_ops *ops = rdev->desc->ops;

	if (constraints)
		rdev->constraints = kmemdup(constraints, sizeof(*constraints),
					    GFP_KERNEL);
	else
		rdev->constraints = kzalloc(sizeof(*constraints),
					    GFP_KERNEL);
	if (!rdev->constraints)
		return -ENOMEM;

	ret = machine_constraints_voltage(rdev, rdev->constraints);
	if (ret != 0)
		return ret;

	ret = machine_constraints_current(rdev, rdev->constraints);
	if (ret != 0)
		return ret;

	if (rdev->constraints->ilim_uA && ops->set_input_current_limit) {
		ret = ops->set_input_current_limit(rdev,
						   rdev->constraints->ilim_uA);
		if (ret < 0) {
			rdev_err(rdev, "failed to set input limit\n");
			return ret;
		}
	}

	/* do we need to setup our suspend state */
	if (rdev->constraints->initial_state) {
		ret = suspend_prepare(rdev, rdev->constraints->initial_state);
		if (ret < 0) {
			rdev_err(rdev, "failed to set suspend state\n");
			return ret;
		}
	}

	if (rdev->constraints->initial_mode) {
		if (!ops->set_mode) {
			rdev_err(rdev, "no set_mode operation\n");
			return -EINVAL;
		}

		ret = ops->set_mode(rdev, rdev->constraints->initial_mode);
		if (ret < 0) {
			rdev_err(rdev, "failed to set initial mode: %d\n", ret);
			return ret;
		}
	}

	/* If the constraints say the regulator should be on at this point
	 * and we have control then make sure it is enabled.
	 */
	if (rdev->constraints->always_on || rdev->constraints->boot_on) {
		ret = _regulator_do_enable(rdev);
		if (ret < 0 && ret != -EINVAL) {
			rdev_err(rdev, "failed to enable\n");
			return ret;
		}
	}

	if ((rdev->constraints->ramp_delay || rdev->constraints->ramp_disable)
		&& ops->set_ramp_delay) {
		ret = ops->set_ramp_delay(rdev, rdev->constraints->ramp_delay);
		if (ret < 0) {
			rdev_err(rdev, "failed to set ramp_delay\n");
			return ret;
		}
	}

	if (rdev->constraints->pull_down && ops->set_pull_down) {
		ret = ops->set_pull_down(rdev);
		if (ret < 0) {
			rdev_err(rdev, "failed to set pull down\n");
			return ret;
		}
	}

	if (rdev->constraints->soft_start && ops->set_soft_start) {
		ret = ops->set_soft_start(rdev);
		if (ret < 0) {
			rdev_err(rdev, "failed to set soft start\n");
			return ret;
		}
	}

	if (rdev->constraints->over_current_protection
		&& ops->set_over_current_protection) {
		ret = ops->set_over_current_protection(rdev);
		if (ret < 0) {
			rdev_err(rdev, "failed to set over current protection\n");
			return ret;
		}
	}

	if (rdev->constraints->active_discharge && ops->set_active_discharge) {
		bool ad_state = (rdev->constraints->active_discharge ==
			      REGULATOR_ACTIVE_DISCHARGE_ENABLE) ? true : false;

		ret = ops->set_active_discharge(rdev, ad_state);
		if (ret < 0) {
			rdev_err(rdev, "failed to set active discharge\n");
			return ret;
		}
	}

	print_constraints(rdev);
	return 0;
}

/**
 * set_supply - set regulator supply regulator
 * @rdev: regulator name
 * @supply_rdev: supply regulator name
 *
 * Called by platform initialisation code to set the supply regulator for this
 * regulator. This ensures that a regulators supply will also be enabled by the
 * core if it's child is enabled.
 */
static int set_supply(struct regulator_dev *rdev,
		      struct regulator_dev *supply_rdev)
{
	int err;

	rdev_info(rdev, "supplied by %s\n", rdev_get_name(supply_rdev));

	if (!try_module_get(supply_rdev->owner))
		return -ENODEV;

	rdev->supply = create_regulator(supply_rdev, &rdev->dev, "SUPPLY");
	if (rdev->supply == NULL) {
		err = -ENOMEM;
		return err;
	}
	supply_rdev->open_count++;

	return 0;
}

/**
 * set_consumer_device_supply - Bind a regulator to a symbolic supply
 * @rdev:         regulator source
 * @consumer_dev_name: dev_name() string for device supply applies to
 * @supply:       symbolic name for supply
 *
 * Allows platform initialisation code to map physical regulator
 * sources to symbolic names for supplies for use by devices.  Devices
 * should use these symbolic names to request regulators, avoiding the
 * need to provide board-specific regulator names as platform data.
 */
static int set_consumer_device_supply(struct regulator_dev *rdev,
				      const char *consumer_dev_name,
				      const char *supply)
{
	struct regulator_map *node;
	int has_dev;

	if (supply == NULL)
		return -EINVAL;

	if (consumer_dev_name != NULL)
		has_dev = 1;
	else
		has_dev = 0;

	list_for_each_entry(node, &regulator_map_list, list) {
		if (node->dev_name && consumer_dev_name) {
			if (strcmp(node->dev_name, consumer_dev_name) != 0)
				continue;
		} else if (node->dev_name || consumer_dev_name) {
			continue;
		}

		if (strcmp(node->supply, supply) != 0)
			continue;

		pr_debug("%s: %s/%s is '%s' supply; fail %s/%s\n",
			 consumer_dev_name,
			 dev_name(&node->regulator->dev),
			 node->regulator->desc->name,
			 supply,
			 dev_name(&rdev->dev), rdev_get_name(rdev));
		return -EBUSY;
	}

	node = kzalloc(sizeof(struct regulator_map), GFP_KERNEL);
	if (node == NULL)
		return -ENOMEM;

	node->regulator = rdev;
	node->supply = supply;

	if (has_dev) {
		node->dev_name = kstrdup(consumer_dev_name, GFP_KERNEL);
		if (node->dev_name == NULL) {
			kfree(node);
			return -ENOMEM;
		}
	}

	list_add(&node->list, &regulator_map_list);
	return 0;
}

static void unset_regulator_supplies(struct regulator_dev *rdev)
{
	struct regulator_map *node, *n;

	list_for_each_entry_safe(node, n, &regulator_map_list, list) {
		if (rdev == node->regulator) {
			list_del(&node->list);
			kfree(node->dev_name);
			kfree(node);
		}
	}
}

#ifdef CONFIG_DEBUG_FS
static ssize_t constraint_flags_read_file(struct file *file,
					  char __user *user_buf,
					  size_t count, loff_t *ppos)
{
	const struct regulator *regulator = file->private_data;
	const struct regulation_constraints *c = regulator->rdev->constraints;
	char *buf;
	ssize_t ret;

	if (!c)
		return 0;

	buf = kmalloc(PAGE_SIZE, GFP_KERNEL);
	if (!buf)
		return -ENOMEM;

	ret = snprintf(buf, PAGE_SIZE,
			"always_on: %u\n"
			"boot_on: %u\n"
			"apply_uV: %u\n"
			"ramp_disable: %u\n"
			"soft_start: %u\n"
			"pull_down: %u\n"
			"over_current_protection: %u\n",
			c->always_on,
			c->boot_on,
			c->apply_uV,
			c->ramp_disable,
			c->soft_start,
			c->pull_down,
			c->over_current_protection);

	ret = simple_read_from_buffer(user_buf, count, ppos, buf, ret);
	kfree(buf);

	return ret;
}

#endif

static const struct file_operations constraint_flags_fops = {
#ifdef CONFIG_DEBUG_FS
	.open = simple_open,
	.read = constraint_flags_read_file,
	.llseek = default_llseek,
#endif
};

#define REG_STR_SIZE	64

static struct regulator *create_regulator(struct regulator_dev *rdev,
					  struct device *dev,
					  const char *supply_name)
{
	struct regulator *regulator;
	char buf[REG_STR_SIZE];
	int err, size;

	regulator = kzalloc(sizeof(*regulator), GFP_KERNEL);
	if (regulator == NULL)
		return NULL;

	mutex_lock(&rdev->mutex);
	regulator->rdev = rdev;
	list_add(&regulator->list, &rdev->consumer_list);

	if (dev) {
		regulator->dev = dev;

		/* Add a link to the device sysfs entry */
		size = scnprintf(buf, REG_STR_SIZE, "%s-%s",
				 dev->kobj.name, supply_name);
		if (size >= REG_STR_SIZE)
			goto overflow_err;

		regulator->supply_name = kstrdup(buf, GFP_KERNEL);
		if (regulator->supply_name == NULL)
			goto overflow_err;

		err = sysfs_create_link_nowarn(&rdev->dev.kobj, &dev->kobj,
					buf);
		if (err) {
			rdev_dbg(rdev, "could not add device link %s err %d\n",
				  dev->kobj.name, err);
			/* non-fatal */
		}
	} else {
		regulator->supply_name = kstrdup(supply_name, GFP_KERNEL);
		if (regulator->supply_name == NULL)
			goto overflow_err;
	}

	regulator->debugfs = debugfs_create_dir(regulator->supply_name,
						rdev->debugfs);
	if (!regulator->debugfs) {
		rdev_dbg(rdev, "Failed to create debugfs directory\n");
	} else {
		debugfs_create_u32("uA_load", 0444, regulator->debugfs,
				   &regulator->uA_load);
		debugfs_create_u32("min_uV", 0444, regulator->debugfs,
				   &regulator->min_uV);
		debugfs_create_u32("max_uV", 0444, regulator->debugfs,
				   &regulator->max_uV);
		debugfs_create_file("constraint_flags", 0444,
				    regulator->debugfs, regulator,
				    &constraint_flags_fops);
	}

	/*
	 * Check now if the regulator is an always on regulator - if
	 * it is then we don't need to do nearly so much work for
	 * enable/disable calls.
	 */
	if (!regulator_ops_is_valid(rdev, REGULATOR_CHANGE_STATUS) &&
	    _regulator_is_enabled(rdev))
		regulator->always_on = true;

	mutex_unlock(&rdev->mutex);
	return regulator;
overflow_err:
	list_del(&regulator->list);
	kfree(regulator);
	mutex_unlock(&rdev->mutex);
	return NULL;
}

static int _regulator_get_enable_time(struct regulator_dev *rdev)
{
	if (rdev->constraints && rdev->constraints->enable_time)
		return rdev->constraints->enable_time;
	if (!rdev->desc->ops->enable_time)
		return rdev->desc->enable_time;
	return rdev->desc->ops->enable_time(rdev);
}

static struct regulator_supply_alias *regulator_find_supply_alias(
		struct device *dev, const char *supply)
{
	struct regulator_supply_alias *map;

	list_for_each_entry(map, &regulator_supply_alias_list, list)
		if (map->src_dev == dev && strcmp(map->src_supply, supply) == 0)
			return map;

	return NULL;
}

static void regulator_supply_alias(struct device **dev, const char **supply)
{
	struct regulator_supply_alias *map;

	map = regulator_find_supply_alias(*dev, *supply);
	if (map) {
		dev_dbg(*dev, "Mapping supply %s to %s,%s\n",
				*supply, map->alias_supply,
				dev_name(map->alias_dev));
		*dev = map->alias_dev;
		*supply = map->alias_supply;
	}
}

static int of_node_match(struct device *dev, const void *data)
{
	return dev->of_node == data;
}

static struct regulator_dev *of_find_regulator_by_node(struct device_node *np)
{
	struct device *dev;

	dev = class_find_device(&regulator_class, NULL, np, of_node_match);

	return dev ? dev_to_rdev(dev) : NULL;
}

static int regulator_match(struct device *dev, const void *data)
{
	struct regulator_dev *r = dev_to_rdev(dev);

	return strcmp(rdev_get_name(r), data) == 0;
}

static struct regulator_dev *regulator_lookup_by_name(const char *name)
{
	struct device *dev;

	dev = class_find_device(&regulator_class, NULL, name, regulator_match);

	return dev ? dev_to_rdev(dev) : NULL;
}

/**
 * regulator_dev_lookup - lookup a regulator device.
 * @dev: device for regulator "consumer".
 * @supply: Supply name or regulator ID.
 * @ret: 0 on success, -ENODEV if lookup fails permanently, -EPROBE_DEFER if
 * lookup could succeed in the future.
 *
 * If successful, returns a struct regulator_dev that corresponds to the name
 * @supply and with the embedded struct device refcount incremented by one,
 * or NULL on failure. The refcount must be dropped by calling put_device().
 */
static struct regulator_dev *regulator_dev_lookup(struct device *dev,
						  const char *supply,
						  int *ret)
{
	struct regulator_dev *r;
	struct device_node *node;
	struct regulator_map *map;
	const char *devname = NULL;

	regulator_supply_alias(&dev, &supply);

	/* first do a dt based lookup */
	if (dev && dev->of_node) {
		node = of_get_regulator(dev, supply);
		if (node) {
			r = of_find_regulator_by_node(node);
			if (r)
				return r;
			*ret = -EPROBE_DEFER;
			return NULL;
		} else {
			/*
			 * If we couldn't even get the node then it's
			 * not just that the device didn't register
			 * yet, there's no node and we'll never
			 * succeed.
			 */
			*ret = -ENODEV;
		}
	}

	/* if not found, try doing it non-dt way */
	if (dev)
		devname = dev_name(dev);

	r = regulator_lookup_by_name(supply);
	if (r)
		return r;

	mutex_lock(&regulator_list_mutex);
	list_for_each_entry(map, &regulator_map_list, list) {
		/* If the mapping has a device set up it must match */
		if (map->dev_name &&
		    (!devname || strcmp(map->dev_name, devname)))
			continue;

		if (strcmp(map->supply, supply) == 0 &&
		    get_device(&map->regulator->dev)) {
			mutex_unlock(&regulator_list_mutex);
			return map->regulator;
		}
	}
	mutex_unlock(&regulator_list_mutex);

	return NULL;
}

static int regulator_resolve_supply(struct regulator_dev *rdev)
{
	struct regulator_dev *r;
	struct device *dev = rdev->dev.parent;
	int ret;

	/* No supply to resovle? */
	if (!rdev->supply_name)
		return 0;

	/* Supply already resolved? */
	if (rdev->supply)
		return 0;

	r = regulator_dev_lookup(dev, rdev->supply_name, &ret);
	if (!r) {
		if (ret == -ENODEV) {
			/*
			 * No supply was specified for this regulator and
			 * there will never be one.
			 */
			return 0;
		}

		/* Did the lookup explicitly defer for us? */
		if (ret == -EPROBE_DEFER)
			return ret;

		if (have_full_constraints()) {
			r = dummy_regulator_rdev;
			get_device(&r->dev);
		} else {
			dev_err(dev, "Failed to resolve %s-supply for %s\n",
				rdev->supply_name, rdev->desc->name);
			return -EPROBE_DEFER;
		}
	}

	/* Recursively resolve the supply of the supply */
	ret = regulator_resolve_supply(r);
	if (ret < 0) {
		put_device(&r->dev);
		return ret;
	}

	ret = set_supply(rdev, r);
	if (ret < 0) {
		put_device(&r->dev);
		return ret;
	}

	/* Cascade always-on state to supply */
	if (_regulator_is_enabled(rdev)) {
		ret = regulator_enable(rdev->supply);
		if (ret < 0) {
			_regulator_put(rdev->supply);
			rdev->supply = NULL;
			return ret;
		}
	}

	return 0;
}

/* Internal regulator request function */
static struct regulator *_regulator_get(struct device *dev, const char *id,
					bool exclusive, bool allow_dummy)
{
	struct regulator_dev *rdev;
	struct regulator *regulator = ERR_PTR(-EPROBE_DEFER);
	const char *devname = NULL;
	int ret;

	if (id == NULL) {
		pr_err("get() with no identifier\n");
		return ERR_PTR(-EINVAL);
	}

	if (dev)
		devname = dev_name(dev);

	if (have_full_constraints())
		ret = -ENODEV;
	else
		ret = -EPROBE_DEFER;

	rdev = regulator_dev_lookup(dev, id, &ret);
	if (rdev)
		goto found;

	regulator = ERR_PTR(ret);

	/*
	 * If we have return value from dev_lookup fail, we do not expect to
	 * succeed, so, quit with appropriate error value
	 */
	if (ret && ret != -ENODEV)
		return regulator;

	if (!devname)
		devname = "deviceless";

	/*
	 * Assume that a regulator is physically present and enabled
	 * even if it isn't hooked up and just provide a dummy.
	 */
	if (have_full_constraints() && allow_dummy) {
		pr_warn("%s supply %s not found, using dummy regulator\n",
			devname, id);

		rdev = dummy_regulator_rdev;
		get_device(&rdev->dev);
		goto found;
	/* Don't log an error when called from regulator_get_optional() */
	} else if (!have_full_constraints() || exclusive) {
		dev_warn(dev, "dummy supplies not allowed\n");
	}

	return regulator;

found:
	if (rdev->exclusive) {
		regulator = ERR_PTR(-EPERM);
		put_device(&rdev->dev);
		return regulator;
	}

	if (exclusive && rdev->open_count) {
		regulator = ERR_PTR(-EBUSY);
		put_device(&rdev->dev);
		return regulator;
	}

	ret = regulator_resolve_supply(rdev);
	if (ret < 0) {
		regulator = ERR_PTR(ret);
		put_device(&rdev->dev);
		return regulator;
	}

	if (!try_module_get(rdev->owner)) {
		put_device(&rdev->dev);
		return regulator;
	}

	regulator = create_regulator(rdev, dev, id);
	if (regulator == NULL) {
		regulator = ERR_PTR(-ENOMEM);
		put_device(&rdev->dev);
		module_put(rdev->owner);
		return regulator;
	}

	rdev->open_count++;
	if (exclusive) {
		rdev->exclusive = 1;

		ret = _regulator_is_enabled(rdev);
		if (ret > 0)
			rdev->use_count = 1;
		else
			rdev->use_count = 0;
	}

	return regulator;
}

/**
 * regulator_get - lookup and obtain a reference to a regulator.
 * @dev: device for regulator "consumer"
 * @id: Supply name or regulator ID.
 *
 * Returns a struct regulator corresponding to the regulator producer,
 * or IS_ERR() condition containing errno.
 *
 * Use of supply names configured via regulator_set_device_supply() is
 * strongly encouraged.  It is recommended that the supply name used
 * should match the name used for the supply and/or the relevant
 * device pins in the datasheet.
 */
struct regulator *regulator_get(struct device *dev, const char *id)
{
	return _regulator_get(dev, id, false, true);
}
EXPORT_SYMBOL_GPL(regulator_get);

/**
 * regulator_get_exclusive - obtain exclusive access to a regulator.
 * @dev: device for regulator "consumer"
 * @id: Supply name or regulator ID.
 *
 * Returns a struct regulator corresponding to the regulator producer,
 * or IS_ERR() condition containing errno.  Other consumers will be
 * unable to obtain this regulator while this reference is held and the
 * use count for the regulator will be initialised to reflect the current
 * state of the regulator.
 *
 * This is intended for use by consumers which cannot tolerate shared
 * use of the regulator such as those which need to force the
 * regulator off for correct operation of the hardware they are
 * controlling.
 *
 * Use of supply names configured via regulator_set_device_supply() is
 * strongly encouraged.  It is recommended that the supply name used
 * should match the name used for the supply and/or the relevant
 * device pins in the datasheet.
 */
struct regulator *regulator_get_exclusive(struct device *dev, const char *id)
{
	return _regulator_get(dev, id, true, false);
}
EXPORT_SYMBOL_GPL(regulator_get_exclusive);

/**
 * regulator_get_optional - obtain optional access to a regulator.
 * @dev: device for regulator "consumer"
 * @id: Supply name or regulator ID.
 *
 * Returns a struct regulator corresponding to the regulator producer,
 * or IS_ERR() condition containing errno.
 *
 * This is intended for use by consumers for devices which can have
 * some supplies unconnected in normal use, such as some MMC devices.
 * It can allow the regulator core to provide stub supplies for other
 * supplies requested using normal regulator_get() calls without
 * disrupting the operation of drivers that can handle absent
 * supplies.
 *
 * Use of supply names configured via regulator_set_device_supply() is
 * strongly encouraged.  It is recommended that the supply name used
 * should match the name used for the supply and/or the relevant
 * device pins in the datasheet.
 */
struct regulator *regulator_get_optional(struct device *dev, const char *id)
{
	return _regulator_get(dev, id, false, false);
}
EXPORT_SYMBOL_GPL(regulator_get_optional);

/* regulator_list_mutex lock held by regulator_put() */
static void _regulator_put(struct regulator *regulator)
{
	struct regulator_dev *rdev;

	if (IS_ERR_OR_NULL(regulator))
		return;

	lockdep_assert_held_once(&regulator_list_mutex);

	rdev = regulator->rdev;

	debugfs_remove_recursive(regulator->debugfs);

	/* remove any sysfs entries */
	if (regulator->dev)
		sysfs_remove_link(&rdev->dev.kobj, regulator->supply_name);
	mutex_lock(&rdev->mutex);
	list_del(&regulator->list);

	rdev->open_count--;
	rdev->exclusive = 0;
	put_device(&rdev->dev);
	mutex_unlock(&rdev->mutex);

	kfree(regulator->supply_name);
	kfree(regulator);

	module_put(rdev->owner);
}

/**
 * regulator_put - "free" the regulator source
 * @regulator: regulator source
 *
 * Note: drivers must ensure that all regulator_enable calls made on this
 * regulator source are balanced by regulator_disable calls prior to calling
 * this function.
 */
void regulator_put(struct regulator *regulator)
{
	mutex_lock(&regulator_list_mutex);
	_regulator_put(regulator);
	mutex_unlock(&regulator_list_mutex);
}
EXPORT_SYMBOL_GPL(regulator_put);

/**
 * regulator_register_supply_alias - Provide device alias for supply lookup
 *
 * @dev: device that will be given as the regulator "consumer"
 * @id: Supply name or regulator ID
 * @alias_dev: device that should be used to lookup the supply
 * @alias_id: Supply name or regulator ID that should be used to lookup the
 * supply
 *
 * All lookups for id on dev will instead be conducted for alias_id on
 * alias_dev.
 */
int regulator_register_supply_alias(struct device *dev, const char *id,
				    struct device *alias_dev,
				    const char *alias_id)
{
	struct regulator_supply_alias *map;

	map = regulator_find_supply_alias(dev, id);
	if (map)
		return -EEXIST;

	map = kzalloc(sizeof(struct regulator_supply_alias), GFP_KERNEL);
	if (!map)
		return -ENOMEM;

	map->src_dev = dev;
	map->src_supply = id;
	map->alias_dev = alias_dev;
	map->alias_supply = alias_id;

	list_add(&map->list, &regulator_supply_alias_list);

	pr_info("Adding alias for supply %s,%s -> %s,%s\n",
		id, dev_name(dev), alias_id, dev_name(alias_dev));

	return 0;
}
EXPORT_SYMBOL_GPL(regulator_register_supply_alias);

/**
 * regulator_unregister_supply_alias - Remove device alias
 *
 * @dev: device that will be given as the regulator "consumer"
 * @id: Supply name or regulator ID
 *
 * Remove a lookup alias if one exists for id on dev.
 */
void regulator_unregister_supply_alias(struct device *dev, const char *id)
{
	struct regulator_supply_alias *map;

	map = regulator_find_supply_alias(dev, id);
	if (map) {
		list_del(&map->list);
		kfree(map);
	}
}
EXPORT_SYMBOL_GPL(regulator_unregister_supply_alias);

/**
 * regulator_bulk_register_supply_alias - register multiple aliases
 *
 * @dev: device that will be given as the regulator "consumer"
 * @id: List of supply names or regulator IDs
 * @alias_dev: device that should be used to lookup the supply
 * @alias_id: List of supply names or regulator IDs that should be used to
 * lookup the supply
 * @num_id: Number of aliases to register
 *
 * @return 0 on success, an errno on failure.
 *
 * This helper function allows drivers to register several supply
 * aliases in one operation.  If any of the aliases cannot be
 * registered any aliases that were registered will be removed
 * before returning to the caller.
 */
int regulator_bulk_register_supply_alias(struct device *dev,
					 const char *const *id,
					 struct device *alias_dev,
					 const char *const *alias_id,
					 int num_id)
{
	int i;
	int ret;

	for (i = 0; i < num_id; ++i) {
		ret = regulator_register_supply_alias(dev, id[i], alias_dev,
						      alias_id[i]);
		if (ret < 0)
			goto err;
	}

	return 0;

err:
	dev_err(dev,
		"Failed to create supply alias %s,%s -> %s,%s\n",
		id[i], dev_name(dev), alias_id[i], dev_name(alias_dev));

	while (--i >= 0)
		regulator_unregister_supply_alias(dev, id[i]);

	return ret;
}
EXPORT_SYMBOL_GPL(regulator_bulk_register_supply_alias);

/**
 * regulator_bulk_unregister_supply_alias - unregister multiple aliases
 *
 * @dev: device that will be given as the regulator "consumer"
 * @id: List of supply names or regulator IDs
 * @num_id: Number of aliases to unregister
 *
 * This helper function allows drivers to unregister several supply
 * aliases in one operation.
 */
void regulator_bulk_unregister_supply_alias(struct device *dev,
					    const char *const *id,
					    int num_id)
{
	int i;

	for (i = 0; i < num_id; ++i)
		regulator_unregister_supply_alias(dev, id[i]);
}
EXPORT_SYMBOL_GPL(regulator_bulk_unregister_supply_alias);


/* Manage enable GPIO list. Same GPIO pin can be shared among regulators */
static int regulator_ena_gpio_request(struct regulator_dev *rdev,
				const struct regulator_config *config)
{
	struct regulator_enable_gpio *pin;
	struct gpio_desc *gpiod;
	int ret;

	gpiod = gpio_to_desc(config->ena_gpio);

	list_for_each_entry(pin, &regulator_ena_gpio_list, list) {
		if (pin->gpiod == gpiod) {
			rdev_dbg(rdev, "GPIO %d is already used\n",
				config->ena_gpio);
			goto update_ena_gpio_to_rdev;
		}
	}

	ret = gpio_request_one(config->ena_gpio,
				GPIOF_DIR_OUT | config->ena_gpio_flags,
				rdev_get_name(rdev));
	if (ret)
		return ret;

	pin = kzalloc(sizeof(struct regulator_enable_gpio), GFP_KERNEL);
	if (pin == NULL) {
		gpio_free(config->ena_gpio);
		return -ENOMEM;
	}

	pin->gpiod = gpiod;
	pin->ena_gpio_invert = config->ena_gpio_invert;
	list_add(&pin->list, &regulator_ena_gpio_list);

update_ena_gpio_to_rdev:
	pin->request_count++;
	rdev->ena_pin = pin;
	return 0;
}

static void regulator_ena_gpio_free(struct regulator_dev *rdev)
{
	struct regulator_enable_gpio *pin, *n;

	if (!rdev->ena_pin)
		return;

	/* Free the GPIO only in case of no use */
	list_for_each_entry_safe(pin, n, &regulator_ena_gpio_list, list) {
		if (pin->gpiod == rdev->ena_pin->gpiod) {
			if (pin->request_count <= 1) {
				pin->request_count = 0;
				gpiod_put(pin->gpiod);
				list_del(&pin->list);
				kfree(pin);
				rdev->ena_pin = NULL;
				return;
			} else {
				pin->request_count--;
			}
		}
	}
}

/**
 * regulator_ena_gpio_ctrl - balance enable_count of each GPIO and actual GPIO pin control
 * @rdev: regulator_dev structure
 * @enable: enable GPIO at initial use?
 *
 * GPIO is enabled in case of initial use. (enable_count is 0)
 * GPIO is disabled when it is not shared any more. (enable_count <= 1)
 */
static int regulator_ena_gpio_ctrl(struct regulator_dev *rdev, bool enable)
{
	struct regulator_enable_gpio *pin = rdev->ena_pin;

	if (!pin)
		return -EINVAL;

	if (enable) {
		/* Enable GPIO at initial use */
		if (pin->enable_count == 0)
			gpiod_set_value_cansleep(pin->gpiod,
						 !pin->ena_gpio_invert);

		pin->enable_count++;
	} else {
		if (pin->enable_count > 1) {
			pin->enable_count--;
			return 0;
		}

		/* Disable GPIO if not used */
		if (pin->enable_count <= 1) {
			gpiod_set_value_cansleep(pin->gpiod,
						 pin->ena_gpio_invert);
			pin->enable_count = 0;
		}
	}

	return 0;
}

/**
 * _regulator_enable_delay - a delay helper function
 * @delay: time to delay in microseconds
 *
 * Delay for the requested amount of time as per the guidelines in:
 *
 *     Documentation/timers/timers-howto.txt
 *
 * The assumption here is that regulators will never be enabled in
 * atomic context and therefore sleeping functions can be used.
 */
static void _regulator_enable_delay(unsigned int delay)
{
	unsigned int ms = delay / 1000;
	unsigned int us = delay % 1000;

	if (ms > 0) {
		/*
		 * For small enough values, handle super-millisecond
		 * delays in the usleep_range() call below.
		 */
		if (ms < 20)
			us += ms * 1000;
		else
			msleep(ms);
	}

	/*
	 * Give the scheduler some room to coalesce with any other
	 * wakeup sources. For delays shorter than 10 us, don't even
	 * bother setting up high-resolution timers and just busy-
	 * loop.
	 */
	if (us >= 10)
		usleep_range(us, us + 100);
	else
		udelay(us);
}

static int _regulator_do_enable(struct regulator_dev *rdev)
{
	int ret, delay;

	/* Query before enabling in case configuration dependent.  */
	ret = _regulator_get_enable_time(rdev);
	if (ret >= 0) {
		delay = ret;
	} else {
		rdev_warn(rdev, "enable_time() failed: %d\n", ret);
		delay = 0;
	}

	trace_regulator_enable(rdev_get_name(rdev));

	if (rdev->desc->off_on_delay) {
		/* if needed, keep a distance of off_on_delay from last time
		 * this regulator was disabled.
		 */
		unsigned long start_jiffy = jiffies;
		unsigned long intended, max_delay, remaining;

		max_delay = usecs_to_jiffies(rdev->desc->off_on_delay);
		intended = rdev->last_off_jiffy + max_delay;

		if (time_before(start_jiffy, intended)) {
			/* calc remaining jiffies to deal with one-time
			 * timer wrapping.
			 * in case of multiple timer wrapping, either it can be
			 * detected by out-of-range remaining, or it cannot be
			 * detected and we gets a panelty of
			 * _regulator_enable_delay().
			 */
			remaining = intended - start_jiffy;
			if (remaining <= max_delay)
				_regulator_enable_delay(
						jiffies_to_usecs(remaining));
		}
	}

	if (rdev->ena_pin) {
		if (!rdev->ena_gpio_state) {
			ret = regulator_ena_gpio_ctrl(rdev, true);
			if (ret < 0)
				return ret;
			rdev->ena_gpio_state = 1;
		}
	} else if (rdev->desc->ops->enable) {
		ret = rdev->desc->ops->enable(rdev);
		if (ret < 0)
			return ret;
	} else {
		return -EINVAL;
	}

	/* Allow the regulator to ramp; it would be useful to extend
	 * this for bulk operations so that the regulators can ramp
	 * together.  */
	trace_regulator_enable_delay(rdev_get_name(rdev));

	_regulator_enable_delay(delay);

	trace_regulator_enable_complete(rdev_get_name(rdev));

	return 0;
}

/* locks held by regulator_enable() */
static int _regulator_enable(struct regulator_dev *rdev)
{
	int ret;

	lockdep_assert_held_once(&rdev->mutex);

	/* check voltage and requested load before enabling */
	if (regulator_ops_is_valid(rdev, REGULATOR_CHANGE_DRMS))
		drms_uA_update(rdev);

	if (rdev->use_count == 0) {
		/* The regulator may on if it's not switchable or left on */
		ret = _regulator_is_enabled(rdev);
		if (ret == -EINVAL || ret == 0) {
			if (!regulator_ops_is_valid(rdev,
					REGULATOR_CHANGE_STATUS))
				return -EPERM;

			ret = _regulator_do_enable(rdev);
			if (ret < 0)
				return ret;

		} else if (ret < 0) {
			rdev_err(rdev, "is_enabled() failed: %d\n", ret);
			return ret;
		}
		/* Fallthrough on positive return values - already enabled */
	}

	rdev->use_count++;

	return 0;
}

/**
 * regulator_enable - enable regulator output
 * @regulator: regulator source
 *
 * Request that the regulator be enabled with the regulator output at
 * the predefined voltage or current value.  Calls to regulator_enable()
 * must be balanced with calls to regulator_disable().
 *
 * NOTE: the output value can be set by other drivers, boot loader or may be
 * hardwired in the regulator.
 */
int regulator_enable(struct regulator *regulator)
{
	struct regulator_dev *rdev = regulator->rdev;
	int ret = 0;

	if (regulator->always_on)
		return 0;

	if (rdev->supply) {
		ret = regulator_enable(rdev->supply);
		if (ret != 0)
			return ret;
	}

	mutex_lock(&rdev->mutex);
	ret = _regulator_enable(rdev);
	mutex_unlock(&rdev->mutex);

	if (ret != 0 && rdev->supply)
		regulator_disable(rdev->supply);

	return ret;
}
EXPORT_SYMBOL_GPL(regulator_enable);

static int _regulator_do_disable(struct regulator_dev *rdev)
{
	int ret;

	trace_regulator_disable(rdev_get_name(rdev));

	if (rdev->ena_pin) {
		if (rdev->ena_gpio_state) {
			ret = regulator_ena_gpio_ctrl(rdev, false);
			if (ret < 0)
				return ret;
			rdev->ena_gpio_state = 0;
		}

	} else if (rdev->desc->ops->disable) {
		ret = rdev->desc->ops->disable(rdev);
		if (ret != 0)
			return ret;
	}

	/* cares about last_off_jiffy only if off_on_delay is required by
	 * device.
	 */
	if (rdev->desc->off_on_delay)
		rdev->last_off_jiffy = jiffies;

	trace_regulator_disable_complete(rdev_get_name(rdev));

	return 0;
}

/* locks held by regulator_disable() */
static int _regulator_disable(struct regulator_dev *rdev)
{
	int ret = 0;

	lockdep_assert_held_once(&rdev->mutex);

	if (WARN(rdev->use_count <= 0,
		 "unbalanced disables for %s\n", rdev_get_name(rdev)))
		return -EIO;

	/* are we the last user and permitted to disable ? */
	if (rdev->use_count == 1 &&
	    (rdev->constraints && !rdev->constraints->always_on)) {

		/* we are last user */
		if (regulator_ops_is_valid(rdev, REGULATOR_CHANGE_STATUS)) {
			ret = _notifier_call_chain(rdev,
						   REGULATOR_EVENT_PRE_DISABLE,
						   NULL);
			if (ret & NOTIFY_STOP_MASK)
				return -EINVAL;

			ret = _regulator_do_disable(rdev);
			if (ret < 0) {
				rdev_err(rdev, "failed to disable\n");
				_notifier_call_chain(rdev,
						REGULATOR_EVENT_ABORT_DISABLE,
						NULL);
				return ret;
			}
			_notifier_call_chain(rdev, REGULATOR_EVENT_DISABLE,
					NULL);
		}

		rdev->use_count = 0;
	} else if (rdev->use_count > 1) {
		if (regulator_ops_is_valid(rdev, REGULATOR_CHANGE_DRMS))
			drms_uA_update(rdev);

		rdev->use_count--;
	}

	return ret;
}

/**
 * regulator_disable - disable regulator output
 * @regulator: regulator source
 *
 * Disable the regulator output voltage or current.  Calls to
 * regulator_enable() must be balanced with calls to
 * regulator_disable().
 *
 * NOTE: this will only disable the regulator output if no other consumer
 * devices have it enabled, the regulator device supports disabling and
 * machine constraints permit this operation.
 */
int regulator_disable(struct regulator *regulator)
{
	struct regulator_dev *rdev = regulator->rdev;
	int ret = 0;

	if (regulator->always_on)
		return 0;

	mutex_lock(&rdev->mutex);
	ret = _regulator_disable(rdev);
	mutex_unlock(&rdev->mutex);

	if (ret == 0 && rdev->supply)
		regulator_disable(rdev->supply);

	return ret;
}
EXPORT_SYMBOL_GPL(regulator_disable);

/* locks held by regulator_force_disable() */
static int _regulator_force_disable(struct regulator_dev *rdev)
{
	int ret = 0;

	lockdep_assert_held_once(&rdev->mutex);

	ret = _notifier_call_chain(rdev, REGULATOR_EVENT_FORCE_DISABLE |
			REGULATOR_EVENT_PRE_DISABLE, NULL);
	if (ret & NOTIFY_STOP_MASK)
		return -EINVAL;

	ret = _regulator_do_disable(rdev);
	if (ret < 0) {
		rdev_err(rdev, "failed to force disable\n");
		_notifier_call_chain(rdev, REGULATOR_EVENT_FORCE_DISABLE |
				REGULATOR_EVENT_ABORT_DISABLE, NULL);
		return ret;
	}

	_notifier_call_chain(rdev, REGULATOR_EVENT_FORCE_DISABLE |
			REGULATOR_EVENT_DISABLE, NULL);

	return 0;
}

/**
 * regulator_force_disable - force disable regulator output
 * @regulator: regulator source
 *
 * Forcibly disable the regulator output voltage or current.
 * NOTE: this *will* disable the regulator output even if other consumer
 * devices have it enabled. This should be used for situations when device
 * damage will likely occur if the regulator is not disabled (e.g. over temp).
 */
int regulator_force_disable(struct regulator *regulator)
{
	struct regulator_dev *rdev = regulator->rdev;
	int ret;

	mutex_lock(&rdev->mutex);
	regulator->uA_load = 0;
	ret = _regulator_force_disable(regulator->rdev);
	mutex_unlock(&rdev->mutex);

	if (rdev->supply)
		while (rdev->open_count--)
			regulator_disable(rdev->supply);

	return ret;
}
EXPORT_SYMBOL_GPL(regulator_force_disable);

static void regulator_disable_work(struct work_struct *work)
{
	struct regulator_dev *rdev = container_of(work, struct regulator_dev,
						  disable_work.work);
	int count, i, ret;

	mutex_lock(&rdev->mutex);

	BUG_ON(!rdev->deferred_disables);

	count = rdev->deferred_disables;
	rdev->deferred_disables = 0;

	for (i = 0; i < count; i++) {
		ret = _regulator_disable(rdev);
		if (ret != 0)
			rdev_err(rdev, "Deferred disable failed: %d\n", ret);
	}

	mutex_unlock(&rdev->mutex);

	if (rdev->supply) {
		for (i = 0; i < count; i++) {
			ret = regulator_disable(rdev->supply);
			if (ret != 0) {
				rdev_err(rdev,
					 "Supply disable failed: %d\n", ret);
			}
		}
	}
}

/**
 * regulator_disable_deferred - disable regulator output with delay
 * @regulator: regulator source
 * @ms: miliseconds until the regulator is disabled
 *
 * Execute regulator_disable() on the regulator after a delay.  This
 * is intended for use with devices that require some time to quiesce.
 *
 * NOTE: this will only disable the regulator output if no other consumer
 * devices have it enabled, the regulator device supports disabling and
 * machine constraints permit this operation.
 */
int regulator_disable_deferred(struct regulator *regulator, int ms)
{
	struct regulator_dev *rdev = regulator->rdev;

	if (regulator->always_on)
		return 0;

	if (!ms)
		return regulator_disable(regulator);

	mutex_lock(&rdev->mutex);
	rdev->deferred_disables++;
	mutex_unlock(&rdev->mutex);

	queue_delayed_work(system_power_efficient_wq, &rdev->disable_work,
			   msecs_to_jiffies(ms));
	return 0;
}
EXPORT_SYMBOL_GPL(regulator_disable_deferred);

static int _regulator_is_enabled(struct regulator_dev *rdev)
{
	/* A GPIO control always takes precedence */
	if (rdev->ena_pin)
		return rdev->ena_gpio_state;

	/* If we don't know then assume that the regulator is always on */
	if (!rdev->desc->ops->is_enabled)
		return 1;

	return rdev->desc->ops->is_enabled(rdev);
}

static int _regulator_list_voltage(struct regulator *regulator,
				    unsigned selector, int lock)
{
	struct regulator_dev *rdev = regulator->rdev;
	const struct regulator_ops *ops = rdev->desc->ops;
	int ret;

	if (rdev->desc->fixed_uV && rdev->desc->n_voltages == 1 && !selector)
		return rdev->desc->fixed_uV;

	if (ops->list_voltage) {
		if (selector >= rdev->desc->n_voltages)
			return -EINVAL;
		if (lock)
			mutex_lock(&rdev->mutex);
		ret = ops->list_voltage(rdev, selector);
		if (lock)
			mutex_unlock(&rdev->mutex);
	} else if (rdev->supply) {
		ret = _regulator_list_voltage(rdev->supply, selector, lock);
	} else {
		return -EINVAL;
	}

	if (ret > 0) {
		if (ret < rdev->constraints->min_uV)
			ret = 0;
		else if (ret > rdev->constraints->max_uV)
			ret = 0;
	}

	return ret;
}

/**
 * regulator_is_enabled - is the regulator output enabled
 * @regulator: regulator source
 *
 * Returns positive if the regulator driver backing the source/client
 * has requested that the device be enabled, zero if it hasn't, else a
 * negative errno code.
 *
 * Note that the device backing this regulator handle can have multiple
 * users, so it might be enabled even if regulator_enable() was never
 * called for this particular source.
 */
int regulator_is_enabled(struct regulator *regulator)
{
	int ret;

	if (regulator->always_on)
		return 1;

	mutex_lock(&regulator->rdev->mutex);
	ret = _regulator_is_enabled(regulator->rdev);
	mutex_unlock(&regulator->rdev->mutex);

	return ret;
}
EXPORT_SYMBOL_GPL(regulator_is_enabled);

/**
 * regulator_count_voltages - count regulator_list_voltage() selectors
 * @regulator: regulator source
 *
 * Returns number of selectors, or negative errno.  Selectors are
 * numbered starting at zero, and typically correspond to bitfields
 * in hardware registers.
 */
int regulator_count_voltages(struct regulator *regulator)
{
	struct regulator_dev	*rdev = regulator->rdev;

	if (rdev->desc->n_voltages)
		return rdev->desc->n_voltages;

	if (!rdev->supply)
		return -EINVAL;

	return regulator_count_voltages(rdev->supply);
}
EXPORT_SYMBOL_GPL(regulator_count_voltages);

/**
 * regulator_list_voltage - enumerate supported voltages
 * @regulator: regulator source
 * @selector: identify voltage to list
 * Context: can sleep
 *
 * Returns a voltage that can be passed to @regulator_set_voltage(),
 * zero if this selector code can't be used on this system, or a
 * negative errno.
 */
int regulator_list_voltage(struct regulator *regulator, unsigned selector)
{
	return _regulator_list_voltage(regulator, selector, 1);
}
EXPORT_SYMBOL_GPL(regulator_list_voltage);

/**
 * regulator_get_regmap - get the regulator's register map
 * @regulator: regulator source
 *
 * Returns the register map for the given regulator, or an ERR_PTR value
 * if the regulator doesn't use regmap.
 */
struct regmap *regulator_get_regmap(struct regulator *regulator)
{
	struct regmap *map = regulator->rdev->regmap;

	return map ? map : ERR_PTR(-EOPNOTSUPP);
}

/**
 * regulator_get_hardware_vsel_register - get the HW voltage selector register
 * @regulator: regulator source
 * @vsel_reg: voltage selector register, output parameter
 * @vsel_mask: mask for voltage selector bitfield, output parameter
 *
 * Returns the hardware register offset and bitmask used for setting the
 * regulator voltage. This might be useful when configuring voltage-scaling
 * hardware or firmware that can make I2C requests behind the kernel's back,
 * for example.
 *
 * On success, the output parameters @vsel_reg and @vsel_mask are filled in
 * and 0 is returned, otherwise a negative errno is returned.
 */
int regulator_get_hardware_vsel_register(struct regulator *regulator,
					 unsigned *vsel_reg,
					 unsigned *vsel_mask)
{
	struct regulator_dev *rdev = regulator->rdev;
	const struct regulator_ops *ops = rdev->desc->ops;

	if (ops->set_voltage_sel != regulator_set_voltage_sel_regmap)
		return -EOPNOTSUPP;

	 *vsel_reg = rdev->desc->vsel_reg;
	 *vsel_mask = rdev->desc->vsel_mask;

	 return 0;
}
EXPORT_SYMBOL_GPL(regulator_get_hardware_vsel_register);

/**
 * regulator_list_hardware_vsel - get the HW-specific register value for a selector
 * @regulator: regulator source
 * @selector: identify voltage to list
 *
 * Converts the selector to a hardware-specific voltage selector that can be
 * directly written to the regulator registers. The address of the voltage
 * register can be determined by calling @regulator_get_hardware_vsel_register.
 *
 * On error a negative errno is returned.
 */
int regulator_list_hardware_vsel(struct regulator *regulator,
				 unsigned selector)
{
	struct regulator_dev *rdev = regulator->rdev;
	const struct regulator_ops *ops = rdev->desc->ops;

	if (selector >= rdev->desc->n_voltages)
		return -EINVAL;
	if (ops->set_voltage_sel != regulator_set_voltage_sel_regmap)
		return -EOPNOTSUPP;

	return selector;
}
EXPORT_SYMBOL_GPL(regulator_list_hardware_vsel);

/**
 * regulator_get_linear_step - return the voltage step size between VSEL values
 * @regulator: regulator source
 *
 * Returns the voltage step size between VSEL values for linear
 * regulators, or return 0 if the regulator isn't a linear regulator.
 */
unsigned int regulator_get_linear_step(struct regulator *regulator)
{
	struct regulator_dev *rdev = regulator->rdev;

	return rdev->desc->uV_step;
}
EXPORT_SYMBOL_GPL(regulator_get_linear_step);

/**
 * regulator_is_supported_voltage - check if a voltage range can be supported
 *
 * @regulator: Regulator to check.
 * @min_uV: Minimum required voltage in uV.
 * @max_uV: Maximum required voltage in uV.
 *
 * Returns a boolean or a negative error code.
 */
int regulator_is_supported_voltage(struct regulator *regulator,
				   int min_uV, int max_uV)
{
	struct regulator_dev *rdev = regulator->rdev;
	int i, voltages, ret;

	/* If we can't change voltage check the current voltage */
	if (!regulator_ops_is_valid(rdev, REGULATOR_CHANGE_VOLTAGE)) {
		ret = regulator_get_voltage(regulator);
		if (ret >= 0)
			return min_uV <= ret && ret <= max_uV;
		else
			return ret;
	}

	/* Any voltage within constrains range is fine? */
	if (rdev->desc->continuous_voltage_range)
		return min_uV >= rdev->constraints->min_uV &&
				max_uV <= rdev->constraints->max_uV;

	ret = regulator_count_voltages(regulator);
	if (ret < 0)
		return ret;
	voltages = ret;

	for (i = 0; i < voltages; i++) {
		ret = regulator_list_voltage(regulator, i);

		if (ret >= min_uV && ret <= max_uV)
			return 1;
	}

	return 0;
}
EXPORT_SYMBOL_GPL(regulator_is_supported_voltage);

static int regulator_map_voltage(struct regulator_dev *rdev, int min_uV,
				 int max_uV)
{
	const struct regulator_desc *desc = rdev->desc;

	if (desc->ops->map_voltage)
		return desc->ops->map_voltage(rdev, min_uV, max_uV);

	if (desc->ops->list_voltage == regulator_list_voltage_linear)
		return regulator_map_voltage_linear(rdev, min_uV, max_uV);

	if (desc->ops->list_voltage == regulator_list_voltage_linear_range)
		return regulator_map_voltage_linear_range(rdev, min_uV, max_uV);

	return regulator_map_voltage_iterate(rdev, min_uV, max_uV);
}

static int _regulator_call_set_voltage(struct regulator_dev *rdev,
				       int min_uV, int max_uV,
				       unsigned *selector)
{
	struct pre_voltage_change_data data;
	int ret;

	data.old_uV = _regulator_get_voltage(rdev);
	data.min_uV = min_uV;
	data.max_uV = max_uV;
	ret = _notifier_call_chain(rdev, REGULATOR_EVENT_PRE_VOLTAGE_CHANGE,
				   &data);
	if (ret & NOTIFY_STOP_MASK)
		return -EINVAL;

	ret = rdev->desc->ops->set_voltage(rdev, min_uV, max_uV, selector);
	if (ret >= 0)
		return ret;

	_notifier_call_chain(rdev, REGULATOR_EVENT_ABORT_VOLTAGE_CHANGE,
			     (void *)data.old_uV);

	return ret;
}

static int _regulator_call_set_voltage_sel(struct regulator_dev *rdev,
					   int uV, unsigned selector)
{
	struct pre_voltage_change_data data;
	int ret;

	data.old_uV = _regulator_get_voltage(rdev);
	data.min_uV = uV;
	data.max_uV = uV;
	ret = _notifier_call_chain(rdev, REGULATOR_EVENT_PRE_VOLTAGE_CHANGE,
				   &data);
	if (ret & NOTIFY_STOP_MASK)
		return -EINVAL;

	ret = rdev->desc->ops->set_voltage_sel(rdev, selector);
	if (ret >= 0)
		return ret;

	_notifier_call_chain(rdev, REGULATOR_EVENT_ABORT_VOLTAGE_CHANGE,
			     (void *)data.old_uV);

	return ret;
}

static int _regulator_set_voltage_time(struct regulator_dev *rdev,
				       int old_uV, int new_uV)
{
	unsigned int ramp_delay = 0;

	if (rdev->constraints->ramp_delay)
		ramp_delay = rdev->constraints->ramp_delay;
	else if (rdev->desc->ramp_delay)
		ramp_delay = rdev->desc->ramp_delay;

	if (ramp_delay == 0) {
<<<<<<< HEAD
		rdev_warn(rdev, "ramp_delay not set\n");
=======
		rdev_dbg(rdev, "ramp_delay not set\n");
>>>>>>> d06e622d
		return 0;
	}

	return DIV_ROUND_UP(abs(new_uV - old_uV), ramp_delay);
}

static int _regulator_do_set_voltage(struct regulator_dev *rdev,
				     int min_uV, int max_uV)
{
	int ret;
	int delay = 0;
	int best_val = 0;
	unsigned int selector;
	int old_selector = -1;
	const struct regulator_ops *ops = rdev->desc->ops;
	int old_uV = _regulator_get_voltage(rdev);

	trace_regulator_set_voltage(rdev_get_name(rdev), min_uV, max_uV);

	min_uV += rdev->constraints->uV_offset;
	max_uV += rdev->constraints->uV_offset;

	/*
	 * If we can't obtain the old selector there is not enough
	 * info to call set_voltage_time_sel().
	 */
	if (_regulator_is_enabled(rdev) &&
	    ops->set_voltage_time_sel && ops->get_voltage_sel) {
		old_selector = ops->get_voltage_sel(rdev);
		if (old_selector < 0)
			return old_selector;
	}

	if (ops->set_voltage) {
		ret = _regulator_call_set_voltage(rdev, min_uV, max_uV,
						  &selector);

		if (ret >= 0) {
			if (ops->list_voltage)
				best_val = ops->list_voltage(rdev,
							     selector);
			else
				best_val = _regulator_get_voltage(rdev);
		}

	} else if (ops->set_voltage_sel) {
		ret = regulator_map_voltage(rdev, min_uV, max_uV);
		if (ret >= 0) {
			best_val = ops->list_voltage(rdev, ret);
			if (min_uV <= best_val && max_uV >= best_val) {
				selector = ret;
				if (old_selector == selector)
					ret = 0;
				else
					ret = _regulator_call_set_voltage_sel(
						rdev, best_val, selector);
			} else {
				ret = -EINVAL;
			}
		}
	} else {
		ret = -EINVAL;
	}

	if (ret)
		goto out;

	if (ops->set_voltage_time_sel) {
		/*
		 * Call set_voltage_time_sel if successfully obtained
		 * old_selector
		 */
		if (old_selector >= 0 && old_selector != selector)
			delay = ops->set_voltage_time_sel(rdev, old_selector,
							  selector);
	} else {
		if (old_uV != best_val) {
			if (ops->set_voltage_time)
				delay = ops->set_voltage_time(rdev, old_uV,
							      best_val);
			else
				delay = _regulator_set_voltage_time(rdev,
								    old_uV,
								    best_val);
		}
	}

	if (delay < 0) {
		rdev_warn(rdev, "failed to get delay: %d\n", delay);
		delay = 0;
<<<<<<< HEAD
	}

	/* Insert any necessary delays */
	if (delay >= 1000) {
		mdelay(delay / 1000);
		udelay(delay % 1000);
	} else if (delay) {
		udelay(delay);
	}

=======
	}

	/* Insert any necessary delays */
	if (delay >= 1000) {
		mdelay(delay / 1000);
		udelay(delay % 1000);
	} else if (delay) {
		udelay(delay);
	}

>>>>>>> d06e622d
	if (best_val >= 0) {
		unsigned long data = best_val;

		_notifier_call_chain(rdev, REGULATOR_EVENT_VOLTAGE_CHANGE,
				     (void *)data);
	}

out:
	trace_regulator_set_voltage_complete(rdev_get_name(rdev), best_val);

	return ret;
}

static int regulator_set_voltage_unlocked(struct regulator *regulator,
					  int min_uV, int max_uV)
{
	struct regulator_dev *rdev = regulator->rdev;
	int ret = 0;
	int old_min_uV, old_max_uV;
	int current_uV;
	int best_supply_uV = 0;
	int supply_change_uV = 0;

	/* If we're setting the same range as last time the change
	 * should be a noop (some cpufreq implementations use the same
	 * voltage for multiple frequencies, for example).
	 */
	if (regulator->min_uV == min_uV && regulator->max_uV == max_uV)
		goto out;

	/* If we're trying to set a range that overlaps the current voltage,
	 * return successfully even though the regulator does not support
	 * changing the voltage.
	 */
	if (!regulator_ops_is_valid(rdev, REGULATOR_CHANGE_VOLTAGE)) {
		current_uV = _regulator_get_voltage(rdev);
		if (min_uV <= current_uV && current_uV <= max_uV) {
			regulator->min_uV = min_uV;
			regulator->max_uV = max_uV;
			goto out;
		}
	}

	/* sanity check */
	if (!rdev->desc->ops->set_voltage &&
	    !rdev->desc->ops->set_voltage_sel) {
		ret = -EINVAL;
		goto out;
	}

	/* constraints check */
	ret = regulator_check_voltage(rdev, &min_uV, &max_uV);
	if (ret < 0)
		goto out;

	/* restore original values in case of error */
	old_min_uV = regulator->min_uV;
	old_max_uV = regulator->max_uV;
	regulator->min_uV = min_uV;
	regulator->max_uV = max_uV;

	ret = regulator_check_consumers(rdev, &min_uV, &max_uV);
	if (ret < 0)
		goto out2;

	if (rdev->supply && (rdev->desc->min_dropout_uV ||
				!rdev->desc->ops->get_voltage)) {
		int current_supply_uV;
		int selector;

		selector = regulator_map_voltage(rdev, min_uV, max_uV);
		if (selector < 0) {
			ret = selector;
			goto out2;
		}

		best_supply_uV = _regulator_list_voltage(regulator, selector, 0);
		if (best_supply_uV < 0) {
			ret = best_supply_uV;
			goto out2;
		}

		best_supply_uV += rdev->desc->min_dropout_uV;

		current_supply_uV = _regulator_get_voltage(rdev->supply->rdev);
		if (current_supply_uV < 0) {
			ret = current_supply_uV;
			goto out2;
		}

		supply_change_uV = best_supply_uV - current_supply_uV;
	}

	if (supply_change_uV > 0) {
		ret = regulator_set_voltage_unlocked(rdev->supply,
				best_supply_uV, INT_MAX);
		if (ret) {
			dev_err(&rdev->dev, "Failed to increase supply voltage: %d\n",
					ret);
			goto out2;
		}
	}

	ret = _regulator_do_set_voltage(rdev, min_uV, max_uV);
	if (ret < 0)
		goto out2;

	if (supply_change_uV < 0) {
		ret = regulator_set_voltage_unlocked(rdev->supply,
				best_supply_uV, INT_MAX);
		if (ret)
			dev_warn(&rdev->dev, "Failed to decrease supply voltage: %d\n",
					ret);
		/* No need to fail here */
		ret = 0;
	}

out:
	return ret;
out2:
	regulator->min_uV = old_min_uV;
	regulator->max_uV = old_max_uV;

	return ret;
}

/**
 * regulator_set_voltage - set regulator output voltage
 * @regulator: regulator source
 * @min_uV: Minimum required voltage in uV
 * @max_uV: Maximum acceptable voltage in uV
 *
 * Sets a voltage regulator to the desired output voltage. This can be set
 * during any regulator state. IOW, regulator can be disabled or enabled.
 *
 * If the regulator is enabled then the voltage will change to the new value
 * immediately otherwise if the regulator is disabled the regulator will
 * output at the new voltage when enabled.
 *
 * NOTE: If the regulator is shared between several devices then the lowest
 * request voltage that meets the system constraints will be used.
 * Regulator system constraints must be set for this regulator before
 * calling this function otherwise this call will fail.
 */
int regulator_set_voltage(struct regulator *regulator, int min_uV, int max_uV)
{
	int ret = 0;

	regulator_lock_supply(regulator->rdev);

	ret = regulator_set_voltage_unlocked(regulator, min_uV, max_uV);

	regulator_unlock_supply(regulator->rdev);

	return ret;
}
EXPORT_SYMBOL_GPL(regulator_set_voltage);

/**
 * regulator_set_voltage_time - get raise/fall time
 * @regulator: regulator source
 * @old_uV: starting voltage in microvolts
 * @new_uV: target voltage in microvolts
 *
 * Provided with the starting and ending voltage, this function attempts to
 * calculate the time in microseconds required to rise or fall to this new
 * voltage.
 */
int regulator_set_voltage_time(struct regulator *regulator,
			       int old_uV, int new_uV)
{
	struct regulator_dev *rdev = regulator->rdev;
	const struct regulator_ops *ops = rdev->desc->ops;
	int old_sel = -1;
	int new_sel = -1;
	int voltage;
	int i;

	if (ops->set_voltage_time)
		return ops->set_voltage_time(rdev, old_uV, new_uV);
	else if (!ops->set_voltage_time_sel)
		return _regulator_set_voltage_time(rdev, old_uV, new_uV);

	/* Currently requires operations to do this */
	if (!ops->list_voltage || !rdev->desc->n_voltages)
		return -EINVAL;

	for (i = 0; i < rdev->desc->n_voltages; i++) {
		/* We only look for exact voltage matches here */
		voltage = regulator_list_voltage(regulator, i);
		if (voltage < 0)
			return -EINVAL;
		if (voltage == 0)
			continue;
		if (voltage == old_uV)
			old_sel = i;
		if (voltage == new_uV)
			new_sel = i;
	}

	if (old_sel < 0 || new_sel < 0)
		return -EINVAL;

	return ops->set_voltage_time_sel(rdev, old_sel, new_sel);
}
EXPORT_SYMBOL_GPL(regulator_set_voltage_time);

/**
 * regulator_set_voltage_time_sel - get raise/fall time
 * @rdev: regulator source device
 * @old_selector: selector for starting voltage
 * @new_selector: selector for target voltage
 *
 * Provided with the starting and target voltage selectors, this function
 * returns time in microseconds required to rise or fall to this new voltage
 *
 * Drivers providing ramp_delay in regulation_constraints can use this as their
 * set_voltage_time_sel() operation.
 */
int regulator_set_voltage_time_sel(struct regulator_dev *rdev,
				   unsigned int old_selector,
				   unsigned int new_selector)
{
	int old_volt, new_volt;

	/* sanity check */
	if (!rdev->desc->ops->list_voltage)
		return -EINVAL;

	old_volt = rdev->desc->ops->list_voltage(rdev, old_selector);
	new_volt = rdev->desc->ops->list_voltage(rdev, new_selector);

	if (rdev->desc->ops->set_voltage_time)
		return rdev->desc->ops->set_voltage_time(rdev, old_volt,
							 new_volt);
	else
		return _regulator_set_voltage_time(rdev, old_volt, new_volt);
}
EXPORT_SYMBOL_GPL(regulator_set_voltage_time_sel);

/**
 * regulator_sync_voltage - re-apply last regulator output voltage
 * @regulator: regulator source
 *
 * Re-apply the last configured voltage.  This is intended to be used
 * where some external control source the consumer is cooperating with
 * has caused the configured voltage to change.
 */
int regulator_sync_voltage(struct regulator *regulator)
{
	struct regulator_dev *rdev = regulator->rdev;
	int ret, min_uV, max_uV;

	mutex_lock(&rdev->mutex);

	if (!rdev->desc->ops->set_voltage &&
	    !rdev->desc->ops->set_voltage_sel) {
		ret = -EINVAL;
		goto out;
	}

	/* This is only going to work if we've had a voltage configured. */
	if (!regulator->min_uV && !regulator->max_uV) {
		ret = -EINVAL;
		goto out;
	}

	min_uV = regulator->min_uV;
	max_uV = regulator->max_uV;

	/* This should be a paranoia check... */
	ret = regulator_check_voltage(rdev, &min_uV, &max_uV);
	if (ret < 0)
		goto out;

	ret = regulator_check_consumers(rdev, &min_uV, &max_uV);
	if (ret < 0)
		goto out;

	ret = _regulator_do_set_voltage(rdev, min_uV, max_uV);

out:
	mutex_unlock(&rdev->mutex);
	return ret;
}
EXPORT_SYMBOL_GPL(regulator_sync_voltage);

static int _regulator_get_voltage(struct regulator_dev *rdev)
{
	int sel, ret;
	bool bypassed;

	if (rdev->desc->ops->get_bypass) {
		ret = rdev->desc->ops->get_bypass(rdev, &bypassed);
		if (ret < 0)
			return ret;
		if (bypassed) {
			/* if bypassed the regulator must have a supply */
			if (!rdev->supply) {
				rdev_err(rdev,
					 "bypassed regulator has no supply!\n");
				return -EPROBE_DEFER;
			}

			return _regulator_get_voltage(rdev->supply->rdev);
		}
	}

	if (rdev->desc->ops->get_voltage_sel) {
		sel = rdev->desc->ops->get_voltage_sel(rdev);
		if (sel < 0)
			return sel;
		ret = rdev->desc->ops->list_voltage(rdev, sel);
	} else if (rdev->desc->ops->get_voltage) {
		ret = rdev->desc->ops->get_voltage(rdev);
	} else if (rdev->desc->ops->list_voltage) {
		ret = rdev->desc->ops->list_voltage(rdev, 0);
	} else if (rdev->desc->fixed_uV && (rdev->desc->n_voltages == 1)) {
		ret = rdev->desc->fixed_uV;
	} else if (rdev->supply) {
		ret = _regulator_get_voltage(rdev->supply->rdev);
	} else {
		return -EINVAL;
	}

	if (ret < 0)
		return ret;
	return ret - rdev->constraints->uV_offset;
}

/**
 * regulator_get_voltage - get regulator output voltage
 * @regulator: regulator source
 *
 * This returns the current regulator voltage in uV.
 *
 * NOTE: If the regulator is disabled it will return the voltage value. This
 * function should not be used to determine regulator state.
 */
int regulator_get_voltage(struct regulator *regulator)
{
	int ret;

	regulator_lock_supply(regulator->rdev);

	ret = _regulator_get_voltage(regulator->rdev);

	regulator_unlock_supply(regulator->rdev);

	return ret;
}
EXPORT_SYMBOL_GPL(regulator_get_voltage);

/**
 * regulator_set_current_limit - set regulator output current limit
 * @regulator: regulator source
 * @min_uA: Minimum supported current in uA
 * @max_uA: Maximum supported current in uA
 *
 * Sets current sink to the desired output current. This can be set during
 * any regulator state. IOW, regulator can be disabled or enabled.
 *
 * If the regulator is enabled then the current will change to the new value
 * immediately otherwise if the regulator is disabled the regulator will
 * output at the new current when enabled.
 *
 * NOTE: Regulator system constraints must be set for this regulator before
 * calling this function otherwise this call will fail.
 */
int regulator_set_current_limit(struct regulator *regulator,
			       int min_uA, int max_uA)
{
	struct regulator_dev *rdev = regulator->rdev;
	int ret;

	mutex_lock(&rdev->mutex);

	/* sanity check */
	if (!rdev->desc->ops->set_current_limit) {
		ret = -EINVAL;
		goto out;
	}

	/* constraints check */
	ret = regulator_check_current_limit(rdev, &min_uA, &max_uA);
	if (ret < 0)
		goto out;

	ret = rdev->desc->ops->set_current_limit(rdev, min_uA, max_uA);
out:
	mutex_unlock(&rdev->mutex);
	return ret;
}
EXPORT_SYMBOL_GPL(regulator_set_current_limit);

static int _regulator_get_current_limit(struct regulator_dev *rdev)
{
	int ret;

	mutex_lock(&rdev->mutex);

	/* sanity check */
	if (!rdev->desc->ops->get_current_limit) {
		ret = -EINVAL;
		goto out;
	}

	ret = rdev->desc->ops->get_current_limit(rdev);
out:
	mutex_unlock(&rdev->mutex);
	return ret;
}

/**
 * regulator_get_current_limit - get regulator output current
 * @regulator: regulator source
 *
 * This returns the current supplied by the specified current sink in uA.
 *
 * NOTE: If the regulator is disabled it will return the current value. This
 * function should not be used to determine regulator state.
 */
int regulator_get_current_limit(struct regulator *regulator)
{
	return _regulator_get_current_limit(regulator->rdev);
}
EXPORT_SYMBOL_GPL(regulator_get_current_limit);

/**
 * regulator_set_mode - set regulator operating mode
 * @regulator: regulator source
 * @mode: operating mode - one of the REGULATOR_MODE constants
 *
 * Set regulator operating mode to increase regulator efficiency or improve
 * regulation performance.
 *
 * NOTE: Regulator system constraints must be set for this regulator before
 * calling this function otherwise this call will fail.
 */
int regulator_set_mode(struct regulator *regulator, unsigned int mode)
{
	struct regulator_dev *rdev = regulator->rdev;
	int ret;
	int regulator_curr_mode;

	mutex_lock(&rdev->mutex);

	/* sanity check */
	if (!rdev->desc->ops->set_mode) {
		ret = -EINVAL;
		goto out;
	}

	/* return if the same mode is requested */
	if (rdev->desc->ops->get_mode) {
		regulator_curr_mode = rdev->desc->ops->get_mode(rdev);
		if (regulator_curr_mode == mode) {
			ret = 0;
			goto out;
		}
	}

	/* constraints check */
	ret = regulator_mode_constrain(rdev, &mode);
	if (ret < 0)
		goto out;

	ret = rdev->desc->ops->set_mode(rdev, mode);
out:
	mutex_unlock(&rdev->mutex);
	return ret;
}
EXPORT_SYMBOL_GPL(regulator_set_mode);

static unsigned int _regulator_get_mode(struct regulator_dev *rdev)
{
	int ret;

	mutex_lock(&rdev->mutex);

	/* sanity check */
	if (!rdev->desc->ops->get_mode) {
		ret = -EINVAL;
		goto out;
	}

	ret = rdev->desc->ops->get_mode(rdev);
out:
	mutex_unlock(&rdev->mutex);
	return ret;
}

/**
 * regulator_get_mode - get regulator operating mode
 * @regulator: regulator source
 *
 * Get the current regulator operating mode.
 */
unsigned int regulator_get_mode(struct regulator *regulator)
{
	return _regulator_get_mode(regulator->rdev);
}
EXPORT_SYMBOL_GPL(regulator_get_mode);

/**
 * regulator_set_load - set regulator load
 * @regulator: regulator source
 * @uA_load: load current
 *
 * Notifies the regulator core of a new device load. This is then used by
 * DRMS (if enabled by constraints) to set the most efficient regulator
 * operating mode for the new regulator loading.
 *
 * Consumer devices notify their supply regulator of the maximum power
 * they will require (can be taken from device datasheet in the power
 * consumption tables) when they change operational status and hence power
 * state. Examples of operational state changes that can affect power
 * consumption are :-
 *
 *    o Device is opened / closed.
 *    o Device I/O is about to begin or has just finished.
 *    o Device is idling in between work.
 *
 * This information is also exported via sysfs to userspace.
 *
 * DRMS will sum the total requested load on the regulator and change
 * to the most efficient operating mode if platform constraints allow.
 *
 * On error a negative errno is returned.
 */
int regulator_set_load(struct regulator *regulator, int uA_load)
{
	struct regulator_dev *rdev = regulator->rdev;
	int ret;

	mutex_lock(&rdev->mutex);
	regulator->uA_load = uA_load;
	ret = drms_uA_update(rdev);
	mutex_unlock(&rdev->mutex);

	return ret;
}
EXPORT_SYMBOL_GPL(regulator_set_load);

/**
 * regulator_allow_bypass - allow the regulator to go into bypass mode
 *
 * @regulator: Regulator to configure
 * @enable: enable or disable bypass mode
 *
 * Allow the regulator to go into bypass mode if all other consumers
 * for the regulator also enable bypass mode and the machine
 * constraints allow this.  Bypass mode means that the regulator is
 * simply passing the input directly to the output with no regulation.
 */
int regulator_allow_bypass(struct regulator *regulator, bool enable)
{
	struct regulator_dev *rdev = regulator->rdev;
	int ret = 0;

	if (!rdev->desc->ops->set_bypass)
		return 0;

	if (!regulator_ops_is_valid(rdev, REGULATOR_CHANGE_BYPASS))
		return 0;

	mutex_lock(&rdev->mutex);

	if (enable && !regulator->bypass) {
		rdev->bypass_count++;

		if (rdev->bypass_count == rdev->open_count) {
			ret = rdev->desc->ops->set_bypass(rdev, enable);
			if (ret != 0)
				rdev->bypass_count--;
		}

	} else if (!enable && regulator->bypass) {
		rdev->bypass_count--;

		if (rdev->bypass_count != rdev->open_count) {
			ret = rdev->desc->ops->set_bypass(rdev, enable);
			if (ret != 0)
				rdev->bypass_count++;
		}
	}

	if (ret == 0)
		regulator->bypass = enable;

	mutex_unlock(&rdev->mutex);

	return ret;
}
EXPORT_SYMBOL_GPL(regulator_allow_bypass);

/**
 * regulator_register_notifier - register regulator event notifier
 * @regulator: regulator source
 * @nb: notifier block
 *
 * Register notifier block to receive regulator events.
 */
int regulator_register_notifier(struct regulator *regulator,
			      struct notifier_block *nb)
{
	return blocking_notifier_chain_register(&regulator->rdev->notifier,
						nb);
}
EXPORT_SYMBOL_GPL(regulator_register_notifier);

/**
 * regulator_unregister_notifier - unregister regulator event notifier
 * @regulator: regulator source
 * @nb: notifier block
 *
 * Unregister regulator event notifier block.
 */
int regulator_unregister_notifier(struct regulator *regulator,
				struct notifier_block *nb)
{
	return blocking_notifier_chain_unregister(&regulator->rdev->notifier,
						  nb);
}
EXPORT_SYMBOL_GPL(regulator_unregister_notifier);

/* notify regulator consumers and downstream regulator consumers.
 * Note mutex must be held by caller.
 */
static int _notifier_call_chain(struct regulator_dev *rdev,
				  unsigned long event, void *data)
{
	/* call rdev chain first */
	return blocking_notifier_call_chain(&rdev->notifier, event, data);
}

/**
 * regulator_bulk_get - get multiple regulator consumers
 *
 * @dev:           Device to supply
 * @num_consumers: Number of consumers to register
 * @consumers:     Configuration of consumers; clients are stored here.
 *
 * @return 0 on success, an errno on failure.
 *
 * This helper function allows drivers to get several regulator
 * consumers in one operation.  If any of the regulators cannot be
 * acquired then any regulators that were allocated will be freed
 * before returning to the caller.
 */
int regulator_bulk_get(struct device *dev, int num_consumers,
		       struct regulator_bulk_data *consumers)
{
	int i;
	int ret;

	for (i = 0; i < num_consumers; i++)
		consumers[i].consumer = NULL;

	for (i = 0; i < num_consumers; i++) {
		consumers[i].consumer = regulator_get(dev,
						      consumers[i].supply);
		if (IS_ERR(consumers[i].consumer)) {
			ret = PTR_ERR(consumers[i].consumer);
			dev_err(dev, "Failed to get supply '%s': %d\n",
				consumers[i].supply, ret);
			consumers[i].consumer = NULL;
			goto err;
		}
	}

	return 0;

err:
	while (--i >= 0)
		regulator_put(consumers[i].consumer);

	return ret;
}
EXPORT_SYMBOL_GPL(regulator_bulk_get);

static void regulator_bulk_enable_async(void *data, async_cookie_t cookie)
{
	struct regulator_bulk_data *bulk = data;

	bulk->ret = regulator_enable(bulk->consumer);
}

/**
 * regulator_bulk_enable - enable multiple regulator consumers
 *
 * @num_consumers: Number of consumers
 * @consumers:     Consumer data; clients are stored here.
 * @return         0 on success, an errno on failure
 *
 * This convenience API allows consumers to enable multiple regulator
 * clients in a single API call.  If any consumers cannot be enabled
 * then any others that were enabled will be disabled again prior to
 * return.
 */
int regulator_bulk_enable(int num_consumers,
			  struct regulator_bulk_data *consumers)
{
	ASYNC_DOMAIN_EXCLUSIVE(async_domain);
	int i;
	int ret = 0;

	for (i = 0; i < num_consumers; i++) {
		if (consumers[i].consumer->always_on)
			consumers[i].ret = 0;
		else
			async_schedule_domain(regulator_bulk_enable_async,
					      &consumers[i], &async_domain);
	}

	async_synchronize_full_domain(&async_domain);

	/* If any consumer failed we need to unwind any that succeeded */
	for (i = 0; i < num_consumers; i++) {
		if (consumers[i].ret != 0) {
			ret = consumers[i].ret;
			goto err;
		}
	}

	return 0;

err:
	for (i = 0; i < num_consumers; i++) {
		if (consumers[i].ret < 0)
			pr_err("Failed to enable %s: %d\n", consumers[i].supply,
			       consumers[i].ret);
		else
			regulator_disable(consumers[i].consumer);
	}

	return ret;
}
EXPORT_SYMBOL_GPL(regulator_bulk_enable);

/**
 * regulator_bulk_disable - disable multiple regulator consumers
 *
 * @num_consumers: Number of consumers
 * @consumers:     Consumer data; clients are stored here.
 * @return         0 on success, an errno on failure
 *
 * This convenience API allows consumers to disable multiple regulator
 * clients in a single API call.  If any consumers cannot be disabled
 * then any others that were disabled will be enabled again prior to
 * return.
 */
int regulator_bulk_disable(int num_consumers,
			   struct regulator_bulk_data *consumers)
{
	int i;
	int ret, r;

	for (i = num_consumers - 1; i >= 0; --i) {
		ret = regulator_disable(consumers[i].consumer);
		if (ret != 0)
			goto err;
	}

	return 0;

err:
	pr_err("Failed to disable %s: %d\n", consumers[i].supply, ret);
	for (++i; i < num_consumers; ++i) {
		r = regulator_enable(consumers[i].consumer);
		if (r != 0)
			pr_err("Failed to reename %s: %d\n",
			       consumers[i].supply, r);
	}

	return ret;
}
EXPORT_SYMBOL_GPL(regulator_bulk_disable);

/**
 * regulator_bulk_force_disable - force disable multiple regulator consumers
 *
 * @num_consumers: Number of consumers
 * @consumers:     Consumer data; clients are stored here.
 * @return         0 on success, an errno on failure
 *
 * This convenience API allows consumers to forcibly disable multiple regulator
 * clients in a single API call.
 * NOTE: This should be used for situations when device damage will
 * likely occur if the regulators are not disabled (e.g. over temp).
 * Although regulator_force_disable function call for some consumers can
 * return error numbers, the function is called for all consumers.
 */
int regulator_bulk_force_disable(int num_consumers,
			   struct regulator_bulk_data *consumers)
{
	int i;
	int ret;

	for (i = 0; i < num_consumers; i++)
		consumers[i].ret =
			    regulator_force_disable(consumers[i].consumer);

	for (i = 0; i < num_consumers; i++) {
		if (consumers[i].ret != 0) {
			ret = consumers[i].ret;
			goto out;
		}
	}

	return 0;
out:
	return ret;
}
EXPORT_SYMBOL_GPL(regulator_bulk_force_disable);

/**
 * regulator_bulk_free - free multiple regulator consumers
 *
 * @num_consumers: Number of consumers
 * @consumers:     Consumer data; clients are stored here.
 *
 * This convenience API allows consumers to free multiple regulator
 * clients in a single API call.
 */
void regulator_bulk_free(int num_consumers,
			 struct regulator_bulk_data *consumers)
{
	int i;

	for (i = 0; i < num_consumers; i++) {
		regulator_put(consumers[i].consumer);
		consumers[i].consumer = NULL;
	}
}
EXPORT_SYMBOL_GPL(regulator_bulk_free);

/**
 * regulator_notifier_call_chain - call regulator event notifier
 * @rdev: regulator source
 * @event: notifier block
 * @data: callback-specific data.
 *
 * Called by regulator drivers to notify clients a regulator event has
 * occurred. We also notify regulator clients downstream.
 * Note lock must be held by caller.
 */
int regulator_notifier_call_chain(struct regulator_dev *rdev,
				  unsigned long event, void *data)
{
	lockdep_assert_held_once(&rdev->mutex);

	_notifier_call_chain(rdev, event, data);
	return NOTIFY_DONE;

}
EXPORT_SYMBOL_GPL(regulator_notifier_call_chain);

/**
 * regulator_mode_to_status - convert a regulator mode into a status
 *
 * @mode: Mode to convert
 *
 * Convert a regulator mode into a status.
 */
int regulator_mode_to_status(unsigned int mode)
{
	switch (mode) {
	case REGULATOR_MODE_FAST:
		return REGULATOR_STATUS_FAST;
	case REGULATOR_MODE_NORMAL:
		return REGULATOR_STATUS_NORMAL;
	case REGULATOR_MODE_IDLE:
		return REGULATOR_STATUS_IDLE;
	case REGULATOR_MODE_STANDBY:
		return REGULATOR_STATUS_STANDBY;
	default:
		return REGULATOR_STATUS_UNDEFINED;
	}
}
EXPORT_SYMBOL_GPL(regulator_mode_to_status);

static struct attribute *regulator_dev_attrs[] = {
	&dev_attr_name.attr,
	&dev_attr_num_users.attr,
	&dev_attr_type.attr,
	&dev_attr_microvolts.attr,
	&dev_attr_microamps.attr,
	&dev_attr_opmode.attr,
	&dev_attr_state.attr,
	&dev_attr_status.attr,
	&dev_attr_bypass.attr,
	&dev_attr_requested_microamps.attr,
	&dev_attr_min_microvolts.attr,
	&dev_attr_max_microvolts.attr,
	&dev_attr_min_microamps.attr,
	&dev_attr_max_microamps.attr,
	&dev_attr_suspend_standby_state.attr,
	&dev_attr_suspend_mem_state.attr,
	&dev_attr_suspend_disk_state.attr,
	&dev_attr_suspend_standby_microvolts.attr,
	&dev_attr_suspend_mem_microvolts.attr,
	&dev_attr_suspend_disk_microvolts.attr,
	&dev_attr_suspend_standby_mode.attr,
	&dev_attr_suspend_mem_mode.attr,
	&dev_attr_suspend_disk_mode.attr,
	NULL
};

/*
 * To avoid cluttering sysfs (and memory) with useless state, only
 * create attributes that can be meaningfully displayed.
 */
static umode_t regulator_attr_is_visible(struct kobject *kobj,
					 struct attribute *attr, int idx)
{
	struct device *dev = kobj_to_dev(kobj);
	struct regulator_dev *rdev = dev_to_rdev(dev);
	const struct regulator_ops *ops = rdev->desc->ops;
	umode_t mode = attr->mode;

	/* these three are always present */
	if (attr == &dev_attr_name.attr ||
	    attr == &dev_attr_num_users.attr ||
	    attr == &dev_attr_type.attr)
		return mode;

	/* some attributes need specific methods to be displayed */
	if (attr == &dev_attr_microvolts.attr) {
		if ((ops->get_voltage && ops->get_voltage(rdev) >= 0) ||
		    (ops->get_voltage_sel && ops->get_voltage_sel(rdev) >= 0) ||
		    (ops->list_voltage && ops->list_voltage(rdev, 0) >= 0) ||
		    (rdev->desc->fixed_uV && rdev->desc->n_voltages == 1))
			return mode;
		return 0;
	}

	if (attr == &dev_attr_microamps.attr)
		return ops->get_current_limit ? mode : 0;

	if (attr == &dev_attr_opmode.attr)
		return ops->get_mode ? mode : 0;

	if (attr == &dev_attr_state.attr)
		return (rdev->ena_pin || ops->is_enabled) ? mode : 0;

	if (attr == &dev_attr_status.attr)
		return ops->get_status ? mode : 0;

	if (attr == &dev_attr_bypass.attr)
		return ops->get_bypass ? mode : 0;

	/* some attributes are type-specific */
	if (attr == &dev_attr_requested_microamps.attr)
		return rdev->desc->type == REGULATOR_CURRENT ? mode : 0;

	/* constraints need specific supporting methods */
	if (attr == &dev_attr_min_microvolts.attr ||
	    attr == &dev_attr_max_microvolts.attr)
		return (ops->set_voltage || ops->set_voltage_sel) ? mode : 0;

	if (attr == &dev_attr_min_microamps.attr ||
	    attr == &dev_attr_max_microamps.attr)
		return ops->set_current_limit ? mode : 0;

	if (attr == &dev_attr_suspend_standby_state.attr ||
	    attr == &dev_attr_suspend_mem_state.attr ||
	    attr == &dev_attr_suspend_disk_state.attr)
		return mode;

	if (attr == &dev_attr_suspend_standby_microvolts.attr ||
	    attr == &dev_attr_suspend_mem_microvolts.attr ||
	    attr == &dev_attr_suspend_disk_microvolts.attr)
		return ops->set_suspend_voltage ? mode : 0;

	if (attr == &dev_attr_suspend_standby_mode.attr ||
	    attr == &dev_attr_suspend_mem_mode.attr ||
	    attr == &dev_attr_suspend_disk_mode.attr)
		return ops->set_suspend_mode ? mode : 0;

	return mode;
}

static const struct attribute_group regulator_dev_group = {
	.attrs = regulator_dev_attrs,
	.is_visible = regulator_attr_is_visible,
};

static const struct attribute_group *regulator_dev_groups[] = {
	&regulator_dev_group,
	NULL
};

static void regulator_dev_release(struct device *dev)
{
	struct regulator_dev *rdev = dev_get_drvdata(dev);

	kfree(rdev->constraints);
	of_node_put(rdev->dev.of_node);
	kfree(rdev);
}

static struct class regulator_class = {
	.name = "regulator",
	.dev_release = regulator_dev_release,
	.dev_groups = regulator_dev_groups,
};

static void rdev_init_debugfs(struct regulator_dev *rdev)
{
	struct device *parent = rdev->dev.parent;
	const char *rname = rdev_get_name(rdev);
	char name[NAME_MAX];

	/* Avoid duplicate debugfs directory names */
	if (parent && rname == rdev->desc->name) {
		snprintf(name, sizeof(name), "%s-%s", dev_name(parent),
			 rname);
		rname = name;
	}

	rdev->debugfs = debugfs_create_dir(rname, debugfs_root);
	if (!rdev->debugfs) {
		rdev_warn(rdev, "Failed to create debugfs directory\n");
		return;
	}

	debugfs_create_u32("use_count", 0444, rdev->debugfs,
			   &rdev->use_count);
	debugfs_create_u32("open_count", 0444, rdev->debugfs,
			   &rdev->open_count);
	debugfs_create_u32("bypass_count", 0444, rdev->debugfs,
			   &rdev->bypass_count);
}

static int regulator_register_resolve_supply(struct device *dev, void *data)
{
	struct regulator_dev *rdev = dev_to_rdev(dev);

	if (regulator_resolve_supply(rdev))
		rdev_dbg(rdev, "unable to resolve supply\n");

	return 0;
}

/**
 * regulator_register - register regulator
 * @regulator_desc: regulator to register
 * @cfg: runtime configuration for regulator
 *
 * Called by regulator drivers to register a regulator.
 * Returns a valid pointer to struct regulator_dev on success
 * or an ERR_PTR() on error.
 */
struct regulator_dev *
regulator_register(const struct regulator_desc *regulator_desc,
		   const struct regulator_config *cfg)
{
	const struct regulation_constraints *constraints = NULL;
	const struct regulator_init_data *init_data;
	struct regulator_config *config = NULL;
	static atomic_t regulator_no = ATOMIC_INIT(-1);
	struct regulator_dev *rdev;
	struct device *dev;
	int ret, i;

	if (regulator_desc == NULL || cfg == NULL)
		return ERR_PTR(-EINVAL);

	dev = cfg->dev;
	WARN_ON(!dev);

	if (regulator_desc->name == NULL || regulator_desc->ops == NULL)
		return ERR_PTR(-EINVAL);

	if (regulator_desc->type != REGULATOR_VOLTAGE &&
	    regulator_desc->type != REGULATOR_CURRENT)
		return ERR_PTR(-EINVAL);

	/* Only one of each should be implemented */
	WARN_ON(regulator_desc->ops->get_voltage &&
		regulator_desc->ops->get_voltage_sel);
	WARN_ON(regulator_desc->ops->set_voltage &&
		regulator_desc->ops->set_voltage_sel);

	/* If we're using selectors we must implement list_voltage. */
	if (regulator_desc->ops->get_voltage_sel &&
	    !regulator_desc->ops->list_voltage) {
		return ERR_PTR(-EINVAL);
	}
	if (regulator_desc->ops->set_voltage_sel &&
	    !regulator_desc->ops->list_voltage) {
		return ERR_PTR(-EINVAL);
	}

	rdev = kzalloc(sizeof(struct regulator_dev), GFP_KERNEL);
	if (rdev == NULL)
		return ERR_PTR(-ENOMEM);

	/*
	 * Duplicate the config so the driver could override it after
	 * parsing init data.
	 */
	config = kmemdup(cfg, sizeof(*cfg), GFP_KERNEL);
	if (config == NULL) {
		kfree(rdev);
		return ERR_PTR(-ENOMEM);
	}

	init_data = regulator_of_get_init_data(dev, regulator_desc, config,
					       &rdev->dev.of_node);
	if (!init_data) {
		init_data = config->init_data;
		rdev->dev.of_node = of_node_get(config->of_node);
	}

	mutex_init(&rdev->mutex);
	rdev->reg_data = config->driver_data;
	rdev->owner = regulator_desc->owner;
	rdev->desc = regulator_desc;
	if (config->regmap)
		rdev->regmap = config->regmap;
	else if (dev_get_regmap(dev, NULL))
		rdev->regmap = dev_get_regmap(dev, NULL);
	else if (dev->parent)
		rdev->regmap = dev_get_regmap(dev->parent, NULL);
	INIT_LIST_HEAD(&rdev->consumer_list);
	INIT_LIST_HEAD(&rdev->list);
	BLOCKING_INIT_NOTIFIER_HEAD(&rdev->notifier);
	INIT_DELAYED_WORK(&rdev->disable_work, regulator_disable_work);

	/* preform any regulator specific init */
	if (init_data && init_data->regulator_init) {
		ret = init_data->regulator_init(rdev->reg_data);
		if (ret < 0)
			goto clean;
	}

	if ((config->ena_gpio || config->ena_gpio_initialized) &&
	    gpio_is_valid(config->ena_gpio)) {
		mutex_lock(&regulator_list_mutex);
		ret = regulator_ena_gpio_request(rdev, config);
		mutex_unlock(&regulator_list_mutex);
		if (ret != 0) {
			rdev_err(rdev, "Failed to request enable GPIO%d: %d\n",
				 config->ena_gpio, ret);
			goto clean;
		}
	}

	/* register with sysfs */
	rdev->dev.class = &regulator_class;
	rdev->dev.parent = dev;
	dev_set_name(&rdev->dev, "regulator.%lu",
		    (unsigned long) atomic_inc_return(&regulator_no));

	/* set regulator constraints */
	if (init_data)
		constraints = &init_data->constraints;

	if (init_data && init_data->supply_regulator)
		rdev->supply_name = init_data->supply_regulator;
	else if (regulator_desc->supply_name)
		rdev->supply_name = regulator_desc->supply_name;

	/*
	 * Attempt to resolve the regulator supply, if specified,
	 * but don't return an error if we fail because we will try
	 * to resolve it again later as more regulators are added.
	 */
	if (regulator_resolve_supply(rdev))
		rdev_dbg(rdev, "unable to resolve supply\n");

	ret = set_machine_constraints(rdev, constraints);
	if (ret < 0)
		goto wash;

	/* add consumers devices */
	if (init_data) {
		mutex_lock(&regulator_list_mutex);
		for (i = 0; i < init_data->num_consumer_supplies; i++) {
			ret = set_consumer_device_supply(rdev,
				init_data->consumer_supplies[i].dev_name,
				init_data->consumer_supplies[i].supply);
			if (ret < 0) {
				mutex_unlock(&regulator_list_mutex);
				dev_err(dev, "Failed to set supply %s\n",
					init_data->consumer_supplies[i].supply);
				goto unset_supplies;
			}
		}
		mutex_unlock(&regulator_list_mutex);
	}

	ret = device_register(&rdev->dev);
	if (ret != 0) {
		put_device(&rdev->dev);
		goto unset_supplies;
	}

	dev_set_drvdata(&rdev->dev, rdev);
	rdev_init_debugfs(rdev);

	/* try to resolve regulators supply since a new one was registered */
	class_for_each_device(&regulator_class, NULL, NULL,
			      regulator_register_resolve_supply);
	kfree(config);
	return rdev;

unset_supplies:
	mutex_lock(&regulator_list_mutex);
	unset_regulator_supplies(rdev);
	mutex_unlock(&regulator_list_mutex);
wash:
	kfree(rdev->constraints);
	mutex_lock(&regulator_list_mutex);
	regulator_ena_gpio_free(rdev);
	mutex_unlock(&regulator_list_mutex);
clean:
	kfree(rdev);
	kfree(config);
	return ERR_PTR(ret);
}
EXPORT_SYMBOL_GPL(regulator_register);

/**
 * regulator_unregister - unregister regulator
 * @rdev: regulator to unregister
 *
 * Called by regulator drivers to unregister a regulator.
 */
void regulator_unregister(struct regulator_dev *rdev)
{
	if (rdev == NULL)
		return;

	if (rdev->supply) {
		while (rdev->use_count--)
			regulator_disable(rdev->supply);
		regulator_put(rdev->supply);
	}
	mutex_lock(&regulator_list_mutex);
	debugfs_remove_recursive(rdev->debugfs);
	flush_work(&rdev->disable_work.work);
	WARN_ON(rdev->open_count);
	unset_regulator_supplies(rdev);
	list_del(&rdev->list);
	regulator_ena_gpio_free(rdev);
	mutex_unlock(&regulator_list_mutex);
	device_unregister(&rdev->dev);
}
EXPORT_SYMBOL_GPL(regulator_unregister);

static int _regulator_suspend_prepare(struct device *dev, void *data)
{
	struct regulator_dev *rdev = dev_to_rdev(dev);
	const suspend_state_t *state = data;
	int ret;

	mutex_lock(&rdev->mutex);
	ret = suspend_prepare(rdev, *state);
	mutex_unlock(&rdev->mutex);

	return ret;
}

/**
 * regulator_suspend_prepare - prepare regulators for system wide suspend
 * @state: system suspend state
 *
 * Configure each regulator with it's suspend operating parameters for state.
 * This will usually be called by machine suspend code prior to supending.
 */
int regulator_suspend_prepare(suspend_state_t state)
{
	/* ON is handled by regulator active state */
	if (state == PM_SUSPEND_ON)
		return -EINVAL;

	return class_for_each_device(&regulator_class, NULL, &state,
				     _regulator_suspend_prepare);
}
EXPORT_SYMBOL_GPL(regulator_suspend_prepare);

static int _regulator_suspend_finish(struct device *dev, void *data)
{
	struct regulator_dev *rdev = dev_to_rdev(dev);
	int ret;

	mutex_lock(&rdev->mutex);
	if (rdev->use_count > 0  || rdev->constraints->always_on) {
		if (!_regulator_is_enabled(rdev)) {
			ret = _regulator_do_enable(rdev);
			if (ret)
				dev_err(dev,
					"Failed to resume regulator %d\n",
					ret);
		}
	} else {
		if (!have_full_constraints())
			goto unlock;
		if (!_regulator_is_enabled(rdev))
			goto unlock;

		ret = _regulator_do_disable(rdev);
		if (ret)
			dev_err(dev, "Failed to suspend regulator %d\n", ret);
	}
unlock:
	mutex_unlock(&rdev->mutex);

	/* Keep processing regulators in spite of any errors */
	return 0;
}

/**
 * regulator_suspend_finish - resume regulators from system wide suspend
 *
 * Turn on regulators that might be turned off by regulator_suspend_prepare
 * and that should be turned on according to the regulators properties.
 */
int regulator_suspend_finish(void)
{
	return class_for_each_device(&regulator_class, NULL, NULL,
				     _regulator_suspend_finish);
}
EXPORT_SYMBOL_GPL(regulator_suspend_finish);

/**
 * regulator_has_full_constraints - the system has fully specified constraints
 *
 * Calling this function will cause the regulator API to disable all
 * regulators which have a zero use count and don't have an always_on
 * constraint in a late_initcall.
 *
 * The intention is that this will become the default behaviour in a
 * future kernel release so users are encouraged to use this facility
 * now.
 */
void regulator_has_full_constraints(void)
{
	has_full_constraints = 1;
}
EXPORT_SYMBOL_GPL(regulator_has_full_constraints);

/**
 * rdev_get_drvdata - get rdev regulator driver data
 * @rdev: regulator
 *
 * Get rdev regulator driver private data. This call can be used in the
 * regulator driver context.
 */
void *rdev_get_drvdata(struct regulator_dev *rdev)
{
	return rdev->reg_data;
}
EXPORT_SYMBOL_GPL(rdev_get_drvdata);

/**
 * regulator_get_drvdata - get regulator driver data
 * @regulator: regulator
 *
 * Get regulator driver private data. This call can be used in the consumer
 * driver context when non API regulator specific functions need to be called.
 */
void *regulator_get_drvdata(struct regulator *regulator)
{
	return regulator->rdev->reg_data;
}
EXPORT_SYMBOL_GPL(regulator_get_drvdata);

/**
 * regulator_set_drvdata - set regulator driver data
 * @regulator: regulator
 * @data: data
 */
void regulator_set_drvdata(struct regulator *regulator, void *data)
{
	regulator->rdev->reg_data = data;
}
EXPORT_SYMBOL_GPL(regulator_set_drvdata);

/**
 * regulator_get_id - get regulator ID
 * @rdev: regulator
 */
int rdev_get_id(struct regulator_dev *rdev)
{
	return rdev->desc->id;
}
EXPORT_SYMBOL_GPL(rdev_get_id);

struct device *rdev_get_dev(struct regulator_dev *rdev)
{
	return &rdev->dev;
}
EXPORT_SYMBOL_GPL(rdev_get_dev);

void *regulator_get_init_drvdata(struct regulator_init_data *reg_init_data)
{
	return reg_init_data->driver_data;
}
EXPORT_SYMBOL_GPL(regulator_get_init_drvdata);

#ifdef CONFIG_DEBUG_FS
static ssize_t supply_map_read_file(struct file *file, char __user *user_buf,
				    size_t count, loff_t *ppos)
{
	char *buf = kmalloc(PAGE_SIZE, GFP_KERNEL);
	ssize_t len, ret = 0;
	struct regulator_map *map;

	if (!buf)
		return -ENOMEM;

	list_for_each_entry(map, &regulator_map_list, list) {
		len = snprintf(buf + ret, PAGE_SIZE - ret,
			       "%s -> %s.%s\n",
			       rdev_get_name(map->regulator), map->dev_name,
			       map->supply);
		if (len >= 0)
			ret += len;
		if (ret > PAGE_SIZE) {
			ret = PAGE_SIZE;
			break;
		}
	}

	ret = simple_read_from_buffer(user_buf, count, ppos, buf, ret);

	kfree(buf);

	return ret;
}
#endif

static const struct file_operations supply_map_fops = {
#ifdef CONFIG_DEBUG_FS
	.read = supply_map_read_file,
	.llseek = default_llseek,
#endif
};

#ifdef CONFIG_DEBUG_FS
struct summary_data {
	struct seq_file *s;
	struct regulator_dev *parent;
	int level;
};

static void regulator_summary_show_subtree(struct seq_file *s,
					   struct regulator_dev *rdev,
					   int level);

static int regulator_summary_show_children(struct device *dev, void *data)
{
	struct regulator_dev *rdev = dev_to_rdev(dev);
	struct summary_data *summary_data = data;

	if (rdev->supply && rdev->supply->rdev == summary_data->parent)
		regulator_summary_show_subtree(summary_data->s, rdev,
					       summary_data->level + 1);

	return 0;
}

static void regulator_summary_show_subtree(struct seq_file *s,
					   struct regulator_dev *rdev,
					   int level)
{
	struct regulation_constraints *c;
	struct regulator *consumer;
	struct summary_data summary_data;

	if (!rdev)
		return;

	seq_printf(s, "%*s%-*s %3d %4d %6d ",
		   level * 3 + 1, "",
		   30 - level * 3, rdev_get_name(rdev),
		   rdev->use_count, rdev->open_count, rdev->bypass_count);

	seq_printf(s, "%5dmV ", _regulator_get_voltage(rdev) / 1000);
	seq_printf(s, "%5dmA ", _regulator_get_current_limit(rdev) / 1000);

	c = rdev->constraints;
	if (c) {
		switch (rdev->desc->type) {
		case REGULATOR_VOLTAGE:
			seq_printf(s, "%5dmV %5dmV ",
				   c->min_uV / 1000, c->max_uV / 1000);
			break;
		case REGULATOR_CURRENT:
			seq_printf(s, "%5dmA %5dmA ",
				   c->min_uA / 1000, c->max_uA / 1000);
			break;
		}
	}

	seq_puts(s, "\n");

	list_for_each_entry(consumer, &rdev->consumer_list, list) {
		if (consumer->dev->class == &regulator_class)
			continue;

		seq_printf(s, "%*s%-*s ",
			   (level + 1) * 3 + 1, "",
			   30 - (level + 1) * 3, dev_name(consumer->dev));

		switch (rdev->desc->type) {
		case REGULATOR_VOLTAGE:
			seq_printf(s, "%37dmV %5dmV",
				   consumer->min_uV / 1000,
				   consumer->max_uV / 1000);
			break;
		case REGULATOR_CURRENT:
			break;
		}

		seq_puts(s, "\n");
	}

	summary_data.s = s;
	summary_data.level = level;
	summary_data.parent = rdev;

	class_for_each_device(&regulator_class, NULL, &summary_data,
			      regulator_summary_show_children);
}

static int regulator_summary_show_roots(struct device *dev, void *data)
{
	struct regulator_dev *rdev = dev_to_rdev(dev);
	struct seq_file *s = data;

	if (!rdev->supply)
		regulator_summary_show_subtree(s, rdev, 0);

	return 0;
}

static int regulator_summary_show(struct seq_file *s, void *data)
{
	seq_puts(s, " regulator                      use open bypass voltage current     min     max\n");
	seq_puts(s, "-------------------------------------------------------------------------------\n");

	class_for_each_device(&regulator_class, NULL, s,
			      regulator_summary_show_roots);

	return 0;
}

static int regulator_summary_open(struct inode *inode, struct file *file)
{
	return single_open(file, regulator_summary_show, inode->i_private);
}
#endif

static const struct file_operations regulator_summary_fops = {
#ifdef CONFIG_DEBUG_FS
	.open		= regulator_summary_open,
	.read		= seq_read,
	.llseek		= seq_lseek,
	.release	= single_release,
#endif
};

static int __init regulator_init(void)
{
	int ret;

	ret = class_register(&regulator_class);

	debugfs_root = debugfs_create_dir("regulator", NULL);
	if (!debugfs_root)
		pr_warn("regulator: Failed to create debugfs directory\n");

	debugfs_create_file("supply_map", 0444, debugfs_root, NULL,
			    &supply_map_fops);

	debugfs_create_file("regulator_summary", 0444, debugfs_root,
			    NULL, &regulator_summary_fops);

	regulator_dummy_init();

	return ret;
}

/* init early to allow our consumers to complete system booting */
core_initcall(regulator_init);

static int __init regulator_late_cleanup(struct device *dev, void *data)
{
	struct regulator_dev *rdev = dev_to_rdev(dev);
	const struct regulator_ops *ops = rdev->desc->ops;
	struct regulation_constraints *c = rdev->constraints;
	int enabled, ret;

	if (c && c->always_on)
		return 0;

	if (!regulator_ops_is_valid(rdev, REGULATOR_CHANGE_STATUS))
		return 0;

	mutex_lock(&rdev->mutex);

	if (rdev->use_count)
		goto unlock;

	/* If we can't read the status assume it's on. */
	if (ops->is_enabled)
		enabled = ops->is_enabled(rdev);
	else
		enabled = 1;

	if (!enabled)
		goto unlock;

	if (have_full_constraints()) {
		/* We log since this may kill the system if it goes
		 * wrong. */
		rdev_info(rdev, "disabling\n");
		ret = _regulator_do_disable(rdev);
		if (ret != 0)
			rdev_err(rdev, "couldn't disable: %d\n", ret);
	} else {
		/* The intention is that in future we will
		 * assume that full constraints are provided
		 * so warn even if we aren't going to do
		 * anything here.
		 */
		rdev_warn(rdev, "incomplete constraints, leaving on\n");
	}

unlock:
	mutex_unlock(&rdev->mutex);

	return 0;
}

static int __init regulator_init_complete(void)
{
	/*
	 * Since DT doesn't provide an idiomatic mechanism for
	 * enabling full constraints and since it's much more natural
	 * with DT to provide them just assume that a DT enabled
	 * system has full constraints.
	 */
	if (of_have_populated_dt())
		has_full_constraints = true;

	/* If we have a full configuration then disable any regulators
	 * we have permission to change the status for and which are
	 * not in use or always_on.  This is effectively the default
	 * for DT and ACPI as they have full constraints.
	 */
	class_for_each_device(&regulator_class, NULL, NULL,
			      regulator_late_cleanup);

	return 0;
}
late_initcall_sync(regulator_init_complete);<|MERGE_RESOLUTION|>--- conflicted
+++ resolved
@@ -2754,11 +2754,7 @@
 		ramp_delay = rdev->desc->ramp_delay;
 
 	if (ramp_delay == 0) {
-<<<<<<< HEAD
-		rdev_warn(rdev, "ramp_delay not set\n");
-=======
 		rdev_dbg(rdev, "ramp_delay not set\n");
->>>>>>> d06e622d
 		return 0;
 	}
 
@@ -2849,7 +2845,6 @@
 	if (delay < 0) {
 		rdev_warn(rdev, "failed to get delay: %d\n", delay);
 		delay = 0;
-<<<<<<< HEAD
 	}
 
 	/* Insert any necessary delays */
@@ -2860,18 +2855,6 @@
 		udelay(delay);
 	}
 
-=======
-	}
-
-	/* Insert any necessary delays */
-	if (delay >= 1000) {
-		mdelay(delay / 1000);
-		udelay(delay % 1000);
-	} else if (delay) {
-		udelay(delay);
-	}
-
->>>>>>> d06e622d
 	if (best_val >= 0) {
 		unsigned long data = best_val;
 
